--- conflicted
+++ resolved
@@ -47,12 +47,6 @@
         public void AnalyzeCommandBase_RootContextIsDisposed()
         {
             var options = new TestAnalyzeOptions();
-<<<<<<< HEAD
-=======
-            var singleThreadedCommand = new TestAnalyzeCommand(FileSystem.Instance);
-            int result = singleThreadedCommand.Run(options);
-            singleThreadedCommand._rootContext.Disposed.Should().BeTrue();
->>>>>>> 62031c45
 
             TestAnalysisContext context = null;
             var multithreadedAnalyzeCommand = new TestMultithreadedAnalyzeCommand();
@@ -97,13 +91,7 @@
                 plugInAssemblies = new Assembly[] { typeof(TestRule).Assembly };
             }
 
-<<<<<<< HEAD
-            var command = new TestMultithreadedAnalyzeCommand();
-=======
-            ITestAnalyzeCommand command = multithreaded
-                ? new TestMultithreadedAnalyzeCommand()
-                : (ITestAnalyzeCommand)new TestAnalyzeCommand(FileSystem.Instance);
->>>>>>> 62031c45
+            var command = new TestMultithreadedAnalyzeCommand(FileSystem.Instance);
 
             command.DefaultPluginAssemblies = plugInAssemblies;
 
@@ -630,11 +618,7 @@
                     PostUri = postUri,
                 };
 
-<<<<<<< HEAD
-                var command = new TestMultithreadedAnalyzeCommand();
-=======
                 var command = new TestAnalyzeCommand(FileSystem.Instance);
->>>>>>> 62031c45
                 command.DefaultPluginAssemblies = new Assembly[] { this.GetType().Assembly };
 
                 TestAnalysisContext context = null;
@@ -1009,53 +993,6 @@
         }
 
         [Fact]
-<<<<<<< HEAD
-=======
-        public void AnalyzeCommandBase_PersistsSarifOneZeroZero()
-        {
-            string fileName = GetThisTestAssemblyFilePath();
-            string path = Path.GetTempFileName();
-
-            try
-            {
-                var options = new TestAnalyzeOptions
-                {
-                    TargetFileSpecifiers = new string[] { fileName },
-                    Quiet = true,
-                    DataToInsert = new OptionallyEmittedData[] { OptionallyEmittedData.Hashes },
-                    ConfigurationFilePath = TestAnalyzeCommand.DefaultPolicyName,
-                    Recurse = true,
-                    OutputFilePath = path,
-                    PrettyPrint = true,
-                    Force = true,
-                    SarifOutputVersion = SarifVersion.OneZeroZero
-                };
-
-                var command = new TestAnalyzeCommand(FileSystem.Instance);
-                command.DefaultPluginAssemblies = new Assembly[] { this.GetType().Assembly };
-                int returnValue = command.Run(options);
-
-                returnValue.Should().Be(0);
-
-                command.RuntimeErrors.Should().Be(RuntimeConditions.None);
-
-                JsonSerializerSettings settings = new JsonSerializerSettings()
-                {
-                    ContractResolver = SarifContractResolverVersionOne.Instance
-                };
-
-                SarifLogVersionOne log = JsonConvert.DeserializeObject<SarifLogVersionOne>(File.ReadAllText(path), settings);
-                log.Should().NotBeNull();
-                log.Runs.Count.Should().Be(1);
-            }
-            finally
-            {
-                File.Delete(path);
-            }
-        }
-
-        [Fact]
->>>>>>> 62031c45
         public void AnalyzeCommandBase_RunDefaultRules()
         {
             string location = GetThisTestAssemblyFilePath();
@@ -1652,7 +1589,6 @@
             action.Should().NotThrow();
         }
 
-<<<<<<< HEAD
         [Fact]
         public void AnalyzeCommandBase_MultithreadedShouldUseCacheIfFilesAreTheSame()
         {
@@ -1677,73 +1613,6 @@
                                            generateDuplicateScanTargets: false,
                                            expectedResultCode: 0,
                                            expectedResultCount: 7);
-=======
-        [Test]
-        private void AnalyzeCommandBase_ShouldGenerateSameResultsWhenRunningSingleAndMultiThread_CoyoteHelper()
-        {
-            int[] scenarios = SetupScenarios(true);
-            AnalyzeScenarios(scenarios);
-        }
-
-        private int[] SetupScenarios(bool IsCoyoteTest = false)
-        {
-            Coyote.Random.Generator random = Coyote.Random.Generator.Create();
-
-            return IsCoyoteTest ? new int[] { (random.NextInteger(10) + 1) } : new int[] { 10, 50, 100 };
-        }
-
-        private void AnalyzeScenarios(int[] scenarios)
-        {
-            foreach (int scenario in scenarios)
-            {
-                var singleThreadTargets = new List<string>();
-                var multiThreadTargets = new List<string>();
-
-                for (int i = 0; i < scenario; i++)
-                {
-                    singleThreadTargets.Add($"Error.{i}.cpp");
-                    multiThreadTargets.Add($@"{rootDir}Error.{i}.cpp");
-                }
-
-                for (int i = 0; i < scenario / 2; i++)
-                {
-                    singleThreadTargets.Add($"Warning.{i}.cpp");
-                    multiThreadTargets.Add($@"{rootDir}Warning.{i}.cpp");
-                }
-
-                for (int i = 0; i < scenario / 5; i++)
-                {
-                    singleThreadTargets.Add($"Note.{i}.cpp");
-                    multiThreadTargets.Add($@"{rootDir}Note.{i}.cpp");
-                }
-
-                var testCase = new ResultsCachingTestCase
-                {
-                    Files = singleThreadTargets,
-                    PersistLogFileToDisk = true,
-                    FileSystem = null
-                };
-
-                var options = new TestAnalyzeOptions
-                {
-                    TestRuleBehaviors = testCase.TestRuleBehaviors,
-                    OutputFilePath = testCase.PersistLogFileToDisk ? Guid.NewGuid().ToString() : null,
-                    TargetFileSpecifiers = new string[] { Guid.NewGuid().ToString() },
-                    Kind = new List<ResultKind> { ResultKind.Fail },
-                    Level = new List<FailureLevel> { FailureLevel.Warning, FailureLevel.Error },
-                    DataToInsert = new OptionallyEmittedData[] { OptionallyEmittedData.Hashes },
-                };
-
-                Run runSingleThread = RunAnalyzeCommand(options, testCase);
-
-                testCase.FileSystem = null;
-                testCase.Files = multiThreadTargets;
-                Run runMultithreaded = RunAnalyzeCommand(options, testCase, multithreaded: true);
-
-                runMultithreaded.Results.Should().BeEquivalentTo(runSingleThread.Results);
-                runMultithreaded.Artifacts.Should().BeEquivalentTo(runSingleThread.Artifacts);
-            }
->>>>>>> 62031c45
         }
 
         private static readonly IList<string> ComprehensiveKindAndLevelsByFileName = new List<string>
@@ -1968,15 +1837,11 @@
 
             ITestAnalyzeCommand command = new TestMultithreadedAnalyzeCommand(fileSystem) { _captureConsoleOutput = captureConsoleOutput };
             command.DefaultPluginAssemblies = new Assembly[] { typeof(AnalyzeCommandBaseTests).Assembly };
-<<<<<<< HEAD
 
             var context = new TestAnalysisContext { FileSystem = fileSystem };
             int result = command.Run(options, ref context);
 
             result.Should().Be(expectedReturnCode);
-=======
-            command.Run(options).Should().Be(expectedReturnCode);
->>>>>>> 62031c45
 
             if (exitReason != ExitReason.None)
             {
@@ -2023,13 +1888,8 @@
                     DefaultPluginAssemblies = new Assembly[] { typeof(AnalyzeCommandBaseTests).Assembly }
                 };
 
-<<<<<<< HEAD
                 var context = new TestAnalysisContext { FileSystem = testCase.FileSystem };
                 int result = command.Run(options, ref context);
-=======
-                int result = command.Run(options);
-                result.Should().Be(expectedResultCode);
->>>>>>> 62031c45
 
                 SarifLog sarifLog = JsonConvert.DeserializeObject<SarifLog>(File.ReadAllText(options.OutputFilePath));
                 result.Should().Be(expectedResultCode);
@@ -2285,13 +2145,7 @@
 
         private ITestAnalyzeCommand CreateTestCommand(TestAnalysisContext context, ConsoleLogger consoleLogger)
         {
-<<<<<<< HEAD
-            ITestAnalyzeCommand command = new TestMultithreadedAnalyzeCommand();
-=======
-            ITestAnalyzeCommand command = multiThreadsCommand ?
-                new TestMultithreadedAnalyzeCommand() :
-                (ITestAnalyzeCommand)new TestAnalyzeCommand(FileSystem.Instance);
->>>>>>> 62031c45
+            ITestAnalyzeCommand command = new TestMultithreadedAnalyzeCommand(FileSystem.Instance);
 
             var logger = new AggregatingLogger();
             logger.Loggers.Add(consoleLogger);
