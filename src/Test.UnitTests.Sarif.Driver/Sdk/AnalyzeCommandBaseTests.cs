﻿// Copyright (c) Microsoft. All rights reserved.
// Licensed under the MIT license. See LICENSE file in the project root for full license information.

using System;
using System.Collections.Generic;
using System.IO;
using System.Linq;
using System.Reflection;
using System.Text;

using FluentAssertions;

using Microsoft.CodeAnalysis.Sarif.Converters;
using Microsoft.CodeAnalysis.Sarif.Readers;
using Microsoft.CodeAnalysis.Sarif.VersionOne;
using Microsoft.CodeAnalysis.Sarif.Writers;
using Microsoft.CodeAnalysis.Test.Utilities.Sarif;

using Microsoft.Coyote;
using Microsoft.Coyote.SystematicTesting;

using Moq;

using Newtonsoft.Json;

using Xunit;
using Xunit.Abstractions;

namespace Microsoft.CodeAnalysis.Sarif.Driver
{
    public class AnalyzeCommandBaseTests
    {
        private const int FAILURE = AnalyzeCommandBase<TestAnalysisContext, AnalyzeOptionsBase>.FAILURE;
        private const int SUCCESS = AnalyzeCommandBase<TestAnalysisContext, AnalyzeOptionsBase>.SUCCESS;

        private readonly ITestOutputHelper Output;

        public AnalyzeCommandBaseTests(ITestOutputHelper output)
        {
            this.Output = output;
        }

        private void ExceptionTestHelper(
            RuntimeConditions runtimeConditions,
            ExitReason expectedExitReason = ExitReason.None,
            TestAnalyzeOptions analyzeOptions = null)
        {
            analyzeOptions ??= new TestAnalyzeOptions()
            {
                TargetFileSpecifiers = Array.Empty<string>()
            };

            ExceptionTestHelperImplementation(
                runtimeConditions, expectedExitReason,
                analyzeOptions,
                multithreaded: false);

            ExceptionTestHelperImplementation(
                runtimeConditions, expectedExitReason,
                analyzeOptions,
                multithreaded: true);
        }

        private void ExceptionTestHelperImplementation(
             RuntimeConditions runtimeConditions,
             ExitReason expectedExitReason,
             TestAnalyzeOptions analyzeOptions,
             bool multithreaded)
        {
            TestRule.s_testRuleBehaviors = analyzeOptions.TestRuleBehaviors.AccessibleOutsideOfContextOnly();
            Assembly[] plugInAssemblies = null;

            if (analyzeOptions.DefaultPlugInFilePaths != null)
            {
                var assemblies = new List<Assembly>();
                foreach (string plugInFilePath in analyzeOptions.DefaultPlugInFilePaths)
                {
                    assemblies.Add(Assembly.LoadFrom(plugInFilePath));
                }
                plugInAssemblies = new Assembly[assemblies.Count];
                assemblies.CopyTo(plugInAssemblies, 0);
            }
            else
            {
                plugInAssemblies = new Assembly[] { typeof(TestRule).Assembly };
            }

            ITestAnalyzeCommand command = multithreaded
                ? (ITestAnalyzeCommand)new TestMultithreadedAnalyzeCommand()
                : (ITestAnalyzeCommand)new TestAnalyzeCommand();

            command.DefaultPluginAssemblies = plugInAssemblies;

            int result = command.Run(analyzeOptions);

            int expectedResult =
                (runtimeConditions & ~RuntimeConditions.Nonfatal) == RuntimeConditions.None ?
                    TestAnalyzeCommand.SUCCESS : TestAnalyzeCommand.FAILURE;

            command.RuntimeErrors.Should().Be(runtimeConditions);
            result.Should().Be(expectedResult);

            if (expectedExitReason != ExitReason.None)
            {
                command.ExecutionException.Should().NotBeNull();

                if (expectedExitReason != ExitReason.UnhandledExceptionInEngine)
                {
                    var eax = command.ExecutionException as ExitApplicationException<ExitReason>;
                    eax.Should().NotBeNull();
                    eax.ExitReason.Should().Be(expectedExitReason);
                }
            }
            else
            {
                command.ExecutionException.Should().BeNull();
            }
            TestRule.s_testRuleBehaviors = TestRuleBehaviors.None;
        }

        [Fact]
        public void InvalidCommandLineOption()
        {
            var options = new TestAnalyzeOptions
            {
                TestRuleBehaviors =
                    TestRuleBehaviors.RaiseExceptionValidatingOptions |
                    TestRuleBehaviors.RegardOptionsAsInvalid
            };

            ExceptionTestHelper(
                RuntimeConditions.InvalidCommandLineOption,
                ExitReason.InvalidCommandLineOption,
                options);
        }

        [Fact]
        public void NotApplicableToTarget()
        {
            var options = new TestAnalyzeOptions()
            {
                TestRuleBehaviors = TestRuleBehaviors.RegardAnalysisTargetAsNotApplicable,
                TargetFileSpecifiers = new string[] { GetThisTestAssemblyFilePath() }
            };

            ExceptionTestHelper(
                RuntimeConditions.RuleNotApplicableToTarget,
                analyzeOptions: options);
        }

        [Fact]
        public void InvalidTarget()
        {
            var options = new TestAnalyzeOptions()
            {
                TestRuleBehaviors = TestRuleBehaviors.RegardAnalysisTargetAsInvalid,
                TargetFileSpecifiers = new string[] { GetThisTestAssemblyFilePath() },
            };

            ExceptionTestHelper(
                RuntimeConditions.TargetNotValidToAnalyze,
                analyzeOptions: options);
        }

        [Fact]
        public void ExceptionLoadingTarget()
        {
            var options = new TestAnalyzeOptions()
            {
                TestRuleBehaviors = TestRuleBehaviors.RegardAnalysisTargetAsCorrupted,
                TargetFileSpecifiers = new string[] { GetThisTestAssemblyFilePath() }
            };

            ExceptionTestHelper(
                RuntimeConditions.ExceptionLoadingTargetFile,
                analyzeOptions: options);
        }

        [Fact]
        public void ExceptionRaisedInstantiatingSkimmers()
        {
            var options = new TestAnalyzeOptions()
            {
                TestRuleBehaviors = TestRuleBehaviors.RaiseExceptionInvokingConstructor,
                TargetFileSpecifiers = new string[] { GetThisTestAssemblyFilePath() },
            };

            ExceptionTestHelper(
                RuntimeConditions.ExceptionInstantiatingSkimmers,
                ExitReason.UnhandledExceptionInstantiatingSkimmers,
                analyzeOptions: options);
        }

        [Fact]
        public void NoRulesLoaded()
        {
            string assemblyWithNoPlugIns = typeof(TestAnalysisContext).Assembly.Location;

            var options = new TestAnalyzeOptions()
            {
                TargetFileSpecifiers = new string[] { GetThisTestAssemblyFilePath() },
                DefaultPlugInFilePaths = new string[] { assemblyWithNoPlugIns },
            };

            ExceptionTestHelper(
                RuntimeConditions.NoRulesLoaded,
                ExitReason.NoRulesLoaded,
                analyzeOptions: options
            );
        }

        [Fact]
        public void NoValidAnalysisTargets()
        {
            ExceptionTestHelper(
                RuntimeConditions.NoValidAnalysisTargets,
                ExitReason.NoValidAnalysisTargets
            );
        }

        [Fact]
        public void ExceptionRaisedInvokingInitialize()
        {
            var options = new TestAnalyzeOptions()
            {
                TestRuleBehaviors = TestRuleBehaviors.RaiseExceptionInvokingInitialize,
                TargetFileSpecifiers = new string[] { GetThisTestAssemblyFilePath() },
            };

            ExceptionTestHelper(
                RuntimeConditions.ExceptionInSkimmerInitialize,
                analyzeOptions: options
            );
        }

        [Fact]
        public void FileUri()
        {
            Uri uri = new Uri(this.GetType().Assembly.Location);

            var options = new TestAnalyzeOptions()
            {
                TargetFileSpecifiers = new string[] { uri.ToString() },
            };

            ExceptionTestHelper(
                RuntimeConditions.None,
                analyzeOptions: options
            );
        }

        [Fact]
        public void ParseTargetException()
        {
            var options = new TestAnalyzeOptions()
            {
                TestRuleBehaviors = TestRuleBehaviors.RaiseTargetParseError,
                TargetFileSpecifiers = new string[] { GetThisTestAssemblyFilePath() },
            };

            ExceptionTestHelper(
                RuntimeConditions.TargetParseError,
                analyzeOptions: options
            );
        }

        [Fact]
        public void ExceptionRaisedInvokingCanAnalyze()
        {
            var options = new TestAnalyzeOptions()
            {
                TestRuleBehaviors = TestRuleBehaviors.RaiseExceptionInvokingCanAnalyze,
                TargetFileSpecifiers = new string[] { GetThisTestAssemblyFilePath() },
            };

            ExceptionTestHelper(
                RuntimeConditions.ExceptionRaisedInSkimmerCanAnalyze,
                analyzeOptions: options
            );
        }

        [Fact]
        public void ExceptionRaisedInvokingAnalyze()
        {
            var options = new TestAnalyzeOptions()
            {
                TestRuleBehaviors = TestRuleBehaviors.RaiseExceptionInvokingAnalyze,
                TargetFileSpecifiers = new string[] { GetThisTestAssemblyFilePath() },
            };

            ExceptionTestHelper(
                RuntimeConditions.ExceptionInSkimmerAnalyze,
                analyzeOptions: options
            );
        }

        [Fact]
        public void ExceptionRaisedProcessingBaseline()
        {
            var options = new TestAnalyzeOptions()
            {
                TestRuleBehaviors = TestRuleBehaviors.RaiseExceptionProcessingBaseline,
                TargetFileSpecifiers = new string[] { GetThisTestAssemblyFilePath() },
            };

            ExceptionTestHelper(
                RuntimeConditions.ExceptionProcessingBaseline,
                expectedExitReason: ExitReason.ExceptionProcessingBaseline,
                analyzeOptions: options
            );
        }

        [Fact]
        public void ExceptionRaisedInvokingAnalyze_PersistInnerException()
        {
            string location = GetThisTestAssemblyFilePath();

            Run run = AnalyzeFile(location,
                                  TestRuleBehaviors.RaiseExceptionInvokingAnalyze,
                                  runtimeConditions: RuntimeConditions.ExceptionInSkimmerAnalyze,
                                  expectedReturnCode: 1);

            run.Invocations[0]?.ToolExecutionNotifications.Count.Should().Be(1);
            Stack stack = run.Invocations[0]?.ToolExecutionNotifications[0].Exception.Stack;
            string fqn = stack.Frames[0].Location.LogicalLocation.FullyQualifiedName;
            fqn.Contains(nameof(TestRule.RaiseExceptionViaReflection)).Should().BeTrue();
        }

        [Fact]
        public void ExceptionRaisedInEngine()
        {
            TestAnalyzeCommand.RaiseUnhandledExceptionInDriverCode = true;
            TestMultithreadedAnalyzeCommand.RaiseUnhandledExceptionInDriverCode = true;

            var options = new TestAnalyzeOptions()
            {
                TargetFileSpecifiers = new string[] { GetThisTestAssemblyFilePath() },
            };

            ExceptionTestHelper(
                RuntimeConditions.ExceptionInEngine,
                ExitReason.UnhandledExceptionInEngine,
                analyzeOptions: options);

            TestAnalyzeCommand.RaiseUnhandledExceptionInDriverCode = false;
            TestMultithreadedAnalyzeCommand.RaiseUnhandledExceptionInDriverCode = false;
        }

        [Fact]
        public void IOExceptionRaisedCreatingSarifLog()
        {
            string path = Path.GetTempFileName();

            try
            {
                using (_ = File.OpenWrite(path))
                {
                    // Our log file is locked for write
                    // causing exceptions at analysis time.

                    var options = new TestAnalyzeOptions()
                    {
                        TargetFileSpecifiers = new string[] { GetThisTestAssemblyFilePath() },
                        OutputFilePath = path,
                        Force = true
                    };

                    ExceptionTestHelper(
                        RuntimeConditions.ExceptionCreatingLogFile,
                        expectedExitReason: ExitReason.ExceptionCreatingLogFile,
                        analyzeOptions: options);
                }
            }
            finally
            {
                File.Delete(path);
            }
        }

        [Fact]
        public void UnauthorizedAccessExceptionCreatingSarifLog()
        {
            string path = Environment.GetFolderPath(Environment.SpecialFolder.ApplicationData);
            path = Path.Combine(path, Guid.NewGuid().ToString());

            using (_ = File.Create(path, 1, FileOptions.DeleteOnClose))
            {
                // Attempt to persist to unauthorized location will raise exception.
                var options = new TestAnalyzeOptions()
                {
                    TargetFileSpecifiers = new string[] { GetThisTestAssemblyFilePath() },
                    OutputFilePath = path,
                    Force = true
                };

                ExceptionTestHelper(
                    RuntimeConditions.ExceptionCreatingLogFile,
                    expectedExitReason: ExitReason.ExceptionCreatingLogFile,
                    analyzeOptions: options);
            }
        }

        [Fact]
        public void MissingConfigurationFile()
        {
            string path = Environment.GetFolderPath(Environment.SpecialFolder.ApplicationData);
            path = Path.Combine(path, Guid.NewGuid().ToString());

            var options = new TestAnalyzeOptions()
            {
                TargetFileSpecifiers = new string[] { GetThisTestAssemblyFilePath() },
                ConfigurationFilePath = path
            };

            ExceptionTestHelper(
                RuntimeConditions.MissingFile,
                expectedExitReason: ExitReason.InvalidCommandLineOption,
                analyzeOptions: options);
        }

        [Fact]
        public void MissingPlugInFile()
        {
            string path = Environment.GetFolderPath(Environment.SpecialFolder.ApplicationData);
            path = Path.Combine(path, Guid.NewGuid().ToString());

            var options = new TestAnalyzeOptions()
            {
                TargetFileSpecifiers = new string[] { GetThisTestAssemblyFilePath() },
                PluginFilePaths = new string[] { path }
            };

            ExceptionTestHelper(
                RuntimeConditions.MissingFile,
                expectedExitReason: ExitReason.InvalidCommandLineOption,
                analyzeOptions: options);
        }

        [Fact]
        public void MissingOutputFile()
        {
            string path = Environment.GetFolderPath(Environment.SpecialFolder.ApplicationData);
            path = Path.Combine(path, Guid.NewGuid().ToString());

            try
            {
                var options = new TestAnalyzeOptions()
                {
                    TargetFileSpecifiers = new string[] { GetThisTestAssemblyFilePath() },
                    OutputFilePath = path
                };

                // A missing output file is a good condition. :)
                ExceptionTestHelperImplementation(
                    RuntimeConditions.None,
                    expectedExitReason: ExitReason.None,
                    analyzeOptions: options,
                    multithreaded: false);

                if (File.Exists(path)) { File.Delete(path); }

                ExceptionTestHelperImplementation(
                    RuntimeConditions.None,
                    expectedExitReason: ExitReason.None,
                    analyzeOptions: options,
                    multithreaded: true);
            }
            finally
            {
                if (File.Exists(path)) { File.Delete(path); }
            }
        }

        [Fact]
        public void MissingBaselineFile()
        {
            string outputFilePath = Path.GetTempFileName() + ".sarif";
            string baselineFilePath = Path.GetTempFileName() + ".sarif";

            var options = new TestAnalyzeOptions()
            {
                TargetFileSpecifiers = new string[] { GetThisTestAssemblyFilePath() },
                OutputFilePath = outputFilePath,
                BaselineSarifFile = baselineFilePath
            };

            ExceptionTestHelper(
                RuntimeConditions.MissingFile,
                expectedExitReason: ExitReason.InvalidCommandLineOption,
                analyzeOptions: options);
        }

        [Fact]
        public void BaselineWithoutOutputFile()
        {
            string path = Path.GetTempFileName() + ".sarif";

            using (_ = File.Create(path, 1, FileOptions.DeleteOnClose))
            {
                var options = new TestAnalyzeOptions()
                {
                    TargetFileSpecifiers = new string[] { GetThisTestAssemblyFilePath() },
                    Quiet = true,
                    OutputFilePath = null,
                    BaselineSarifFile = path
                };

                ExceptionTestHelper(
                    RuntimeConditions.InvalidCommandLineOption,
                    expectedExitReason: ExitReason.InvalidCommandLineOption,
                    analyzeOptions: options);
            }
        }

        [Fact]
        public void AnalyzeCommandBase_ReportsErrorOnInvalidInvocationPropertyName()
        {
            var options = new TestAnalyzeOptions()
            {
                InvocationPropertiesToLog = new string[] { "CommandLine", "NoSuchProperty" }
            };

            ExceptionTestHelper(
                RuntimeConditions.InvalidCommandLineOption,
                expectedExitReason: ExitReason.InvalidCommandLineOption,
                analyzeOptions: options);
        }

        [Fact]
        public void AnalyzeCommandBase_ReportsWarningOnUnsupportedPlatformForRule()
        {
            var options = new TestAnalyzeOptions()
            {
                TestRuleBehaviors = TestRuleBehaviors.TreatPlatformAsInvalid,
                TargetFileSpecifiers = new string[] { GetThisTestAssemblyFilePath() },
            };

            // There are two default rules, so when this check is not on a supported platform,
            // a single rule will still be loaded.
            ExceptionTestHelper(
                RuntimeConditions.RuleCannotRunOnPlatform,
                expectedExitReason: ExitReason.None,
                analyzeOptions: options);
        }

        [Fact]
        public void AnalyzeCommandBase_ReportsWarningOnUnsupportedPlatformForRuleAndNoRulesLoaded()
        {
            PropertiesDictionary allRulesDisabledConfiguration = ExportConfigurationCommandBaseTests.s_allRulesDisabledConfiguration;
            string path = Path.GetTempFileName() + ".xml";

            try
            {
                allRulesDisabledConfiguration.SaveToXml(path);

                var options = new TestAnalyzeOptions()
                {
                    // This option needs to be specified here as the file-based
                    // configuration has not yet been read when skimmers are loaded.
                    // This means we can't use that data to inject a skimmer
                    // behavior to assert that it doesn't work against the current
                    // platform.
                    TestRuleBehaviors = TestRuleBehaviors.TreatPlatformAsInvalid,
                    TargetFileSpecifiers = new string[] { GetThisTestAssemblyFilePath() },
                    ConfigurationFilePath = path
                };

                // There are two default rules. One of which is disabled by configuration,
                // the other is disabled as unsupported on current platform.
                ExceptionTestHelper(
                    RuntimeConditions.NoRulesLoaded | RuntimeConditions.RuleWasExplicitlyDisabled | RuntimeConditions.RuleCannotRunOnPlatform,
                    expectedExitReason: ExitReason.NoRulesLoaded,
                    analyzeOptions: options);
            }
            finally
            {
                if (File.Exists(path))
                {
                    File.Delete(path);
                }
            }
        }

        public Run AnalyzeFile(
            string fileName,
            TestRuleBehaviors behaviors = TestRuleBehaviors.None,
            string configFileName = null,
            RuntimeConditions runtimeConditions = RuntimeConditions.None,
            int expectedReturnCode = TestAnalyzeCommand.SUCCESS)
        {
            string path = Path.GetTempFileName();
            Run run = null;

            try
            {
                var options = new TestAnalyzeOptions
                {
                    TargetFileSpecifiers = new string[] { fileName },
                    Quiet = true,
                    ConfigurationFilePath = configFileName ?? TestAnalyzeCommand.DefaultPolicyName,
                    Recurse = true,
                    OutputFilePath = path,
                    SarifOutputVersion = SarifVersion.Current,
                    Force = true,
                    TestRuleBehaviors = behaviors
                };

                var command = new TestAnalyzeCommand();
                command.DefaultPluginAssemblies = new Assembly[] { this.GetType().Assembly };
                int result = command.Run(options);

                result.Should().Be(expectedReturnCode);

                command.RuntimeErrors.Should().Be(runtimeConditions);

                SarifLog log = JsonConvert.DeserializeObject<SarifLog>(File.ReadAllText(path));
                Assert.NotNull(log);
                Assert.Equal<int>(1, log.Runs.Count);

                run = log.Runs.First();
            }
            finally
            {
                File.Delete(path);
            }

            return run;
        }

        [Fact]
        public void AnalyzeCommandBase_DefaultEndToEndAnalysis()
        {
            string location = GetThisTestAssemblyFilePath();

            Run run = AnalyzeFile(location, TestRuleBehaviors.LogError);

            int resultCount = 0;
            int toolNotificationCount = 0;
            int configurationNotificationCount = 0;

            SarifHelpers.ValidateRun(
                run,
                (issue) => { resultCount++; },
                (toolNotification) => { toolNotificationCount++; },
                (configurationNotification) => { configurationNotificationCount++; });

            // As configured by injected TestRuleBehaviors, we should
            // see an error per scan target (one file in this case).
            resultCount.Should().Be(1);
            run.Results[0].Kind.Should().Be(ResultKind.Fail);

            toolNotificationCount.Should().Be(0);
            configurationNotificationCount.Should().Be(0);
        }

        [Fact]
        public void AnalyzeCommandBase_PersistsSarifOneZeroZero()
        {
            string fileName = GetThisTestAssemblyFilePath();
            string path = Path.GetTempFileName();

            try
            {
                var options = new TestAnalyzeOptions
                {
                    TargetFileSpecifiers = new string[] { fileName },
                    Quiet = true,
                    DataToInsert = new OptionallyEmittedData[] { OptionallyEmittedData.Hashes },
                    ConfigurationFilePath = TestAnalyzeCommand.DefaultPolicyName,
                    Recurse = true,
                    OutputFilePath = path,
                    PrettyPrint = true,
                    Force = true,
                    SarifOutputVersion = SarifVersion.OneZeroZero
                };

                var command = new TestAnalyzeCommand();
                command.DefaultPluginAssemblies = new Assembly[] { this.GetType().Assembly };
                int returnValue = command.Run(options);

                returnValue.Should().Be(0);

                command.RuntimeErrors.Should().Be(RuntimeConditions.None);

                JsonSerializerSettings settings = new JsonSerializerSettings()
                {
                    ContractResolver = SarifContractResolverVersionOne.Instance
                };

                SarifLogVersionOne log = JsonConvert.DeserializeObject<SarifLogVersionOne>(File.ReadAllText(path), settings);
                log.Should().NotBeNull();
                log.Runs.Count.Should().Be(1);
            }
            finally
            {
                File.Delete(path);
            }
        }

        [Fact]
        public void AnalyzeCommandBase_RunDefaultRules()
        {
            string location = GetThisTestAssemblyFilePath();

            Run run = AnalyzeFile(location, TestRuleBehaviors.LogError);

            int resultCount = 0;
            int toolNotificationCount = 0;
            int configurationNotificationCount = 0;

            SarifHelpers.ValidateRun(
                run,
                (issue) => { resultCount++; },
                (toolNotification) => { toolNotificationCount++; },
                (configurationNotification) => { configurationNotificationCount++; });

            // As configured by the inject TestRuleBehaviors value, we should see
            // an error for every scan target (of which there is one file in this test).
            resultCount.Should().Be(1);
            run.Results[0].Level.Should().Be(FailureLevel.Error);

            toolNotificationCount.Should().Be(0);
            configurationNotificationCount.Should().Be(0);
        }

        [Fact]
        public void AnalyzeCommandBase_FireAllRules()
        {
            PropertiesDictionary configuration = ExportConfigurationCommandBaseTests.s_defaultConfiguration;

            string path = Path.GetTempFileName() + ".xml";

            configuration.SetProperty(TestRule.Behaviors, TestRuleBehaviors.LogError);

            try
            {
                configuration.SaveToXml(path);

                string location = GetThisTestAssemblyFilePath();

                Run run = AnalyzeFile(location, configFileName: path);

                int resultCount = 0;
                int toolNotificationCount = 0;
                int configurationNotificationCount = 0;

                SarifHelpers.ValidateRun(
                    run,
                    (issue) => { resultCount++; },
                    (toolNotification) => { toolNotificationCount++; },
                    (configurationNotification) => { configurationNotificationCount++; });

                // As configured by context, we should see a single error raised.
                resultCount.Should().Be(1);
                run.Results.Count((result) => result.Level == FailureLevel.Error).Should().Be(1);

                toolNotificationCount.Should().Be(0);
                configurationNotificationCount.Should().Be(0);
            }
            finally
            {
                if (File.Exists(path)) { File.Delete(path); }
            }
        }

        [Fact]
        public void AnalyzeCommandBase_EndToEndAnalysisWithExplicitlyDisabledRules()
        {
            PropertiesDictionary allRulesDisabledConfiguration = ExportConfigurationCommandBaseTests.s_allRulesDisabledConfiguration;
            string path = Path.GetTempFileName() + ".xml";

            try
            {
                allRulesDisabledConfiguration.SaveToXml(path);

                string location = GetThisTestAssemblyFilePath();

                Run run = AnalyzeFile(
                    location,
                    configFileName: path,
                    runtimeConditions: RuntimeConditions.RuleWasExplicitlyDisabled | RuntimeConditions.NoRulesLoaded,
                    expectedReturnCode: TestAnalyzeCommand.FAILURE);

                int resultCount = 0;
                int toolNotificationCount = 0;
                int configurationNotificationCount = 0;

                SarifHelpers.ValidateRun(
                    run,
                    (issue) => { resultCount++; },
                    (toolNotification) => { toolNotificationCount++; },
                    (configurationNotification) => { configurationNotificationCount++; });

                // When rules are disabled, we expect a configuration warning for each
                // disabled check that documents it was turned off for the analysis.
                resultCount.Should().Be(0);

                // Three notifications. One for each disabled rule, i.e. SimpleTestRule
                // and SimpleTestRule + an error notification that all rules have been disabled
                configurationNotificationCount.Should().Be(3);

                run.Invocations.Should().NotBeNull();
                run.Invocations.Count.Should().Be(1);

                // Error: all rules were disabled
                run.Invocations[0].ToolConfigurationNotifications.Count((notification) => notification.Level == FailureLevel.Error).Should().Be(1);
                run.Invocations[0].ToolConfigurationNotifications.Count((notification) => notification.Descriptor.Id == Errors.ERR997_AllRulesExplicitlyDisabled).Should().Be(1);

                // Warnings: one per disabled rule.
                run.Invocations[0].ToolConfigurationNotifications.Count((notification) => notification.Level == FailureLevel.Warning).Should().Be(2);
                run.Invocations[0].ToolConfigurationNotifications.Where((notification) => notification.Descriptor.Id == Warnings.Wrn999_RuleExplicitlyDisabled).Count().Should().Be(2);

                // We raised a notification error, which means the invocation failed.
                run.Invocations[0].ExecutionSuccessful.Should().Be(false);

                toolNotificationCount.Should().Be(0);
            }
            finally
            {
                if (File.Exists(path)) { File.Delete(path); }
            }
        }

        [Theory]
        [InlineData(null, false, null)]
        [InlineData("", false, null)]
        [InlineData(null, true, "default.configuration.xml")]
        [InlineData("", true, "default.configuration.xml")]
        [InlineData("default", false, null)]
        [InlineData("default", true, null)]
        [InlineData("test-newconfig.xml", false, "test-newconfig.xml")]
        [InlineData("test-newconfig.xml", true, "test-newconfig.xml")]
        public void AnalyzeCommandBase_LoadConfigurationFile(string configValue, bool defaultFileExists, string expectedFileName)
        {
            var options = new TestAnalyzeOptions
            {
                TargetFileSpecifiers = new string[] { "" },
                Quiet = true,
                DataToInsert = new OptionallyEmittedData[] { OptionallyEmittedData.Hashes },
                ConfigurationFilePath = configValue,
                Recurse = true,
                OutputFilePath = "",
            };

            var mockFileSystem = new Mock<IFileSystem>();

            mockFileSystem.Setup(x => x.FileExists(It.IsAny<string>())).Returns(defaultFileExists);

            var command = new TestAnalyzeCommand(mockFileSystem.Object);

            string fileName = command.GetConfigurationFileName(options);
            if (string.IsNullOrEmpty(expectedFileName))
            {
                fileName.Should().BeNull();
            }
            else
            {
                fileName.Should().EndWith(expectedFileName);
            }
        }

        private static string GetThisTestAssemblyFilePath()
        {
            string filePath = typeof(AnalyzeCommandBaseTests).Assembly.Location;
            return filePath;
        }

        [Fact]
        public void AnalyzeCommandBase_UpdateLocationsAndMessageWithCurrentUri()
        {
            Uri uri = new Uri(@"c:\directory\test.txt", UriKind.RelativeOrAbsolute);
            Notification actualNotification = BuildTestNotification(uri);

            Uri updatedUri = new Uri(@"c:\updated\directory\newFileName.txt", UriKind.RelativeOrAbsolute);
            Notification expectedNotification = BuildTestNotification(updatedUri);

            AnalyzeCommandBase<TestAnalysisContext, AnalyzeOptionsBase>
                .UpdateLocationsAndMessageWithCurrentUri(actualNotification.Locations, actualNotification.Message, updatedUri);

            actualNotification.Should().BeEquivalentTo(expectedNotification);
        }

        private static Notification BuildTestNotification(Uri uri)
        {
            string filePath = uri.OriginalString;
            string fileName = Path.GetFileName(uri.OriginalString);
            return new Notification
            {
                Locations = new List<Location>
                {
                    new Location
                    {
                        PhysicalLocation = new PhysicalLocation
                        {
                            ArtifactLocation = new ArtifactLocation
                            {
                                Uri = uri
                            }
                        }
                    }
                },
                Message = new Message
                {
                    Arguments = new List<string> { filePath, fileName },
                    Text = string.Format("Found an issue in {0} (full path is {1}", filePath, fileName)
                }
            };
        }

        [Fact]
        public void AnalyzeCommandBase_GetFileNameFromUriWorks()
        {
            var sb = new StringBuilder();

            var testCases = new Tuple<string, string>[]
            {
                new Tuple<string, string>(null, null),
                new Tuple<string, string>("file.txt", "file.txt"),
                new Tuple<string, string>(@".\file.txt", "file.txt"),
                new Tuple<string, string>(@"c:\directory\file.txt", "file.txt"),
                new Tuple<string, string>(@"\\computer\computer\file.txt", "file.txt"),
                new Tuple<string, string>("file://directory/file.txt", "file.txt"),
                new Tuple<string, string>("/file.txt", "file.txt"),
                new Tuple<string, string>("directory/file.txt", "file.txt"),
            };

            foreach (Tuple<string, string> testCase in testCases)
            {
                Uri uri = testCase.Item1 != null ? new Uri(testCase.Item1, UriKind.RelativeOrAbsolute) : null;
                string expectedFileName = testCase.Item2;

                string actualFileName = AnalyzeCommandBase<TestAnalysisContext, AnalyzeOptionsBase>.GetFileNameFromUri(uri);

                if (!object.Equals(actualFileName, expectedFileName))
                {
                    sb.AppendFormat("Incorrect file name returned for uri '{0}'. Expected '{1}' but saw '{2}'.", uri, expectedFileName, actualFileName).AppendLine();
                }
            }
            sb.Length.Should().Be(0, because: "all URI to file name conversions should succeed but the following cases failed." + Environment.NewLine + sb.ToString());
        }

        #region ResultsCachingTestsAndHelpers

        [Fact]
        public void AnalyzeCommandBase_CachesErrors()
        {
            // Produce two errors results
            var testCase = new ResultsCachingTestCase()
            {
                Files = new List<string> { "Error.dll", "Error.exe" }
            };

            RunResultsCachingTestCase(testCase);

            testCase.Verbose = true;
            RunResultsCachingTestCase(testCase);

            testCase.Files = ComprehensiveKindAndLevelsByFilePath;
            testCase.Verbose = false;
            RunResultsCachingTestCase(testCase, multithreaded: true);

            testCase.Verbose = true;
            RunResultsCachingTestCase(testCase, multithreaded: true);
        }

        [Fact]
        public void AnalyzeCommandBase_CachesNotes()
        {
            // Produce three results in verbose runs only
            var testCase = new ResultsCachingTestCase()
            {
                Files = new List<string> { "Note.dll", "Note.exe", "Note.sys" }
            };

            // Notes are verbose only results
            testCase.ExpectedResultsCount.Should().Be(0);
            testCase.ExpectedNoteCount.Should().Be(0);

            RunResultsCachingTestCase(testCase);

            testCase.Verbose = true;

            testCase.ExpectedResultsCount.Should().Be(testCase.Files.Count);
            testCase.ExpectedNoteCount.Should().Be(testCase.Files.Count);

            RunResultsCachingTestCase(testCase);
        }

        [Fact]
        public void AnalyzeCommandBase_CachesNotificationsWithoutPersistingToLogFile()
        {
            var testCase = new ResultsCachingTestCase
            {
                Files = ComprehensiveKindAndLevelsByFileName,
                TestRuleBehaviors = TestRuleBehaviors.RaiseTargetParseError,
                ExpectedReturnCode = FAILURE,
            };

            RunResultsCachingTestCase(testCase);

            testCase.Verbose = true;
            RunResultsCachingTestCase(testCase);

            testCase.Files = ComprehensiveKindAndLevelsByFilePath;
            testCase.Verbose = false;
            RunResultsCachingTestCase(testCase, multithreaded: true);

            testCase.Verbose = true;
            RunResultsCachingTestCase(testCase, multithreaded: true);
        }

        [Fact]
        public void AnalyzeCommandBase_CachesNotificationsWhenPersistingToLogFile()
        {
            var testCase = new ResultsCachingTestCase
            {
                Files = ComprehensiveKindAndLevelsByFileName,
                PersistLogFileToDisk = true,
                TestRuleBehaviors = TestRuleBehaviors.RaiseTargetParseError,
                ExpectedReturnCode = FAILURE,
            };

            RunResultsCachingTestCase(testCase);

            testCase.Verbose = true;
            RunResultsCachingTestCase(testCase);

            testCase.Files = ComprehensiveKindAndLevelsByFilePath;
            testCase.Verbose = false;
            RunResultsCachingTestCase(testCase, multithreaded: true);

            testCase.Verbose = true;
            RunResultsCachingTestCase(testCase, multithreaded: true);
        }

        [Fact]
        public void AnalyzeCommandBase_CachesResultsWithoutPersistingToLogFile()
        {
            var testCase = new ResultsCachingTestCase
            {
                Files = ComprehensiveKindAndLevelsByFileName,
                PersistLogFileToDisk = false,
            };

            RunResultsCachingTestCase(testCase);

            testCase.Verbose = true;
            RunResultsCachingTestCase(testCase);

            testCase.Files = ComprehensiveKindAndLevelsByFilePath;
            testCase.Verbose = false;
            RunResultsCachingTestCase(testCase, multithreaded: true);

            testCase.Verbose = true;
            RunResultsCachingTestCase(testCase, multithreaded: true);
        }

        [Fact]
        public void AnalyzeCommandBase_CachesResultsWhenPersistingToLogFile()
        {
            var testCase = new ResultsCachingTestCase
            {
                Files = ComprehensiveKindAndLevelsByFileName,
                PersistLogFileToDisk = true,
            };

            RunResultsCachingTestCase(testCase);

            testCase.Verbose = true;
            RunResultsCachingTestCase(testCase);

            testCase.Files = ComprehensiveKindAndLevelsByFilePath;
            testCase.Verbose = false;
            RunResultsCachingTestCase(testCase, multithreaded: true);

            testCase.Verbose = true;
            RunResultsCachingTestCase(testCase, multithreaded: true);
        }

        [Fact]
        public void AnalyzeCommandBase_ShouldEmitAutomationDetailsWhenIdOrGuidExists()
        {
            const string automationId = "automation-id";
            const string automationGuid = "automation-guid";

            TestAnalyzeOptions[] enhancedOptions = new[]
            {
                new TestAnalyzeOptions
                {
                    AutomationId = automationId
                },
                new TestAnalyzeOptions
                {
                    AutomationGuid = automationGuid
                },
                new TestAnalyzeOptions
                {
                    AutomationId = automationId,
                    AutomationGuid = automationGuid
                }
            };

            foreach (TestAnalyzeOptions enhancedOption in enhancedOptions)
            {
                var testCase = new ResultsCachingTestCase
                {
                    Files = ComprehensiveKindAndLevelsByFileName,
                    PersistLogFileToDisk = true,
                };

                RunResultsCachingTestCase(testCase, enhancedOptions: enhancedOption);

                testCase.Files = ComprehensiveKindAndLevelsByFilePath;
                RunResultsCachingTestCase(testCase, multithreaded: true, enhancedOptions: enhancedOption);
            }
        }

        [Fact(Timeout = 5000)]
        public void AnalyzeCommandBase_ShouldGenerateSameResultsWhenRunningSingleAndMultiThread_CoyoteTest()
        {
            Configuration config = Configuration.Create().WithTestingIterations(100).WithConcurrencyFuzzingEnabled();
            var engine = TestingEngine.Create(config, AnalyzeCommandBase_ShouldGenerateSameResultsWhenRunningSingleAndMultiThread_CoyoteHelper);
            string TestLogDirectory = ".";

            engine.Run();
            TestReport report = engine.TestReport;

            var filenames = new List<string>(engine.TryEmitTraces(TestLogDirectory, "AnalyzeCommandBase_ShouldGenerateSameResultsWhenRunningSingleAndMultiThread_CoyoteTest_Log"));
            foreach (string item in filenames)
            {
                Output.WriteLine("See log file: {0}", item);
            }

            Assert.True(report.NumOfFoundBugs == 0, $"Coyote found {report.NumOfFoundBugs} bug(s).");
        }

        [Fact]
        public void AnalyzeCommandBase_ShouldGenerateSameResultsWhenRunningSingleAndMultiThread()
        {
            int[] scenarios = SetupScenarios();
            AnalyzeScenarios(scenarios);
        }

        private void AnalyzeCommandBase_ShouldGenerateSameResultsWhenRunningSingleAndMultiThread_CoyoteHelper()
        {
            int[] scenarios = SetupScenarios(true);
            AnalyzeScenarios(scenarios);
        }

        private int[] SetupScenarios(bool IsCoyoteTest = false)
        {
            Coyote.Random.Generator random = Coyote.Random.Generator.Create();

            return IsCoyoteTest ? new int[] { (random.NextInteger(10) + 1) } : new int[] { 10, 50, 100 };
        }

        private void AnalyzeScenarios(int[] scenarios)
        {
            foreach (int scenario in scenarios)
            {
                var singleThreadTargets = new List<string>();
                var multiThreadTargets = new List<string>();

                for (int i = 0; i < scenario; i++)
                {
                    singleThreadTargets.Add($"Error.{i}.cpp");
                    multiThreadTargets.Add($@"{Environment.CurrentDirectory}\Error.{i}.cpp");
                }

                for (int i = 0; i < scenario / 2; i++)
                {
                    singleThreadTargets.Add($"Warning.{i}.cpp");
                    multiThreadTargets.Add($@"{Environment.CurrentDirectory}\Warning.{i}.cpp");
                }

                for (int i = 0; i < scenario / 5; i++)
                {
                    singleThreadTargets.Add($"Note.{i}.cpp");
                    multiThreadTargets.Add($@"{Environment.CurrentDirectory}\Note.{i}.cpp");
                }

                var testCase = new ResultsCachingTestCase
                {
                    Files = singleThreadTargets,
                    PersistLogFileToDisk = true,
                    FileSystem = null
                };

                var options = new TestAnalyzeOptions
                {
                    TestRuleBehaviors = testCase.TestRuleBehaviors,
                    OutputFilePath = testCase.PersistLogFileToDisk ? Guid.NewGuid().ToString() : null,
                    TargetFileSpecifiers = new string[] { Guid.NewGuid().ToString() },
                    Kind = new List<ResultKind> { ResultKind.Fail },
                    Level = new List<FailureLevel?> { FailureLevel.Warning, FailureLevel.Error },
                    DataToInsert = new OptionallyEmittedData[] { OptionallyEmittedData.Hashes },
                };

                Run runSingleThread = RunAnalyzeCommand(options, testCase);

                testCase.FileSystem = null;
                testCase.Files = multiThreadTargets;
                Run runMultiThread = RunAnalyzeCommand(options, testCase, multithreaded: true);

                runMultiThread.Results.Should().BeEquivalentTo(runSingleThread.Results);
                runMultiThread.Artifacts.Should().BeEquivalentTo(runSingleThread.Artifacts);
            }
        }

        [Fact]
        public void AnalyzeCommandBase_MultithreadedShouldUseCacheIfFilesAreTheSame()
        {
            // Generating 20 files with different names but same content.
            RunMultithreadedAnalyzeCommand(ComprehensiveKindAndLevelsByFilePath,
                                           generateSameOutput: true,
                                           expectedResultCode: 0,
                                           expectedResultCount: 20,
                                           expectedCacheSize: 1);

            // Generating 20 files with different names and content.
            RunMultithreadedAnalyzeCommand(ComprehensiveKindAndLevelsByFilePath,
                                           generateSameOutput: false,
                                           expectedResultCode: 0,
                                           expectedResultCount: 7,
                                           expectedCacheSize: 0);
        }

        private static readonly IList<string> ComprehensiveKindAndLevelsByFileName = new List<string>
        {
            // Every one of these files will be regarded as identical in content by level/kind. So every file
            // with 'Error' as a prefix should produce an error result, whether using results caching or not.
            // We distinguish file names as this is required in the actual scenario, i.e., when 'replaying'
            // cached results we must retain the unique fully qualified directory + file name for each copy.
            // In actual production systems, this differentiation mostly occurs by directory name (i.e., copies
            // of files tend to have the same name but appear in different directories). For a source code scanner,
            // however, two files in the same directory may hash the same (an empty file that produces no scan
            // results is an obvious case).
            "Error.1.of.5.cpp",
            "Error.2.of.5.cs",
            "Error.3.of.5.exe",
            "Error.4.of.5.h",
            "Error.5.of.5.sys",
            "Warning.1.of.2.java",
            "Warning.2.of.2.cs",
            "Note.1.of.3.dll",
            "Note.2.of.3.exe",
            "Note.3.of.3jar",
            "Pass.1.of.4.cs",
            "Pass.2.of.4.cpp",
            "Pass.3.of.4.exe",
            "Pass.4.of.4.dll",
            "NotApplicable.1.of.2.js",
            "NotApplicable.2.of.2.exe",
            "Informational.1.of.1.sys",
            "Open.1.of.1.cab",
            "Review.1.of.2.txt",
            "Review.2.of.2.dll"
        };

        private static readonly IList<string> ComprehensiveKindAndLevelsByFilePath = new List<string>
        {
            // Every one of these files will be regarded as identical in content by level/kind. So every file
            // with 'Error' as a prefix should produce an error result, whether using results caching or not.
            // We distinguish file names as this is required in the actual scenario, i.e., when 'replaying'
            // cached results we must retain the unique fully qualified directory + file name for each copy.
            // In actual production systems, this differentiation mostly occurs by directory name (i.e., copies
            // of files tend to have the same name but appear in different directories). For a source code scanner,
            // however, two files in the same directory may hash the same (an empty file that produces no scan
            // results is an obvious case).
            $@"{Environment.CurrentDirectory}\Error.1.of.5.cpp",
            $@"{Environment.CurrentDirectory}\Error.2.of.5.cs",
            $@"{Environment.CurrentDirectory}\Error.3.of.5.exe",
            $@"{Environment.CurrentDirectory}\Error.4.of.5.h",
            $@"{Environment.CurrentDirectory}\Error.5.of.5.sys",
            $@"{Environment.CurrentDirectory}\Warning.1.of.2.java",
            $@"{Environment.CurrentDirectory}\Warning.2.of.2.cs",
            $@"{Environment.CurrentDirectory}\Note.1.of.3.dll",
            $@"{Environment.CurrentDirectory}\Note.2.of.3.exe",
            $@"{Environment.CurrentDirectory}\Note.3.of.3jar",
            $@"{Environment.CurrentDirectory}\Pass.1.of.4.cs",
            $@"{Environment.CurrentDirectory}\Pass.2.of.4.cpp",
            $@"{Environment.CurrentDirectory}\Pass.3.of.4.exe",
            $@"{Environment.CurrentDirectory}\Pass.4.of.4.dll",
            $@"{Environment.CurrentDirectory}\NotApplicable.1.of.2.js",
            $@"{Environment.CurrentDirectory}\NotApplicable.2.of.2.exe",
            $@"{Environment.CurrentDirectory}\Informational.1.of.1.sys",
            $@"{Environment.CurrentDirectory}\Open.1.of.1.cab",
            $@"{Environment.CurrentDirectory}\Review.1.of.2.txt",
            $@"{Environment.CurrentDirectory}\Review.2.of.2.dll"
        };

        private static void RunResultsCachingTestCase(ResultsCachingTestCase testCase,
                                                      bool multithreaded = false,
                                                      TestAnalyzeOptions enhancedOptions = null)
        {
            // This makes sure that we will reinitialize the mock file system. This
            // allows callers to reuse test case instances, by adjusting specific
            // property values. The mock file system cannot be reused in this way, once
            // a test executes, it must be reset.
            testCase.FileSystem = null;

            var options = new TestAnalyzeOptions
            {
                TestRuleBehaviors = testCase.TestRuleBehaviors,
                OutputFilePath = testCase.PersistLogFileToDisk ? Guid.NewGuid().ToString() : null,
                TargetFileSpecifiers = new string[] { Guid.NewGuid().ToString() },
                Kind = new List<ResultKind> { ResultKind.Fail },
<<<<<<< HEAD
                Level = new List<FailureLevel?> { FailureLevel.Warning, FailureLevel.Error }
=======
                Level = new List<FailureLevel> { FailureLevel.Warning, FailureLevel.Error },
>>>>>>> a1a3d3b5
            };

            EnhanceOptions(options, enhancedOptions);

            if (testCase.Verbose)
            {
                options.Kind = new List<ResultKind> { ResultKind.Informational, ResultKind.Open, ResultKind.Review, ResultKind.Fail, ResultKind.Pass, ResultKind.NotApplicable, ResultKind.None };
                options.Level = new List<FailureLevel?> { FailureLevel.Error, FailureLevel.Warning, FailureLevel.Note, FailureLevel.None };
            }

            Run runWithoutCaching = RunAnalyzeCommand(options, testCase, multithreaded);

            options.DataToInsert = new OptionallyEmittedData[] { OptionallyEmittedData.Hashes };
            Run runWithCaching = RunAnalyzeCommand(options, testCase, multithreaded);

            // Core static analysis results
            runWithCaching.Results.Count.Should().Be(runWithoutCaching.Results.Count);

            for (int i = 0; i < runWithCaching.Results.Count; i++)
            {
                Result withCache = runWithCaching.Results[i];
                Result withoutCache = runWithCaching.Results[i];

                withCache.Level.Should().Be(withoutCache.Level);
                withCache.RuleId.Should().Be(withoutCache.RuleId);
                withCache.Message.Should().BeEquivalentTo(withoutCache.Message);

                if (testCase.PersistLogFileToDisk)
                {
                    withCache.Locations.Count.Should().Be(withoutCache.Locations.Count);
                    withCache.Locations[0].PhysicalLocation.ArtifactLocation.Uri.Should().Be(withoutCache.Locations[0].PhysicalLocation.ArtifactLocation.Uri);
                }
            }

            if (testCase.PersistLogFileToDisk)
            {
                runWithCaching.Artifacts.Should().NotBeEmpty();

                if (!string.IsNullOrWhiteSpace(options.AutomationId))
                {
                    runWithCaching.AutomationDetails.Id.Should().Be(options.AutomationId);
                }

                if (!string.IsNullOrWhiteSpace(options.AutomationGuid))
                {
                    runWithCaching.AutomationDetails.Guid.Should().Be(options.AutomationGuid);
                }

                runWithCaching.AutomationDetails.Should().BeEquivalentTo(runWithoutCaching.AutomationDetails);
            }
            // Tool configuration errors, such as 'Could not locate scan target PDB.'
            runWithoutCaching.Invocations?[0].ToolConfigurationNotifications?.Should()
                .BeEquivalentTo(runWithCaching.Invocations?[0].ToolConfigurationNotifications);

            // Not yet explicitly tested
            runWithoutCaching.Invocations?[0].ToolExecutionNotifications?.Should()
                .BeEquivalentTo(runWithCaching.Invocations?[0].ToolExecutionNotifications);
        }

        private static void EnhanceOptions(TestAnalyzeOptions current, TestAnalyzeOptions enhancement)
        {
            current.AutomationId ??= enhancement?.AutomationId;
            current.AutomationGuid ??= enhancement?.AutomationGuid;
        }

        private static IFileSystem CreateDefaultFileSystemForResultsCaching(IList<string> files, bool generateSameInput = false)
        {
            // This helper creates a file system that returns the same file contents for
            // every file passed in the 'files' argument.

            string logFileContents = Guid.NewGuid().ToString();

            var mockFileSystem = new Mock<IFileSystem>();

            mockFileSystem.Setup(x => x.DirectoryExists(It.IsAny<string>())).Returns(true);
            mockFileSystem.Setup(x => x.DirectoryEnumerateFiles(It.IsAny<string>())).Returns(new string[0]);
            mockFileSystem.Setup(x => x.DirectoryEnumerateFiles(It.IsAny<string>(), It.IsAny<string>(), SearchOption.TopDirectoryOnly)).Returns(files);
            mockFileSystem.Setup(x => x.DirectoryGetFiles(It.IsAny<string>(), It.IsAny<string>())).Returns(files);

            for (int i = 0; i < files.Count; i++)
            {
                string fullyQualifiedName = Path.GetFileName(files[i]) == files[i]
                    ? Environment.CurrentDirectory + @"\" + files[i]
                    : files[i];
                string fileNameWithoutExtension = Path.GetFileNameWithoutExtension(fullyQualifiedName);
                mockFileSystem.Setup(x => x.FileReadAllText(It.Is<string>(f => f == fullyQualifiedName))).Returns(logFileContents);

                mockFileSystem.Setup(x => x.FileOpenRead(It.Is<string>(f => f == fullyQualifiedName)))
                        .Returns(new MemoryStream(Encoding.UTF8.GetBytes(generateSameInput ? logFileContents : fileNameWithoutExtension)));
            }
            return mockFileSystem.Object;
        }

        private static Run RunAnalyzeCommand(TestAnalyzeOptions options,
                                             ResultsCachingTestCase testCase,
                                             bool multithreaded = false)
        {
            Run run = null;
            SarifLog sarifLog;
            try
            {
                TestRule.s_testRuleBehaviors = testCase.TestRuleBehaviors.AccessibleOutsideOfContextOnly();
                sarifLog = RunAnalyzeCommand(options, testCase.FileSystem, testCase.ExpectedReturnCode, multithreaded);
                run = sarifLog.Runs[0];

                run.Results.Count.Should().Be(testCase.ExpectedResultsCount);
            }
            finally
            {
                TestRule.s_testRuleBehaviors = TestRuleBehaviors.None;
            }
            return run;
        }

        private static SarifLog RunAnalyzeCommand(TestAnalyzeOptions options,
                                                  IFileSystem fileSystem,
                                                  int expectedReturnCode,
                                                  bool multithreaded)
        {
            // If no log file is specified, we will convert the console output into a log file
            bool captureConsoleOutput = string.IsNullOrEmpty(options.OutputFilePath);

            ITestAnalyzeCommand command;
            if (multithreaded)
            {
                command = new TestMultithreadedAnalyzeCommand(fileSystem) { _captureConsoleOutput = captureConsoleOutput };
            }
            else
            {
                command = new TestAnalyzeCommand(fileSystem) { _captureConsoleOutput = captureConsoleOutput };
            }
            command.DefaultPluginAssemblies = new Assembly[] { typeof(AnalyzeCommandBaseTests).Assembly };

            try
            {
                HashUtilities.FileSystem = fileSystem;
                command.Run(options).Should().Be(expectedReturnCode);
            }
            finally
            {
                HashUtilities.FileSystem = null;
            }

            ConsoleLogger consoleLogger = multithreaded
                ? (command as TestMultithreadedAnalyzeCommand)._consoleLogger
                : (command as TestAnalyzeCommand)._consoleLogger;

            return captureConsoleOutput
                ? ConvertConsoleOutputToSarifLog(consoleLogger.CapturedOutput)
                : JsonConvert.DeserializeObject<SarifLog>(File.ReadAllText(options.OutputFilePath));
        }

        private static void RunMultithreadedAnalyzeCommand(IList<string> files,
                                                           bool generateSameOutput,
                                                           int expectedResultCode,
                                                           int expectedResultCount,
                                                           int expectedCacheSize)
        {
            var testCase = new ResultsCachingTestCase
            {
                Files = files,
                PersistLogFileToDisk = true,
                FileSystem = CreateDefaultFileSystemForResultsCaching(files, generateSameOutput)
            };

            var options = new TestAnalyzeOptions
            {
                OutputFilePath = Guid.NewGuid().ToString(),
                TargetFileSpecifiers = new string[] { Guid.NewGuid().ToString() },
                Kind = new List<ResultKind> { ResultKind.Fail },
                Level = new List<FailureLevel?> { FailureLevel.Warning, FailureLevel.Error },
                DataToInsert = new OptionallyEmittedData[] { OptionallyEmittedData.Hashes }
            };

            try
            {
                TestRule.s_testRuleBehaviors = testCase.TestRuleBehaviors.AccessibleOutsideOfContextOnly();

                var command = new TestMultithreadedAnalyzeCommand(testCase.FileSystem)
                {
                    DefaultPluginAssemblies = new Assembly[] { typeof(AnalyzeCommandBaseTests).Assembly }
                };

                HashUtilities.FileSystem = testCase.FileSystem;
                command.Run(options).Should().Be(expectedResultCode);

                SarifLog sarifLog = JsonConvert.DeserializeObject<SarifLog>(File.ReadAllText(options.OutputFilePath));
                sarifLog.Runs[0].Results.Count.Should().Be(expectedResultCount);
                command._analysisLoggerCache.Count.Should().Be(expectedCacheSize);
            }
            finally
            {
                TestRule.s_testRuleBehaviors = TestRuleBehaviors.None;
            }
        }

        private static SarifLog ConvertConsoleOutputToSarifLog(string consoleOutput)
        {
            var sb = new StringBuilder();
            var converter = new MSBuildConverter(verbose: true);

            using (var input = new MemoryStream(Encoding.UTF8.GetBytes(consoleOutput)))
            using (var outputTextWriter = new StringWriter(sb))
            using (var outputJson = new JsonTextWriter(outputTextWriter))
            using (var output = new ResultLogJsonWriter(outputJson))
            {
                converter.Convert(input, output, OptionallyEmittedData.None);
            }
            return JsonConvert.DeserializeObject<SarifLog>(sb.ToString());
        }

        private class ResultsCachingTestCase
        {
            private IFileSystem _fileSystem;

            public ResultsCachingTestCase()
            {
                ExpectedReturnCode = SUCCESS;
            }

            public bool Verbose;

            public IList<string> Files;

            public IFileSystem FileSystem
            {
                get
                {
                    return _fileSystem ??= CreateDefaultFileSystemForResultsCaching(Files);
                }

                set => _fileSystem = value;
            }

            public int ExpectedReturnCode;

            public int ExpectedResultsCount =>
                // Non-verbose results
                (ExpectedErrorCount + ExpectedWarningCount) +
                // Verbose results
                (Verbose
                    ? ExpectedNoteCount + ExpectedPassCount + ExpectedInformationalCount +
                      ExpectedOpenCount + ExpectedReviewCount + ExpectedNotApplicableCount
                    : 0);

            public int ExpectedErrorCount =>
                Files.Count((f) => f.Contains("Error")) +
                // For our special case, all files except for those that are marked as 'not applicable' will
                // produce a 'pdb load' notification that will be converted to an error. The not applicable
                // cases will not do this, because the return of 'not applicable' from the CanAnalyze
                // method will result in Analyze not getting called subsequently for those scan targets.
                (NotificationsWillBeConvertedToErrorResults
                    ? Files.Count() - Files.Where((f) => f.Contains("NotApplicable")).Count()
                    : 0);

            public int ExpectedWarningCount =>
                Files.Where((f) => f.Contains("Warning")).Count();

            public int ExpectedNoteCount => Verbose
                ? Files.Where((f) => f.Contains("Note")).Count()
                : 0;

            public int ExpectedPassCount => Verbose
                ? Files.Where((f) => f.Contains("Pass")).Count()
                : 0;

            public int ExpectedInformationalCount => Verbose
                ? Files.Where((f) => f.Contains("Informational")).Count()
                : 0;

            public int ExpectedReviewCount => Verbose
                ? Files.Where((f) => f.Contains("Review")).Count()
                : 0;

            public int ExpectedOpenCount => Verbose
                ? Files.Where((f) => f.Contains("Open")).Count()
                : 0;

            public int ExpectedNotApplicableCount => Verbose
                ? Files.Where((f) => f.Contains("NotApplicable")).Count()
                : 0;

            public bool PersistLogFileToDisk;

            public TestRuleBehaviors TestRuleBehaviors;

            // This is a special knob that that accounts for a current SDK behavior.
            // Specifically, the MSBuildConverter currently transforms all notifications
            // to results. This will require us to recompute expected notification vs.
            // results counts depending on whether we are examining the console output
            // or an actual persisted log file to validate outcomes.
            public bool NotificationsWillBeConvertedToErrorResults => TestRuleBehaviors == TestRuleBehaviors.RaiseTargetParseError && !PersistLogFileToDisk;
        }

        #endregion ResultsCachingTestsAndHelpers
    }
}<|MERGE_RESOLUTION|>--- conflicted
+++ resolved
@@ -1305,11 +1305,7 @@
                 OutputFilePath = testCase.PersistLogFileToDisk ? Guid.NewGuid().ToString() : null,
                 TargetFileSpecifiers = new string[] { Guid.NewGuid().ToString() },
                 Kind = new List<ResultKind> { ResultKind.Fail },
-<<<<<<< HEAD
                 Level = new List<FailureLevel?> { FailureLevel.Warning, FailureLevel.Error }
-=======
-                Level = new List<FailureLevel> { FailureLevel.Warning, FailureLevel.Error },
->>>>>>> a1a3d3b5
             };
 
             EnhanceOptions(options, enhancedOptions);
