﻿// Copyright (c) Microsoft. All rights reserved.
// Licensed under the MIT license. See LICENSE file in the project root for full license information.

using System;
using System.Collections.Generic;
using System.IO;
using System.Linq;
using System.Reflection;
using System.Runtime.InteropServices;
using System.Text;
using System.Threading.Tasks;

using FluentAssertions;

using Microsoft.CodeAnalysis.Sarif.Converters;
using Microsoft.CodeAnalysis.Sarif.Readers;
using Microsoft.CodeAnalysis.Sarif.VersionOne;
using Microsoft.CodeAnalysis.Sarif.Writers;
using Microsoft.CodeAnalysis.Test.Utilities.Sarif;

using Microsoft.Coyote;
using Microsoft.Coyote.Specifications;
using Microsoft.Coyote.SystematicTesting;

using Moq;

using Newtonsoft.Json;

using Xunit;
using Xunit.Abstractions;

namespace Microsoft.CodeAnalysis.Sarif.Driver
{
    public class AnalyzeCommandBaseTests
    {
        private const int FAILURE = AnalyzeCommandBase<TestAnalysisContext, AnalyzeOptionsBase>.FAILURE;
        private const int SUCCESS = AnalyzeCommandBase<TestAnalysisContext, AnalyzeOptionsBase>.SUCCESS;

        private readonly ITestOutputHelper Output;

        public AnalyzeCommandBaseTests(ITestOutputHelper output)
        {
            this.Output = output;
        }

        [Fact]
        public void AnalyzeCommandBase_RootContextIsDisposed()
        {
            var options = new TestAnalyzeOptions();
            var singleThreadedCommand = new TestAnalyzeCommand();
            int result = singleThreadedCommand.Run(options);
            singleThreadedCommand._rootContext.Disposed.Should().BeTrue();

            var multithreadedAnalyzeCommand = new TestMultithreadedAnalyzeCommand();
            result = singleThreadedCommand.Run(options);
            singleThreadedCommand._rootContext.Disposed.Should().BeTrue();
        }

        private void ExceptionTestHelper(
            RuntimeConditions runtimeConditions,
            ExitReason expectedExitReason = ExitReason.None,
            TestAnalyzeOptions analyzeOptions = null)
        {
            analyzeOptions ??= new TestAnalyzeOptions()
            {
                TargetFileSpecifiers = Array.Empty<string>()
            };

            ExceptionTestHelperImplementation(
                runtimeConditions, expectedExitReason,
                analyzeOptions,
                multithreaded: false);

            ExceptionTestHelperImplementation(
                runtimeConditions, expectedExitReason,
                analyzeOptions,
                multithreaded: true);
        }

        private void ExceptionTestHelperImplementation(
             RuntimeConditions runtimeConditions,
             ExitReason expectedExitReason,
             TestAnalyzeOptions analyzeOptions,
             bool multithreaded)
        {
            TestRule.s_testRuleBehaviors = analyzeOptions.TestRuleBehaviors.AccessibleOutsideOfContextOnly();
            Assembly[] plugInAssemblies = null;

            if (analyzeOptions.DefaultPlugInFilePaths != null)
            {
                var assemblies = new List<Assembly>();
                foreach (string plugInFilePath in analyzeOptions.DefaultPlugInFilePaths)
                {
                    assemblies.Add(Assembly.LoadFrom(plugInFilePath));
                }
                plugInAssemblies = new Assembly[assemblies.Count];
                assemblies.CopyTo(plugInAssemblies, 0);
            }
            else
            {
                plugInAssemblies = new Assembly[] { typeof(TestRule).Assembly };
            }

            ITestAnalyzeCommand command = multithreaded
                ? new TestMultithreadedAnalyzeCommand()
                : (ITestAnalyzeCommand)new TestAnalyzeCommand();

            command.DefaultPluginAssemblies = plugInAssemblies;

            int result = command.Run(analyzeOptions);

            int expectedResult =
                (runtimeConditions & ~RuntimeConditions.Nonfatal) == RuntimeConditions.None ?
                    TestAnalyzeCommand.SUCCESS : TestAnalyzeCommand.FAILURE;

            command.RuntimeErrors.Should().Be(runtimeConditions);
            result.Should().Be(expectedResult);

            if (expectedExitReason != ExitReason.None)
            {
                command.ExecutionException.Should().NotBeNull();

                if (expectedExitReason != ExitReason.UnhandledExceptionInEngine)
                {
                    var eax = command.ExecutionException as ExitApplicationException<ExitReason>;
                    eax.Should().NotBeNull();
                    eax.ExitReason.Should().Be(expectedExitReason);
                }
            }
            else
            {
                command.ExecutionException.Should().BeNull();
            }
            TestRule.s_testRuleBehaviors = TestRuleBehaviors.None;
        }

        [Fact]
        public void InvalidCommandLineOption()
        {
            var options = new TestAnalyzeOptions
            {
                TestRuleBehaviors =
                    TestRuleBehaviors.RaiseExceptionValidatingOptions |
                    TestRuleBehaviors.RegardOptionsAsInvalid
            };

            ExceptionTestHelper(
                RuntimeConditions.InvalidCommandLineOption,
                ExitReason.InvalidCommandLineOption,
                options);
        }

        [Fact]
        public void NotApplicableToTarget()
        {
            var options = new TestAnalyzeOptions()
            {
                TestRuleBehaviors = TestRuleBehaviors.RegardAnalysisTargetAsNotApplicable,
                TargetFileSpecifiers = new string[] { GetThisTestAssemblyFilePath() }
            };

            ExceptionTestHelper(
                RuntimeConditions.RuleNotApplicableToTarget,
                analyzeOptions: options);
        }

        [Fact]
        public void InvalidTarget()
        {
            var options = new TestAnalyzeOptions()
            {
                TestRuleBehaviors = TestRuleBehaviors.RegardAnalysisTargetAsInvalid,
                TargetFileSpecifiers = new string[] { GetThisTestAssemblyFilePath() },
            };

            ExceptionTestHelper(
                RuntimeConditions.TargetNotValidToAnalyze,
                analyzeOptions: options);
        }

        [Fact]
        public void InvalidTargetFilePath()
        {
            string validPath = GetThisTestAssemblyFilePath();
            string[] invalidPaths = validPath.Split('.');

            var options = new TestAnalyzeOptions()
            {
                TestRuleBehaviors = TestRuleBehaviors.RegardAnalysisTargetAsInvalid,
                TargetFileSpecifiers = invalidPaths,
            };

            ExceptionTestHelper(
                RuntimeConditions.NoValidAnalysisTargets,
                analyzeOptions: options,
                expectedExitReason: ExitReason.NoValidAnalysisTargets);
        }

        [Fact]
        public void ExceptionLoadingTarget()
        {
            var options = new TestAnalyzeOptions()
            {
                TestRuleBehaviors = TestRuleBehaviors.RegardAnalysisTargetAsCorrupted,
                TargetFileSpecifiers = new string[] { GetThisTestAssemblyFilePath() }
            };

            ExceptionTestHelper(
                RuntimeConditions.ExceptionLoadingTargetFile,
                analyzeOptions: options);
        }

        [Fact]
        public void ExceptionRaisedInstantiatingSkimmers()
        {
            var options = new TestAnalyzeOptions()
            {
                TestRuleBehaviors = TestRuleBehaviors.RaiseExceptionInvokingConstructor,
                TargetFileSpecifiers = new string[] { GetThisTestAssemblyFilePath() },
            };

            ExceptionTestHelper(
                RuntimeConditions.ExceptionInstantiatingSkimmers,
                ExitReason.UnhandledExceptionInstantiatingSkimmers,
                analyzeOptions: options);
        }

        [Fact]
        public void NoRulesLoaded()
        {
            string assemblyWithNoPlugIns = typeof(TestAnalysisContext).Assembly.Location;

            var options = new TestAnalyzeOptions()
            {
                TargetFileSpecifiers = new string[] { GetThisTestAssemblyFilePath() },
                DefaultPlugInFilePaths = new string[] { assemblyWithNoPlugIns },
            };

            ExceptionTestHelper(
                RuntimeConditions.NoRulesLoaded,
                ExitReason.NoRulesLoaded,
                analyzeOptions: options
            );
        }

        [Fact]
        public void NoValidAnalysisTargets()
        {
            ExceptionTestHelper(
                RuntimeConditions.NoValidAnalysisTargets,
                ExitReason.NoValidAnalysisTargets
            );
        }

        [Fact]
        public void ExceptionRaisedInvokingInitialize()
        {
            var options = new TestAnalyzeOptions()
            {
                TestRuleBehaviors = TestRuleBehaviors.RaiseExceptionInvokingInitialize,
                TargetFileSpecifiers = new string[] { GetThisTestAssemblyFilePath() },
            };

            ExceptionTestHelper(
                RuntimeConditions.ExceptionInSkimmerInitialize,
                analyzeOptions: options
            );
        }

        [Fact]
        public void FileUri()
        {
            Uri uri = new Uri(this.GetType().Assembly.Location);

            var options = new TestAnalyzeOptions()
            {
                TargetFileSpecifiers = new string[] { uri.ToString() },
            };

            ExceptionTestHelper(
                RuntimeConditions.None,
                analyzeOptions: options
            );
        }

        [Fact]
        public void ParseTargetException()
        {
            var options = new TestAnalyzeOptions()
            {
                TestRuleBehaviors = TestRuleBehaviors.RaiseTargetParseError,
                TargetFileSpecifiers = new string[] { GetThisTestAssemblyFilePath() },
            };

            ExceptionTestHelper(
                RuntimeConditions.TargetParseError,
                analyzeOptions: options
            );
        }

        [Fact]
        public void ExceptionRaisedInvokingCanAnalyze()
        {
            var options = new TestAnalyzeOptions()
            {
                TestRuleBehaviors = TestRuleBehaviors.RaiseExceptionInvokingCanAnalyze,
                TargetFileSpecifiers = new string[] { GetThisTestAssemblyFilePath() },
            };

            ExceptionTestHelper(
                RuntimeConditions.ExceptionRaisedInSkimmerCanAnalyze,
                analyzeOptions: options
            );
        }

        [Fact]
        public void ExceptionRaisedInvokingAnalyze()
        {
            var options = new TestAnalyzeOptions()
            {
                TestRuleBehaviors = TestRuleBehaviors.RaiseExceptionInvokingAnalyze,
                TargetFileSpecifiers = new string[] { GetThisTestAssemblyFilePath() },
            };

            ExceptionTestHelper(
                RuntimeConditions.ExceptionInSkimmerAnalyze,
                analyzeOptions: options
            );
        }

        [Fact]
        public void ExceptionRaisedProcessingBaseline()
        {
            var options = new TestAnalyzeOptions()
            {
                TestRuleBehaviors = TestRuleBehaviors.RaiseExceptionProcessingBaseline,
                TargetFileSpecifiers = new string[] { GetThisTestAssemblyFilePath() },
            };

            ExceptionTestHelper(
                RuntimeConditions.ExceptionProcessingBaseline,
                expectedExitReason: ExitReason.ExceptionProcessingBaseline,
                analyzeOptions: options
            );
        }

        [Fact]
        public void ExceptionRaisedInvokingAnalyze_PersistInnerException()
        {
            string location = GetThisTestAssemblyFilePath();

            Run run = AnalyzeFile(location,
                                  TestRuleBehaviors.RaiseExceptionInvokingAnalyze,
                                  runtimeConditions: RuntimeConditions.ExceptionInSkimmerAnalyze,
                                  expectedReturnCode: 1);

            run.Invocations[0]?.ToolExecutionNotifications.Count.Should().Be(1);
            Stack stack = run.Invocations[0]?.ToolExecutionNotifications[0].Exception.Stack;
            string fqn = stack.Frames[0].Location.LogicalLocation.FullyQualifiedName;
            fqn.Contains(nameof(TestRule.RaiseExceptionViaReflection)).Should().BeTrue();
        }

        [Fact]
        public void ExceptionRaisedInEngine()
        {
            TestAnalyzeCommand.RaiseUnhandledExceptionInDriverCode = true;
            TestMultithreadedAnalyzeCommand.RaiseUnhandledExceptionInDriverCode = true;

            var options = new TestAnalyzeOptions()
            {
                TargetFileSpecifiers = new string[] { GetThisTestAssemblyFilePath() },
            };

            ExceptionTestHelper(
                RuntimeConditions.ExceptionInEngine,
                ExitReason.UnhandledExceptionInEngine,
                analyzeOptions: options);

            TestAnalyzeCommand.RaiseUnhandledExceptionInDriverCode = false;
            TestMultithreadedAnalyzeCommand.RaiseUnhandledExceptionInDriverCode = false;
        }

        [Fact]
        public void IOExceptionRaisedCreatingSarifLog()
        {
            string path = Path.GetTempFileName();

            try
            {
                using (_ = File.OpenWrite(path))
                {
                    // Our log file is locked for write
                    // causing exceptions at analysis time.

                    var options = new TestAnalyzeOptions()
                    {
                        TargetFileSpecifiers = new string[] { GetThisTestAssemblyFilePath() },
                        OutputFilePath = path,
                        Force = true
                    };

                    ExceptionTestHelper(
                        RuntimeConditions.ExceptionCreatingLogFile,
                        expectedExitReason: ExitReason.ExceptionCreatingLogFile,
                        analyzeOptions: options);
                }
            }
            finally
            {
                File.Delete(path);
            }
        }

        [Fact]
        public void UnauthorizedAccessExceptionCreatingSarifLog()
        {
            string path = Environment.GetFolderPath(Environment.SpecialFolder.ApplicationData);
            path = Path.Combine(path, Guid.NewGuid().ToString());

            using (_ = File.Create(path, 1, FileOptions.DeleteOnClose))
            {
                // Attempt to persist to unauthorized location will raise exception.
                var options = new TestAnalyzeOptions()
                {
                    TargetFileSpecifiers = new string[] { GetThisTestAssemblyFilePath() },
                    OutputFilePath = path,
                    Force = true
                };

                ExceptionTestHelper(
                    RuntimeConditions.ExceptionCreatingLogFile,
                    expectedExitReason: ExitReason.ExceptionCreatingLogFile,
                    analyzeOptions: options);
            }
        }

        [Fact]
        public void MissingConfigurationFile()
        {
            string path = Environment.GetFolderPath(Environment.SpecialFolder.ApplicationData);
            path = Path.Combine(path, Guid.NewGuid().ToString());

            var options = new TestAnalyzeOptions()
            {
                TargetFileSpecifiers = new string[] { GetThisTestAssemblyFilePath() },
                ConfigurationFilePath = path
            };

            ExceptionTestHelper(
                RuntimeConditions.MissingFile,
                expectedExitReason: ExitReason.InvalidCommandLineOption,
                analyzeOptions: options);
        }

        [Fact]
        public void MissingPlugInFile()
        {
            string path = Environment.GetFolderPath(Environment.SpecialFolder.ApplicationData);
            path = Path.Combine(path, Guid.NewGuid().ToString());

            var options = new TestAnalyzeOptions()
            {
                TargetFileSpecifiers = new string[] { GetThisTestAssemblyFilePath() },
                PluginFilePaths = new string[] { path }
            };

            ExceptionTestHelper(
                RuntimeConditions.MissingFile,
                expectedExitReason: ExitReason.InvalidCommandLineOption,
                analyzeOptions: options);
        }

        [Fact]
        public void MissingOutputFile()
        {
            string path = Environment.GetFolderPath(Environment.SpecialFolder.ApplicationData);
            path = Path.Combine(path, Guid.NewGuid().ToString());

            try
            {
                var options = new TestAnalyzeOptions()
                {
                    TargetFileSpecifiers = new string[] { GetThisTestAssemblyFilePath() },
                    OutputFilePath = path
                };

                // A missing output file is a good condition. :)
                ExceptionTestHelperImplementation(
                    RuntimeConditions.None,
                    expectedExitReason: ExitReason.None,
                    analyzeOptions: options,
                    multithreaded: false);

                if (File.Exists(path)) { File.Delete(path); }

                ExceptionTestHelperImplementation(
                    RuntimeConditions.None,
                    expectedExitReason: ExitReason.None,
                    analyzeOptions: options,
                    multithreaded: true);
            }
            finally
            {
                if (File.Exists(path)) { File.Delete(path); }
            }
        }

        [Fact]
        public void MissingBaselineFile()
        {
            string outputFilePath = Path.GetTempFileName() + ".sarif";
            string baselineFilePath = Path.GetTempFileName() + ".sarif";

            var options = new TestAnalyzeOptions()
            {
                TargetFileSpecifiers = new string[] { GetThisTestAssemblyFilePath() },
                OutputFilePath = outputFilePath,
                BaselineSarifFile = baselineFilePath
            };

            ExceptionTestHelper(
                RuntimeConditions.MissingFile,
                expectedExitReason: ExitReason.InvalidCommandLineOption,
                analyzeOptions: options);
        }

        [Fact]
        public void BaselineWithoutOutputFile()
        {
            string path = Path.GetTempFileName() + ".sarif";

            using (_ = File.Create(path, 1, FileOptions.DeleteOnClose))
            {
                var options = new TestAnalyzeOptions()
                {
                    TargetFileSpecifiers = new string[] { GetThisTestAssemblyFilePath() },
                    Quiet = true,
                    OutputFilePath = null,
                    BaselineSarifFile = path
                };

                ExceptionTestHelper(
                    RuntimeConditions.InvalidCommandLineOption,
                    expectedExitReason: ExitReason.InvalidCommandLineOption,
                    analyzeOptions: options);
            }
        }

        [Fact]
        public void AnalyzeCommandBase_ReportsErrorOnInvalidInvocationPropertyName()
        {
            var options = new TestAnalyzeOptions()
            {
                InvocationPropertiesToLog = new string[] { "CommandLine", "NoSuchProperty" }
            };

            ExceptionTestHelper(
                RuntimeConditions.InvalidCommandLineOption,
                expectedExitReason: ExitReason.InvalidCommandLineOption,
                analyzeOptions: options);
        }

        [Fact]
        public void AnalyzeCommandBase_ReportsWarningOnUnsupportedPlatformForRule()
        {
            var options = new TestAnalyzeOptions()
            {
                TestRuleBehaviors = TestRuleBehaviors.TreatPlatformAsInvalid,
                TargetFileSpecifiers = new string[] { GetThisTestAssemblyFilePath() },
            };

            // There are two default rules, so when this check is not on a supported platform,
            // a single rule will still be loaded.
            ExceptionTestHelper(
                RuntimeConditions.RuleCannotRunOnPlatform,
                expectedExitReason: ExitReason.None,
                analyzeOptions: options);
        }

        [Fact]
        public void AnalyzeCommandBase_ReportsWarningOnUnsupportedPlatformForRuleAndNoRulesLoaded()
        {
            PropertiesDictionary allRulesDisabledConfiguration = ExportConfigurationCommandBaseTests.s_allRulesDisabledConfiguration;
            string path = Path.GetTempFileName() + ".xml";

            try
            {
                allRulesDisabledConfiguration.SaveToXml(path);

                var options = new TestAnalyzeOptions()
                {
                    // This option needs to be specified here as the file-based
                    // configuration has not yet been read when skimmers are loaded.
                    // This means we can't use that data to inject a skimmer
                    // behavior to assert that it doesn't work against the current
                    // platform.
                    TestRuleBehaviors = TestRuleBehaviors.TreatPlatformAsInvalid,
                    TargetFileSpecifiers = new string[] { GetThisTestAssemblyFilePath() },
                    ConfigurationFilePath = path
                };

                // There are two default rules. One of which is disabled by configuration,
                // the other is disabled as unsupported on current platform.
                ExceptionTestHelper(
                    RuntimeConditions.NoRulesLoaded | RuntimeConditions.RuleWasExplicitlyDisabled | RuntimeConditions.RuleCannotRunOnPlatform,
                    expectedExitReason: ExitReason.NoRulesLoaded,
                    analyzeOptions: options);
            }
            finally
            {
                if (File.Exists(path))
                {
                    File.Delete(path);
                }
            }
        }

        public Run AnalyzeFile(
            string fileName,
            TestRuleBehaviors behaviors = TestRuleBehaviors.None,
            string configFileName = null,
            RuntimeConditions runtimeConditions = RuntimeConditions.None,
            int expectedReturnCode = TestAnalyzeCommand.SUCCESS,
            string postUri = null)
        {
            string path = Path.GetTempFileName();
            Run run = null;

            try
            {
                var options = new TestAnalyzeOptions
                {
                    TargetFileSpecifiers = new string[] { fileName },
                    Quiet = true,
                    ConfigurationFilePath = configFileName ?? TestAnalyzeCommand.DefaultPolicyName,
                    Recurse = true,
                    OutputFilePath = path,
                    SarifOutputVersion = SarifVersion.Current,
                    Force = true,
                    TestRuleBehaviors = behaviors,
                    PostUri = postUri,
                };

                var command = new TestAnalyzeCommand();
                command.DefaultPluginAssemblies = new Assembly[] { this.GetType().Assembly };
                int result = command.Run(options);

                result.Should().Be(expectedReturnCode);

                command.RuntimeErrors.Should().Be(runtimeConditions);

                SarifLog log = JsonConvert.DeserializeObject<SarifLog>(File.ReadAllText(path));
                Assert.NotNull(log);
                Assert.Equal<int>(1, log.Runs.Count);

                run = log.Runs.First();
            }
            finally
            {
                File.Delete(path);
            }

            return run;
        }

        [Fact]
        public void AnalyzeCommandBase_DefaultEndToEndAnalysis()
        {
            string location = GetThisTestAssemblyFilePath();

            Run run = AnalyzeFile(location, TestRuleBehaviors.LogError);

            int resultCount = 0;
            int toolNotificationCount = 0;
            int configurationNotificationCount = 0;

            SarifHelpers.ValidateRun(
                run,
                (issue) => { resultCount++; },
                (toolNotification) => { toolNotificationCount++; },
                (configurationNotification) => { configurationNotificationCount++; });

            // As configured by injected TestRuleBehaviors, we should
            // see an error per scan target (one file in this case).
            resultCount.Should().Be((int)TestRule.ErrorsCount.DefaultValue());
            run.Results[0].Kind.Should().Be(ResultKind.Fail);

            toolNotificationCount.Should().Be(0);
            configurationNotificationCount.Should().Be(0);
        }

        [Fact]
        public void AnalyzeCommandBase_EndToEndAnalysisWithPostUri()
        {
            PostUriTestHelper(@"https://httpbin.org/post", TestAnalyzeCommand.SUCCESS, RuntimeConditions.None);
            PostUriTestHelper(@"https://httpbin.org/get", TestAnalyzeCommand.FAILURE, RuntimeConditions.ExceptionPostingLogFile);
            PostUriTestHelper(@"https://host.does.not.exist", TestAnalyzeCommand.FAILURE, RuntimeConditions.ExceptionPostingLogFile);
        }

        [Fact]
        public void MultithreadedAnalyzeCommandBase_EndToEndMultithreadedAnalysis()
        {
            string specifier = "*.xyz";

            int filesCount = 10;
            var files = new List<string>();
            for (int i = 0; i < filesCount; i++)
            {
                files.Add(Path.GetFullPath($@".{Path.DirectorySeparatorChar}File{i}.txt"));
            }

            var propertiesDictionary = new PropertiesDictionary();
            propertiesDictionary.SetProperty(TestRule.ErrorsCount, (uint)15);
            propertiesDictionary.SetProperty(TestRule.Behaviors, TestRuleBehaviors.LogError);

            using var tempFile = new TempFile(".xml");
            propertiesDictionary.SaveToXml(tempFile.Name);

            var mockStream = new Mock<Stream>();
            mockStream.Setup(m => m.CanRead).Returns(true);
            mockStream.Setup(m => m.CanSeek).Returns(true);
            mockStream.Setup(m => m.ReadByte()).Returns('a');

            var mockFileSystem = new Mock<IFileSystem>();
            mockFileSystem.Setup(x => x.DirectoryExists(It.IsAny<string>())).Returns(true);
            mockFileSystem.Setup(x => x.DirectoryGetFiles(It.IsAny<string>(), specifier)).Returns(files);
            mockFileSystem.Setup(x => x.FileExists(It.Is<string>(s => s.EndsWith(specifier)))).Returns(true);
            mockFileSystem.Setup(x => x.DirectoryEnumerateFiles(It.IsAny<string>(),
                                                                It.IsAny<string>(),
                                                                It.IsAny<SearchOption>())).Returns(files);
            mockFileSystem.Setup(x => x.FileOpenRead(It.IsAny<string>())).Returns(mockStream.Object);
            mockFileSystem.Setup(x => x.FileExists(tempFile.Name)).Returns(true);

            Output.WriteLine($"The seed that will be used is: {TestRule.s_seed}");

            for (int i = 0; i < 50; i++)
            {
                var options = new TestAnalyzeOptions
                {
                    Threads = 10,
                    TargetFileSpecifiers = new[] { specifier },
                    SarifOutputVersion = SarifVersion.Current,
                    TestRuleBehaviors = TestRuleBehaviors.LogError,
                    DataToInsert = new[] { OptionallyEmittedData.Hashes },
                    ConfigurationFilePath = tempFile.Name
                };

                var command = new TestMultithreadedAnalyzeCommand(mockFileSystem.Object);
                command.DefaultPluginAssemblies = new Assembly[] { this.GetType().Assembly };

                int result = command.Run(options);

                command.ExecutionException?.InnerException.Should().BeNull();

                result.Should().Be(CommandBase.SUCCESS, $"Iteration: {i}, Seed: {TestRule.s_seed}");
            }
        }

        [Fact]
        public void MultithreadedAnalyzeCommandBase_TargetFileSizeTestCases()
        {
            dynamic[] testCases = new[]
            {
                new {
                    expectedExitReason = ExitReason.InvalidCommandLineOption,
                    fileSize = (long)ulong.MinValue,
                    maxFileSize = int.MinValue
                },
                new {
                    expectedExitReason = ExitReason.InvalidCommandLineOption,
                    fileSize = (long)ulong.MinValue,
                    maxFileSize = -1
                },
                new {
                    expectedExitReason = ExitReason.InvalidCommandLineOption,
                    fileSize = (long)ulong.MinValue,
                    maxFileSize = 0
                },
                new {
                    expectedExitReason = ExitReason.None,
                    fileSize = (long)ulong.MinValue,
                    maxFileSize = 1
                },
                new {
                    expectedExitReason = ExitReason.None,
                    fileSize = (long)ulong.MinValue,
                    maxFileSize = 2000
                },
                new {
                    expectedExitReason = ExitReason.None,
                    fileSize = (long)ulong.MinValue,
                    maxFileSize = 1000
                },
                new {
                    expectedExitReason = ExitReason.None,
                    fileSize = (long)ulong.MinValue,
                    maxFileSize = int.MaxValue
                },
                new {
                    expectedExitReason = ExitReason.NoValidAnalysisTargets,
                    fileSize = (long)20000,
                    maxFileSize = 1
                },
                new {
                    expectedExitReason = ExitReason.None,
                    fileSize = (long)20000,
                    maxFileSize = int.MaxValue
                },
                new {
                    expectedExitReason = ExitReason.None,
                    fileSize = (long)10,
                    maxFileSize = 10
                },
                new {
                    expectedExitReason = ExitReason.InvalidCommandLineOption,
                    fileSize = long.MaxValue,
                    maxFileSize = int.MinValue
                },
                new {
                    expectedExitReason = ExitReason.InvalidCommandLineOption,
                    fileSize = long.MaxValue,
                    maxFileSize = 0
                },
                new {
                    expectedExitReason = ExitReason.NoValidAnalysisTargets,
                    fileSize = long.MaxValue,
                    maxFileSize = int.MaxValue
                },
            };

            foreach (dynamic testCase in testCases)
            {
                string specifier = "*.xyz";

                int filesCount = 10;
                var files = new List<string>();
                for (int i = 0; i < filesCount; i++)
                {
                    files.Add(Path.GetFullPath($@".{Path.DirectorySeparatorChar}File{i}.txt"));
                }

                var propertiesDictionary = new PropertiesDictionary();
                propertiesDictionary.SetProperty(TestRule.ErrorsCount, (uint)15);
                propertiesDictionary.SetProperty(TestRule.Behaviors, TestRuleBehaviors.LogError);

                using var tempFile = new TempFile(".xml");
                propertiesDictionary.SaveToXml(tempFile.Name);

                var mockStream = new Mock<Stream>();
                mockStream.Setup(m => m.CanRead).Returns(true);
                mockStream.Setup(m => m.CanSeek).Returns(true);
                mockStream.Setup(m => m.ReadByte()).Returns('a');

                var mockFileSystem = new Mock<IFileSystem>();
                mockFileSystem.Setup(x => x.DirectoryExists(It.IsAny<string>())).Returns(true);
                mockFileSystem.Setup(x => x.DirectoryGetFiles(It.IsAny<string>(), specifier)).Returns(files);
                mockFileSystem.Setup(x => x.FileExists(It.Is<string>(s => s.EndsWith(specifier)))).Returns(true);
                mockFileSystem.Setup(x => x.DirectoryEnumerateFiles(It.IsAny<string>(),
                                                                    It.IsAny<string>(),
                                                                    It.IsAny<SearchOption>())).Returns(files);
                mockFileSystem.Setup(x => x.FileOpenRead(It.IsAny<string>())).Returns(mockStream.Object);
                mockFileSystem.Setup(x => x.FileExists(tempFile.Name)).Returns(true);
                mockFileSystem.Setup(x => x.FileInfoLength(It.IsAny<string>())).Returns(testCase.fileSize);

                bool expectedToBeWithinLimits = testCase.maxFileSize == -1 ||
                    testCase.fileSize / 1024 < testCase.maxFileSize;

                Output.WriteLine($"The seed that will be used is: {TestRule.s_seed}");

                var options = new TestAnalyzeOptions
                {
                    TargetFileSpecifiers = new[] { specifier },
                    SarifOutputVersion = SarifVersion.Current,
                    TestRuleBehaviors = TestRuleBehaviors.LogError,
                    ConfigurationFilePath = tempFile.Name,
                    MaxFileSizeInKilobytes = testCase.maxFileSize
                };

                int expectedReturnCode = testCase.expectedExitReason == ExitReason.None ? 0 : 1;

                RunAnalyzeCommand(
                    options: options,
                    expectedReturnCode: expectedReturnCode,
                    fileSystem: mockFileSystem.Object,
                    multithreaded: true,
                    exitReason: testCase.expectedExitReason);

                RunAnalyzeCommand(
                    options: options,
                    expectedReturnCode: expectedReturnCode,
                    fileSystem: mockFileSystem.Object,
                    multithreaded: false,
                    exitReason: testCase.expectedExitReason);
            }
        }

        [Fact]
        public void AnalyzeCommandBase_PersistsSarifOneZeroZero()
        {
            string fileName = GetThisTestAssemblyFilePath();
            string path = Path.GetTempFileName();

            try
            {
                var options = new TestAnalyzeOptions
                {
                    TargetFileSpecifiers = new string[] { fileName },
                    Quiet = true,
                    DataToInsert = new OptionallyEmittedData[] { OptionallyEmittedData.Hashes },
                    ConfigurationFilePath = TestAnalyzeCommand.DefaultPolicyName,
                    Recurse = true,
                    OutputFilePath = path,
                    PrettyPrint = true,
                    Force = true,
                    SarifOutputVersion = SarifVersion.OneZeroZero
                };

                var command = new TestAnalyzeCommand();
                command.DefaultPluginAssemblies = new Assembly[] { this.GetType().Assembly };
                int returnValue = command.Run(options);

                returnValue.Should().Be(0);

                command.RuntimeErrors.Should().Be(RuntimeConditions.None);

                JsonSerializerSettings settings = new JsonSerializerSettings()
                {
                    ContractResolver = SarifContractResolverVersionOne.Instance
                };

                SarifLogVersionOne log = JsonConvert.DeserializeObject<SarifLogVersionOne>(File.ReadAllText(path), settings);
                log.Should().NotBeNull();
                log.Runs.Count.Should().Be(1);
            }
            finally
            {
                File.Delete(path);
            }
        }

        [Fact]
        public void AnalyzeCommandBase_RunDefaultRules()
        {
            string location = GetThisTestAssemblyFilePath();

            Run run = AnalyzeFile(location, TestRuleBehaviors.LogError);

            int resultCount = 0;
            int toolNotificationCount = 0;
            int configurationNotificationCount = 0;

            SarifHelpers.ValidateRun(
                run,
                (issue) => { resultCount++; },
                (toolNotification) => { toolNotificationCount++; },
                (configurationNotification) => { configurationNotificationCount++; });

            // As configured by the inject TestRuleBehaviors value, we should see
            // an error for every scan target (of which there is one file in this test).
            resultCount.Should().Be((int)TestRule.ErrorsCount.DefaultValue());
            run.Results[0].Level.Should().Be(FailureLevel.Error);

            toolNotificationCount.Should().Be(0);
            configurationNotificationCount.Should().Be(0);
        }

        [Fact]
        public void AnalyzeCommandBase_FireAllRules()
        {
            PropertiesDictionary configuration = ExportConfigurationCommandBaseTests.s_defaultConfiguration;

            string path = Path.GetTempFileName() + ".xml";

            configuration.SetProperty(TestRule.Behaviors, TestRuleBehaviors.LogError);

            try
            {
                configuration.SaveToXml(path);

                string location = GetThisTestAssemblyFilePath();

                Run run = AnalyzeFile(location, configFileName: path);

                int resultCount = 0;
                int toolNotificationCount = 0;
                int configurationNotificationCount = 0;

                SarifHelpers.ValidateRun(
                    run,
                    (issue) => { resultCount++; },
                    (toolNotification) => { toolNotificationCount++; },
                    (configurationNotification) => { configurationNotificationCount++; });

                // As configured by context, we should see a single error raised.
                resultCount.Should().Be((int)TestRule.ErrorsCount.DefaultValue());
                run.Results.Count((result) => result.Level == FailureLevel.Error).Should().Be((int)TestRule.ErrorsCount.DefaultValue());

                toolNotificationCount.Should().Be(0);
                configurationNotificationCount.Should().Be(0);
            }
            finally
            {
                if (File.Exists(path)) { File.Delete(path); }
            }
        }

        [Fact]
        public void AnalyzeCommandBase_EndToEndAnalysisWithExplicitlyDisabledRules()
        {
            PropertiesDictionary allRulesDisabledConfiguration = ExportConfigurationCommandBaseTests.s_allRulesDisabledConfiguration;
            string path = Path.GetTempFileName() + ".xml";

            try
            {
                allRulesDisabledConfiguration.SaveToXml(path);

                string location = GetThisTestAssemblyFilePath();

                Run run = AnalyzeFile(
                    location,
                    configFileName: path,
                    runtimeConditions: RuntimeConditions.RuleWasExplicitlyDisabled | RuntimeConditions.NoRulesLoaded,
                    expectedReturnCode: TestAnalyzeCommand.FAILURE);

                int resultCount = 0;
                int toolNotificationCount = 0;
                int configurationNotificationCount = 0;

                SarifHelpers.ValidateRun(
                    run,
                    (issue) => { resultCount++; },
                    (toolNotification) => { toolNotificationCount++; },
                    (configurationNotification) => { configurationNotificationCount++; });

                // When rules are disabled, we expect a configuration warning for each
                // disabled check that documents it was turned off for the analysis.
                resultCount.Should().Be(0);

                // Three notifications. One for each disabled rule, i.e. SimpleTestRule
                // and SimpleTestRule + an error notification that all rules have been disabled
                configurationNotificationCount.Should().Be(3);

                run.Invocations.Should().NotBeNull();
                run.Invocations.Count.Should().Be(1);

                // Error: all rules were disabled
                run.Invocations[0].ToolConfigurationNotifications.Count((notification) => notification.Level == FailureLevel.Error).Should().Be(1);
                run.Invocations[0].ToolConfigurationNotifications.Count((notification) => notification.Descriptor.Id == Errors.ERR997_AllRulesExplicitlyDisabled).Should().Be(1);

                // Warnings: one per disabled rule.
                run.Invocations[0].ToolConfigurationNotifications.Count((notification) => notification.Level == FailureLevel.Warning).Should().Be(2);
                run.Invocations[0].ToolConfigurationNotifications.Where((notification) => notification.Descriptor.Id == Warnings.Wrn999_RuleExplicitlyDisabled).Count().Should().Be(2);

                // We raised a notification error, which means the invocation failed.
                run.Invocations[0].ExecutionSuccessful.Should().Be(false);

                toolNotificationCount.Should().Be(0);
            }
            finally
            {
                if (File.Exists(path)) { File.Delete(path); }
            }
        }

        [Theory]
        [InlineData(null, false, null)]
        [InlineData("", false, null)]
        [InlineData(null, true, "default.configuration.xml")]
        [InlineData("", true, "default.configuration.xml")]
        [InlineData("default", false, null)]
        [InlineData("default", true, null)]
        [InlineData("test-newconfig.xml", false, "test-newconfig.xml")]
        [InlineData("test-newconfig.xml", true, "test-newconfig.xml")]
        public void AnalyzeCommandBase_LoadConfigurationFile(string configValue, bool defaultFileExists, string expectedFileName)
        {
            var options = new TestAnalyzeOptions
            {
                TargetFileSpecifiers = new string[] { "" },
                Quiet = true,
                DataToInsert = new OptionallyEmittedData[] { OptionallyEmittedData.Hashes },
                ConfigurationFilePath = configValue,
                Recurse = true,
                OutputFilePath = "",
            };

            var mockFileSystem = new Mock<IFileSystem>();

            mockFileSystem.Setup(x => x.FileExists(It.IsAny<string>())).Returns(defaultFileExists);

            var command = new TestAnalyzeCommand(mockFileSystem.Object);

            string fileName = command.GetConfigurationFileName(options);
            if (string.IsNullOrEmpty(expectedFileName))
            {
                fileName.Should().BeNull();
            }
            else
            {
                fileName.Should().EndWith(expectedFileName);
            }
        }

        private static string GetThisTestAssemblyFilePath()
        {
            string filePath = typeof(AnalyzeCommandBaseTests).Assembly.Location;
            return filePath;
        }

        [Fact]
        public void AnalyzeCommandBase_UpdateLocationsAndMessageWithCurrentUri()
        {
            Uri uri = new Uri(@"c:\directory\test.txt", UriKind.RelativeOrAbsolute);
            Notification actualNotification = BuildTestNotification(uri);

            Uri updatedUri = new Uri(@"c:\updated\directory\newFileName.txt", UriKind.RelativeOrAbsolute);
            Notification expectedNotification = BuildTestNotification(updatedUri);

            AnalyzeCommandBase<TestAnalysisContext, AnalyzeOptionsBase>
                .UpdateLocationsAndMessageWithCurrentUri(actualNotification.Locations, actualNotification.Message, updatedUri);

            actualNotification.Should().BeEquivalentTo(expectedNotification);
        }

        private static Notification BuildTestNotification(Uri uri)
        {
            string filePath = uri.OriginalString;
            string fileName = Path.GetFileName(uri.OriginalString);
            return new Notification
            {
                Locations = new List<Location>
                {
                    new Location
                    {
                        PhysicalLocation = new PhysicalLocation
                        {
                            ArtifactLocation = new ArtifactLocation
                            {
                                Uri = uri
                            }
                        }
                    }
                },
                Message = new Message
                {
                    Arguments = new List<string> { filePath, fileName },
                    Text = string.Format("Found an issue in {0} (full path is {1}", filePath, fileName)
                }
            };
        }

        [Fact]
        public void AnalyzeCommandBase_GetFileNameFromUriWorks()
        {
            const string expectedResult = "file.ext";

            var testCases = new List<(string, string)>
            {
                (null, null),
                (@"", string.Empty),
                (@"file.ext", expectedResult),
                (@"/home/username/path/file.ext", expectedResult),
                (@"nfs://servername/folder/file.ext", expectedResult),
                (@"file:///home/username/path/file.ext", expectedResult),
                (@"ftp://ftp.example.com/folder/file.ext", expectedResult),
                (@"smb://servername/Share/folder/file.ext", expectedResult),
                (@"dav://example.hostname.com/folder/file.ext", expectedResult),
                (@"file://hostname/home/username/path/file.ext", expectedResult),
                (@"ftp://username@ftp.example.com/folder/file.ext", expectedResult),
                (@"scheme://servername.example.com/folder/file.ext", expectedResult),
                (@"https://github.com/microsoft/sarif-sdk/file.ext", expectedResult),
                (@"ssh://username@servername.example.com/folder/file.ext", expectedResult),
                (@"scheme://username@servername.example.com/folder/file.ext", expectedResult),
            };

            var testCasesWithSlashReplaceable = new List<(string, string)>
            {
                (@"\", string.Empty),
                (@".\", string.Empty),
                (@"..\", string.Empty),
                (@"path\", string.Empty),
                (@"\path\", string.Empty),
                (@".\path\", string.Empty),
                (@"..\path\", string.Empty),
                (@"\file.ext", expectedResult),
                (@".\file.ext", expectedResult),
                (@"..\file.ext", expectedResult),
                (@"path\file.ext", expectedResult),
                (@"\path\file.ext", expectedResult),
                (@"..\path\file.ext", expectedResult),
                (@".\..\path\file.ext", expectedResult),
            };

            var testCasesWindowsOnly = new List<(string, string)>
            {
                (@"C:\path\file.ext", expectedResult),
                (@"C:/path\file.ext", expectedResult),
                (@"C:\path/file.ext", expectedResult),
                (@"\\hostname\path\file.ext", expectedResult),
                (@"\\hostname/path\file.ext", expectedResult),
                (@"file:///C:/path/file.ext", expectedResult),
                (@"file:///C:\path/file.ext", expectedResult),
                (@"\\hostname\c:\path\file.ext", expectedResult),
                (@"\\hostname/c:\path\file.ext", expectedResult),
                (@"nfs://servername/folder\file.ext", expectedResult),
                (@"file://hostname/C:/path/file.ext", expectedResult),
            };

            if (RuntimeInformation.IsOSPlatform(OSPlatform.Windows))
            {
                testCases.AddRange(testCasesWithSlashReplaceable);
                testCases.AddRange(testCasesWindowsOnly);
            }
            else
            {
                testCases.AddRange(testCasesWithSlashReplaceable.Select(t => (t.Item1.Replace(@"\", @"/"), t.Item2)));
            }

            var sb = new StringBuilder();

            foreach ((string, string) testCase in testCases)
            {
                Uri uri = testCase.Item1 != null ? new Uri(testCase.Item1, UriKind.RelativeOrAbsolute) : null;
                string expectedFileName = testCase.Item2;

                string actualFileName = AnalyzeCommandBase<TestAnalysisContext, AnalyzeOptionsBase>.GetFileNameFromUri(uri);

                if (!Equals(actualFileName, expectedFileName))
                {
                    sb.AppendFormat("Incorrect file name returned for uri '{0}'. Expected '{1}' but saw '{2}'.", uri, expectedFileName, actualFileName).AppendLine();
                }
            }

            sb.Length.Should().Be(0, because: "all URI to file name conversions should succeed but the following cases failed." + Environment.NewLine + sb.ToString());
        }

        #region ResultsCachingTestsAndHelpers

        [Fact]
        public void AnalyzeCommandBase_CachesErrors()
        {
            // Produce two errors results
            var testCase = new ResultsCachingTestCase()
            {
                Files = new List<string> { "Error.dll", "Error.exe" }
            };

            RunResultsCachingTestCase(testCase);

            testCase.Verbose = true;
            RunResultsCachingTestCase(testCase);

            testCase.Files = ComprehensiveKindAndLevelsByFilePath;
            testCase.Verbose = false;
            RunResultsCachingTestCase(testCase, multithreaded: true);

            testCase.Verbose = true;
            RunResultsCachingTestCase(testCase, multithreaded: true);
        }

        [Fact]
        public void AnalyzeCommandBase_CachesNotes()
        {
            // Produce three results in verbose runs only
            var testCase = new ResultsCachingTestCase()
            {
                Files = new List<string> { "Note.dll", "Note.exe", "Note.sys" }
            };

            // Notes are verbose only results
            testCase.ExpectedResultsCount.Should().Be(0);
            testCase.ExpectedNoteCount.Should().Be(0);

            RunResultsCachingTestCase(testCase);

            testCase.Verbose = true;

            testCase.ExpectedResultsCount.Should().Be(testCase.Files.Count);
            testCase.ExpectedNoteCount.Should().Be(testCase.Files.Count);

            RunResultsCachingTestCase(testCase);
        }

        [Fact]
        public void AnalyzeCommandBase_CachesNotificationsWithoutPersistingToLogFile()
        {
            var testCase = new ResultsCachingTestCase
            {
                Files = ComprehensiveKindAndLevelsByFileName,
                TestRuleBehaviors = TestRuleBehaviors.RaiseTargetParseError,
                ExpectedReturnCode = FAILURE,
            };

            RunResultsCachingTestCase(testCase);

            testCase.Verbose = true;
            RunResultsCachingTestCase(testCase);

            testCase.Files = ComprehensiveKindAndLevelsByFilePath;
            testCase.Verbose = false;
            RunResultsCachingTestCase(testCase, multithreaded: true);

            testCase.Verbose = true;
            RunResultsCachingTestCase(testCase, multithreaded: true);
        }

        [Fact]
        public void AnalyzeCommandBase_CachesNotificationsWhenPersistingToLogFile()
        {
            var testCase = new ResultsCachingTestCase
            {
                Files = ComprehensiveKindAndLevelsByFileName,
                PersistLogFileToDisk = true,
                TestRuleBehaviors = TestRuleBehaviors.RaiseTargetParseError,
                ExpectedReturnCode = FAILURE,
            };

            RunResultsCachingTestCase(testCase);

            testCase.Verbose = true;
            RunResultsCachingTestCase(testCase);

            testCase.Files = ComprehensiveKindAndLevelsByFilePath;
            testCase.Verbose = false;
            RunResultsCachingTestCase(testCase, multithreaded: true);

            testCase.Verbose = true;
            RunResultsCachingTestCase(testCase, multithreaded: true);
        }

        [Fact]
        public void AnalyzeCommandBase_CachesResultsWithoutPersistingToLogFile()
        {
            var testCase = new ResultsCachingTestCase
            {
                Files = ComprehensiveKindAndLevelsByFileName,
                PersistLogFileToDisk = false,
            };

            RunResultsCachingTestCase(testCase);

            testCase.Verbose = true;
            RunResultsCachingTestCase(testCase);

            testCase.Files = ComprehensiveKindAndLevelsByFilePath;
            testCase.Verbose = false;
            RunResultsCachingTestCase(testCase, multithreaded: true);

            testCase.Verbose = true;
            RunResultsCachingTestCase(testCase, multithreaded: true);
        }

        [Fact]
        public void AnalyzeCommandBase_CachesResultsWhenPersistingToLogFile()
        {
            var testCase = new ResultsCachingTestCase
            {
                Files = ComprehensiveKindAndLevelsByFileName,
                PersistLogFileToDisk = true,
            };

            RunResultsCachingTestCase(testCase);

            testCase.Verbose = true;
            RunResultsCachingTestCase(testCase);

            testCase.Files = ComprehensiveKindAndLevelsByFilePath;
            testCase.Verbose = false;
            RunResultsCachingTestCase(testCase, multithreaded: true);

            testCase.Verbose = true;
            RunResultsCachingTestCase(testCase, multithreaded: true);
        }

        [Fact]
        public void AnalyzeCommandBase_AutomationDetailsTests()
        {
            const string whiteSpace = " ";
            const string automationId = "automation-id";
            const string automationGuid = "automation-guid";

            TestAnalyzeOptions[] enhancedOptions = new[]
            {
                new TestAnalyzeOptions
                {
                    AutomationId = automationId
                },
                new TestAnalyzeOptions
                {
                    AutomationGuid = automationGuid
                },
                new TestAnalyzeOptions
                {
                    AutomationId = automationId,
                    AutomationGuid = automationGuid
                },
                new TestAnalyzeOptions
                {
                },
                new TestAnalyzeOptions
                {
                    AutomationId = string.Empty,
                    AutomationGuid = string.Empty
                },
                new TestAnalyzeOptions
                {
                    AutomationId = null,
                    AutomationGuid = null
                },
                new TestAnalyzeOptions
                {
                    AutomationId = whiteSpace,
                    AutomationGuid = whiteSpace
                },
                new TestAnalyzeOptions
                {
                    AutomationId = string.Empty,
                    AutomationGuid = null
                },
                new TestAnalyzeOptions
                {
                    AutomationId = null,
                    AutomationGuid = whiteSpace
                },
                new TestAnalyzeOptions
                {
                    AutomationGuid = string.Empty
                },
                new TestAnalyzeOptions
                {
                    AutomationId = null
                },
            };

            foreach (TestAnalyzeOptions enhancedOption in enhancedOptions)
            {
                var testCase = new ResultsCachingTestCase
                {
                    Files = ComprehensiveKindAndLevelsByFileName,
                    PersistLogFileToDisk = true,
                };

                RunResultsCachingTestCase(testCase, enhancedOptions: enhancedOption);

                testCase.Files = ComprehensiveKindAndLevelsByFilePath;
                RunResultsCachingTestCase(testCase, multithreaded: true, enhancedOptions: enhancedOption);
            }
        }

<<<<<<< HEAD
        [Fact(Timeout = 10000)]
=======
        [Fact(Timeout = 5000, Skip = "TBD: this Coyote test will be enabled in a future nightly pipeline test run.")]
>>>>>>> 2c066f75
        public void AnalyzeCommandBase_ShouldGenerateSameResultsWhenRunningSingleAndMultithreaded_CoyoteTest()
        {
            var logger = new CoyoteTestOutputLogger(this.Output);
            Configuration config = Configuration.Create().WithTestingIterations(10).WithMaxSchedulingSteps(100);
            var engine = TestingEngine.Create(config, AnalyzeCommandBase_ShouldGenerateSameResultsWhenRunningSingleAndMultiThread_CoyoteHelper);
            engine.Logger = logger;

            string TestLogDirectory = ".";

            engine.Run();
            TestReport report = engine.TestReport;

            if (engine.TryEmitReports(TestLogDirectory, "AnalyzeCommandBase_ShouldGenerateSameResultsWhenRunningSingleAndMultiThread_CoyoteTest_Log", out IEnumerable<string> repoPaths))
            {
                foreach (string item in repoPaths)
                {
                    Output.WriteLine("See log file: {0}", item);
                }
            }

            Assert.True(report.NumOfFoundBugs == 0, $"Coyote found {report.NumOfFoundBugs} bug(s).");
        }

        [Fact]
        public void AnalyzeCommandBase_ShouldGenerateSameResultsWhenRunningSingleAndMultithreaded()
        {
            int[] scenarios = SetupScenarios();
            AnalyzeScenarios(scenarios);
        }

        [Fact]
        public void AnalyzeCommandBase_ShouldOnlyLogArtifactsWhenResultsAreFound()
        {
            const int expectedNumberOfArtifacts = 2;
            const int expectedNumberOfResultsWithErrors = 1;
            const int expectedNumberOfResultsWithWarnings = 1;
            var files = new List<string>
            {
                $@"{rootDir}Error.dll",
                $@"{rootDir}Warning.dll",
                $@"{rootDir}Note.dll",
                $@"{rootDir}Pass.dll",
                $@"{rootDir}NotApplicable.exe",
                $@"{rootDir}Informational.sys",
                $@"{rootDir}Open.cab",
                $@"{rootDir}Review.dll",
                $@"{rootDir}NoIssues.dll",
            };

            foreach (bool multithreaded in new bool[] { false, true })
            {
                var resultsCachingTestCase = new ResultsCachingTestCase
                {
                    Files = files,
                    PersistLogFileToDisk = true,
                    FileSystem = CreateDefaultFileSystemForResultsCaching(files, generateSameInput: false)
                };

                var options = new TestAnalyzeOptions
                {
                    TestRuleBehaviors = resultsCachingTestCase.TestRuleBehaviors,
                    OutputFilePath = resultsCachingTestCase.PersistLogFileToDisk ? Guid.NewGuid().ToString() : null,
                    TargetFileSpecifiers = new string[] { Guid.NewGuid().ToString() },
                    Kind = new List<ResultKind> { ResultKind.Fail },
                    Level = new List<FailureLevel> { FailureLevel.Warning, FailureLevel.Error },
                    DataToInsert = new OptionallyEmittedData[] { OptionallyEmittedData.Hashes },
                };

                Run run = RunAnalyzeCommand(options, resultsCachingTestCase, multithreaded: multithreaded);

                // Hashes is enabled and we should expect to see two artifacts because we have:
                // one result with Error level and one result with Warning level.
                run.Artifacts.Should().HaveCount(expectedNumberOfArtifacts);
                run.Results.Count(r => r.Level == FailureLevel.Error).Should().Be(expectedNumberOfResultsWithErrors);
                run.Results.Count(r => r.Level == FailureLevel.Warning).Should().Be(expectedNumberOfResultsWithWarnings);
            }
        }

        [Fact]
        public void AnalyzeCommandBase_ShouldNotThrowException_WhenAnalyzingSameFileBasedOnTwoTargetFileSpecifiers()
        {
            var files = new List<string>
            {
                $@"{rootDir}Error.dll"
            };

            Action action = () =>
            {
                foreach (bool multithreaded in new bool[] { false, true })
                {
                    var resultsCachingTestCase = new ResultsCachingTestCase
                    {
                        Files = files,
                        PersistLogFileToDisk = true,
                        FileSystem = CreateDefaultFileSystemForResultsCaching(files, generateSameInput: true)
                    };

                    var options = new TestAnalyzeOptions
                    {
                        TestRuleBehaviors = resultsCachingTestCase.TestRuleBehaviors,
                        OutputFilePath = resultsCachingTestCase.PersistLogFileToDisk ? Guid.NewGuid().ToString() : null,
                        TargetFileSpecifiers = new string[] { Guid.NewGuid().ToString(), Guid.NewGuid().ToString() },
                        Kind = new List<ResultKind> { ResultKind.Fail },
                        Level = new List<FailureLevel> { FailureLevel.Warning, FailureLevel.Error },
                        DataToInsert = new OptionallyEmittedData[] { OptionallyEmittedData.Hashes },
                    };

                    TestRule.s_testRuleBehaviors = resultsCachingTestCase.TestRuleBehaviors.AccessibleOutsideOfContextOnly();
                    RunAnalyzeCommand(options,
                                      resultsCachingTestCase.FileSystem,
                                      resultsCachingTestCase.ExpectedReturnCode,
                                      multithreaded: multithreaded);
                }
            };

            action.Should().NotThrow();
        }

        [Test]
        private void AnalyzeCommandBase_ShouldGenerateSameResultsWhenRunningSingleAndMultiThread_CoyoteHelper()
        {
            int[] scenarios = SetupScenarios(true);
            AnalyzeScenarios(scenarios);
        }

        private int[] SetupScenarios(bool IsCoyoteTest = false)
        {
            Coyote.Random.Generator random = Coyote.Random.Generator.Create();

            return IsCoyoteTest ? new int[] { (random.NextInteger(10) + 1) } : new int[] { 10, 50, 100 };
        }

        private void AnalyzeScenarios(int[] scenarios)
        {
            foreach (int scenario in scenarios)
            {
                var singleThreadTargets = new List<string>();
                var multiThreadTargets = new List<string>();

                for (int i = 0; i < scenario; i++)
                {
                    singleThreadTargets.Add($"Error.{i}.cpp");
                    multiThreadTargets.Add($@"{rootDir}Error.{i}.cpp");
                }

                for (int i = 0; i < scenario / 2; i++)
                {
                    singleThreadTargets.Add($"Warning.{i}.cpp");
                    multiThreadTargets.Add($@"{rootDir}Warning.{i}.cpp");
                }

                for (int i = 0; i < scenario / 5; i++)
                {
                    singleThreadTargets.Add($"Note.{i}.cpp");
                    multiThreadTargets.Add($@"{rootDir}Note.{i}.cpp");
                }

                var testCase = new ResultsCachingTestCase
                {
                    Files = singleThreadTargets,
                    PersistLogFileToDisk = true,
                    FileSystem = null
                };

                var options = new TestAnalyzeOptions
                {
                    TestRuleBehaviors = testCase.TestRuleBehaviors,
                    OutputFilePath = testCase.PersistLogFileToDisk ? Guid.NewGuid().ToString() : null,
                    TargetFileSpecifiers = new string[] { Guid.NewGuid().ToString() },
                    Kind = new List<ResultKind> { ResultKind.Fail },
                    Level = new List<FailureLevel> { FailureLevel.Warning, FailureLevel.Error },
                    DataToInsert = new OptionallyEmittedData[] { OptionallyEmittedData.Hashes },
                };

                Run runSingleThread = RunAnalyzeCommand(options, testCase);

                testCase.FileSystem = null;
                testCase.Files = multiThreadTargets;
                Run runMultithreaded = RunAnalyzeCommand(options, testCase, multithreaded: true);

                runMultithreaded.Results.Should().BeEquivalentTo(runSingleThread.Results);
                runMultithreaded.Artifacts.Should().BeEquivalentTo(runSingleThread.Artifacts);
            }
        }

        [Fact]
        public void AnalyzeCommandBase_MultithreadedShouldUseCacheIfFilesAreTheSame()
        {
            // Generating 20 files with different names but same content.
            // Generally, we expect the test analyzer to produce a result 
            // based on the file name. Because every file is a duplicate 
            // of every other in this case, though, we expect to see a 
            // result for every file, because the first one analyzed 
            // produces a result and therefore every identical file (by
            // file hash, not by file name) will also produce that result.
            RunMultithreadedAnalyzeCommand(ComprehensiveKindAndLevelsByFilePath,
                                           generateDuplicateScanTargets: true,
                                           expectedResultCode: 0,
                                           expectedResultCount: 20);

            // Generating 20 files with different names and content.
            // For this case, our expected result count matches the default
            // behavior of the test analyzer and our default analyzer settings.
            // By default, our analysis produces output for errors and warnings
            // and there happen to be 7 files that comprises these failure levels.
            RunMultithreadedAnalyzeCommand(ComprehensiveKindAndLevelsByFilePath,
                                           generateDuplicateScanTargets: false,
                                           expectedResultCode: 0,
                                           expectedResultCount: 7);
        }

        private static readonly IList<string> ComprehensiveKindAndLevelsByFileName = new List<string>
        {
            // Every one of these files will be regarded as identical in content by level/kind. So every file
            // with 'Error' as a prefix should produce an error result, whether using results caching or not.
            // We distinguish file names as this is required in the actual scenario, i.e., when 'replaying'
            // cached results we must retain the unique fully qualified directory + file name for each copy.
            // In actual production systems, this differentiation mostly occurs by directory name (i.e., copies
            // of files tend to have the same name but appear in different directories). For a source code scanner,
            // however, two files in the same directory may hash the same (an empty file that produces no scan
            // results is an obvious case).
            "Error.1.of.5.cpp",
            "Error.2.of.5.cs",
            "Error.3.of.5.exe",
            "Error.4.of.5.h",
            "Error.5.of.5.sys",
            "Warning.1.of.2.java",
            "Warning.2.of.2.cs",
            "Note.1.of.3.dll",
            "Note.2.of.3.exe",
            "Note.3.of.3jar",
            "Pass.1.of.4.cs",
            "Pass.2.of.4.cpp",
            "Pass.3.of.4.exe",
            "Pass.4.of.4.dll",
            "NotApplicable.1.of.2.js",
            "NotApplicable.2.of.2.exe",
            "Informational.1.of.1.sys",
            "Open.1.of.1.cab",
            "Review.1.of.2.txt",
            "Review.2.of.2.dll"
        };

        private static readonly string rootDir = $"{Environment.CurrentDirectory}{Path.DirectorySeparatorChar}";

        private static readonly IList<string> ComprehensiveKindAndLevelsByFilePath = new List<string>
        {
            

            // Every one of these files will be regarded as identical in content by level/kind. So every file
            // with 'Error' as a prefix should produce an error result, whether using results caching or not.
            // We distinguish file names as this is required in the actual scenario, i.e., when 'replaying'
            // cached results we must retain the unique fully qualified directory + file name for each copy.
            // In actual production systems, this differentiation mostly occurs by directory name (i.e., copies
            // of files tend to have the same name but appear in different directories). For a source code scanner,
            // however, two files in the same directory may hash the same (an empty file that produces no scan
            // results is an obvious case).
            $"{rootDir}Error.1.of.5.cpp",
            $"{rootDir}Error.2.of.5.cs",
            $"{rootDir}Error.3.of.5.exe",
            $"{rootDir}Error.4.of.5.h",
            $"{rootDir}Error.5.of.5.sys",
            $"{rootDir}Warning.1.of.2.java",
            $"{rootDir}Warning.2.of.2.cs",
            $"{rootDir}Note.1.of.3.dll",
            $"{rootDir}Note.2.of.3.exe",
            $"{rootDir}Note.3.of.3jar",
            $"{rootDir}Pass.1.of.4.cs",
            $"{rootDir}Pass.2.of.4.cpp",
            $"{rootDir}Pass.3.of.4.exe",
            $"{rootDir}Pass.4.of.4.dll",
            $"{rootDir}NotApplicable.1.of.2.js",
            $"{rootDir}NotApplicable.2.of.2.exe",
            $"{rootDir}Informational.1.of.1.sys",
            $"{rootDir}Open.1.of.1.cab",
            $"{rootDir}Review.1.of.2.txt",
            $"{rootDir}Review.2.of.2.dll"
        };

        private static void RunResultsCachingTestCase(ResultsCachingTestCase testCase,
                                                      bool multithreaded = false,
                                                      TestAnalyzeOptions enhancedOptions = null)
        {
            // This makes sure that we will reinitialize the mock file system. This
            // allows callers to reuse test case instances, by adjusting specific
            // property values. The mock file system cannot be reused in this way, once
            // a test executes, it must be reset.
            testCase.FileSystem = null;

            var options = new TestAnalyzeOptions
            {
                TestRuleBehaviors = testCase.TestRuleBehaviors,
                OutputFilePath = testCase.PersistLogFileToDisk ? Guid.NewGuid().ToString() : null,
                TargetFileSpecifiers = new string[] { Guid.NewGuid().ToString() },
                Kind = new List<ResultKind> { ResultKind.Fail },
                Level = new List<FailureLevel> { FailureLevel.Warning, FailureLevel.Error },
            };

            EnhanceOptions(options, enhancedOptions);

            if (testCase.Verbose)
            {
                options.Kind = new List<ResultKind> { ResultKind.Informational, ResultKind.Open, ResultKind.Review, ResultKind.Fail, ResultKind.Pass, ResultKind.NotApplicable, ResultKind.None };
                options.Level = new List<FailureLevel> { FailureLevel.Error, FailureLevel.Warning, FailureLevel.Note, FailureLevel.None };
            }

            Run runWithoutCaching = RunAnalyzeCommand(options, testCase, multithreaded);

            options.DataToInsert = new OptionallyEmittedData[] { OptionallyEmittedData.Hashes };
            Run runWithCaching = RunAnalyzeCommand(options, testCase, multithreaded);

            // Core static analysis results
            runWithCaching.Results.Count.Should().Be(runWithoutCaching.Results.Count);

            for (int i = 0; i < runWithCaching.Results.Count; i++)
            {
                Result withCache = runWithCaching.Results[i];
                Result withoutCache = runWithCaching.Results[i];

                withCache.Level.Should().Be(withoutCache.Level);
                withCache.RuleId.Should().Be(withoutCache.RuleId);
                withCache.Message.Should().BeEquivalentTo(withoutCache.Message);

                if (testCase.PersistLogFileToDisk)
                {
                    withCache.Locations.Count.Should().Be(withoutCache.Locations.Count);
                    withCache.Locations[0].PhysicalLocation.ArtifactLocation.Uri.Should().Be(withoutCache.Locations[0].PhysicalLocation.ArtifactLocation.Uri);
                }
            }

            if (testCase.PersistLogFileToDisk)
            {
                runWithCaching.Artifacts.Should().NotBeEmpty();

                if (string.IsNullOrWhiteSpace(options.AutomationId) && string.IsNullOrWhiteSpace(options.AutomationGuid))
                {
                    runWithCaching.AutomationDetails.Should().Be(null);
                }

                if (!string.IsNullOrWhiteSpace(options.AutomationId))
                {
                    runWithCaching.AutomationDetails.Id.Should().Be(options.AutomationId);
                }

                if (!string.IsNullOrWhiteSpace(options.AutomationGuid))
                {
                    runWithCaching.AutomationDetails.Guid.Should().Be(options.AutomationGuid);
                }

                runWithCaching.AutomationDetails.Should().BeEquivalentTo(runWithoutCaching.AutomationDetails);
            }
            // Tool configuration errors, such as 'Could not locate scan target PDB.'
            runWithoutCaching.Invocations?[0].ToolConfigurationNotifications?.Should()
                .BeEquivalentTo(runWithCaching.Invocations?[0].ToolConfigurationNotifications);

            // Not yet explicitly tested
            runWithoutCaching.Invocations?[0].ToolExecutionNotifications?.Should()
                .BeEquivalentTo(runWithCaching.Invocations?[0].ToolExecutionNotifications);
        }

        private static void EnhanceOptions(TestAnalyzeOptions current, TestAnalyzeOptions enhancement)
        {
            current.AutomationId ??= enhancement?.AutomationId;
            current.AutomationGuid ??= enhancement?.AutomationGuid;
        }

        private static IFileSystem CreateDefaultFileSystemForResultsCaching(IList<string> files, bool generateSameInput = false)
        {
            // This helper creates a file system that generates unique or entirely
            // duplicate content for every file passed in the 'files' argument.

            string logFileContents = Guid.NewGuid().ToString();

            var mockFileSystem = new Mock<IFileSystem>();

            mockFileSystem.Setup(x => x.DirectoryExists(It.IsAny<string>())).Returns(true);
            mockFileSystem.Setup(x => x.DirectoryEnumerateFiles(It.IsAny<string>())).Returns(new string[0]);
            mockFileSystem.Setup(x => x.DirectoryEnumerateFiles(It.IsAny<string>(), It.IsAny<string>(), SearchOption.TopDirectoryOnly)).Returns(files);
            mockFileSystem.Setup(x => x.DirectoryGetFiles(It.IsAny<string>(), It.IsAny<string>())).Returns(files);

            for (int i = 0; i < files.Count; i++)
            {
                string fullyQualifiedName = Path.GetFileName(files[i]) == files[i]
                    ? Environment.CurrentDirectory + Path.DirectorySeparatorChar + files[i]
                    : files[i];
                string fileNameWithoutExtension = Path.GetFileNameWithoutExtension(fullyQualifiedName);
                mockFileSystem.Setup(x => x.FileReadAllText(It.Is<string>(f => f == fullyQualifiedName))).Returns(logFileContents);

                mockFileSystem.Setup(x => x.FileOpenRead(It.Is<string>(f => f == fullyQualifiedName)))
                    .Returns(new NonDisposingDelegatingStream(new MemoryStream(Encoding.UTF8.GetBytes(generateSameInput ? logFileContents : fileNameWithoutExtension))));
            }
            return mockFileSystem.Object;
        }

        private static Run RunAnalyzeCommand(TestAnalyzeOptions options,
                                             ResultsCachingTestCase testCase,
                                             bool multithreaded = false)
        {
            Run run = null;
            SarifLog sarifLog;
            try
            {
                TestRule.s_testRuleBehaviors = testCase.TestRuleBehaviors.AccessibleOutsideOfContextOnly();
                sarifLog = RunAnalyzeCommand(options, testCase.FileSystem, testCase.ExpectedReturnCode, multithreaded);
                run = sarifLog.Runs[0];

                run.Results.Count.Should().Be(testCase.ExpectedResultsCount);
            }
            finally
            {
                TestRule.s_testRuleBehaviors = TestRuleBehaviors.None;
            }
            return run;
        }

        private static SarifLog RunAnalyzeCommand(TestAnalyzeOptions options,
                                                  IFileSystem fileSystem,
                                                  int expectedReturnCode,
                                                  bool multithreaded,
                                                  ExitReason exitReason = ExitReason.None)
        {
            // If no log file is specified, we will convert the console output into a log file
            bool captureConsoleOutput = string.IsNullOrEmpty(options.OutputFilePath);

            ITestAnalyzeCommand command;
            if (multithreaded)
            {
                command = new TestMultithreadedAnalyzeCommand(fileSystem) { _captureConsoleOutput = captureConsoleOutput };
            }
            else
            {
                command = new TestAnalyzeCommand(fileSystem) { _captureConsoleOutput = captureConsoleOutput };
            }
            command.DefaultPluginAssemblies = new Assembly[] { typeof(AnalyzeCommandBaseTests).Assembly };

            try
            {
                HashUtilities.FileSystem = fileSystem;
                command.Run(options).Should().Be(expectedReturnCode);
            }
            finally
            {
                HashUtilities.FileSystem = null;
            }

            if (exitReason != ExitReason.None)
            {
                var exception = command.ExecutionException as ExitApplicationException<ExitReason>;
                exception.Should().NotBeNull();
                exception.ExitReason.Should().Be(exitReason);
            }

            ConsoleLogger consoleLogger = multithreaded
                ? (command as TestMultithreadedAnalyzeCommand)._consoleLogger
                : (command as TestAnalyzeCommand)._consoleLogger;

            return captureConsoleOutput
                ? ConvertConsoleOutputToSarifLog(consoleLogger.CapturedOutput)
                : JsonConvert.DeserializeObject<SarifLog>(File.ReadAllText(options.OutputFilePath));
        }

        private static void RunMultithreadedAnalyzeCommand(IList<string> files,
                                                           bool generateDuplicateScanTargets,
                                                           int expectedResultCode,
                                                           int expectedResultCount)
        {
            var testCase = new ResultsCachingTestCase
            {
                Files = files,
                PersistLogFileToDisk = true,
                FileSystem = CreateDefaultFileSystemForResultsCaching(files, generateDuplicateScanTargets)
            };

            var options = new TestAnalyzeOptions
            {
                OutputFilePath = Guid.NewGuid().ToString(),
                TargetFileSpecifiers = new string[] { Guid.NewGuid().ToString() },
                Kind = new List<ResultKind> { ResultKind.Fail },
                Level = new List<FailureLevel> { FailureLevel.Warning, FailureLevel.Error },
                DataToInsert = new OptionallyEmittedData[] { OptionallyEmittedData.Hashes }
            };

            try
            {
                TestRule.s_testRuleBehaviors = testCase.TestRuleBehaviors.AccessibleOutsideOfContextOnly();

                var command = new TestMultithreadedAnalyzeCommand(testCase.FileSystem)
                {
                    DefaultPluginAssemblies = new Assembly[] { typeof(AnalyzeCommandBaseTests).Assembly }
                };

                HashUtilities.FileSystem = testCase.FileSystem;
                int result = command.Run(options);
                result.Should().Be(expectedResultCode);

                SarifLog sarifLog = JsonConvert.DeserializeObject<SarifLog>(File.ReadAllText(options.OutputFilePath));
                sarifLog.Runs[0].Results.Count.Should().Be(expectedResultCount);

                HashSet<string> hashes = new HashSet<string>();
                foreach (Artifact artifact in sarifLog.Runs[0].Artifacts)
                {
                    hashes.Add(artifact.Hashes["sha-256"]);
                }

                int expectedUniqueFileHashCount = generateDuplicateScanTargets ? 1 : expectedResultCount;
                hashes.Count.Should().Be(expectedUniqueFileHashCount);
            }
            finally
            {
                TestRule.s_testRuleBehaviors = TestRuleBehaviors.None;
            }
        }

        private static SarifLog ConvertConsoleOutputToSarifLog(string consoleOutput)
        {
            var sb = new StringBuilder();
            var converter = new MSBuildConverter(verbose: true);

            using (var input = new MemoryStream(Encoding.UTF8.GetBytes(consoleOutput)))
            using (var outputTextWriter = new StringWriter(sb))
            using (var outputJson = new JsonTextWriter(outputTextWriter))
            using (var output = new ResultLogJsonWriter(outputJson))
            {
                converter.Convert(input, output, OptionallyEmittedData.None);
            }
            return JsonConvert.DeserializeObject<SarifLog>(sb.ToString());
        }

        private class ResultsCachingTestCase
        {
            private IFileSystem _fileSystem;

            public ResultsCachingTestCase()
            {
                ExpectedReturnCode = SUCCESS;
            }

            public bool Verbose;

            public IList<string> Files;

            public IFileSystem FileSystem
            {
                get
                {
                    return _fileSystem ??= CreateDefaultFileSystemForResultsCaching(Files);
                }

                set => _fileSystem = value;
            }

            public int ExpectedReturnCode;

            public int ExpectedResultsCount =>
                // Non-verbose results
                (ExpectedErrorCount + ExpectedWarningCount) +
                // Verbose results
                (Verbose
                    ? ExpectedNoteCount + ExpectedPassCount + ExpectedInformationalCount +
                      ExpectedOpenCount + ExpectedReviewCount + ExpectedNotApplicableCount
                    : 0);

            public int ExpectedErrorCount =>
                Files.Count((f) => f.Contains("Error")) +
                // For our special case, all files except for those that are marked as 'not applicable' will
                // produce a 'pdb load' notification that will be converted to an error. The not applicable
                // cases will not do this, because the return of 'not applicable' from the CanAnalyze
                // method will result in Analyze not getting called subsequently for those scan targets.
                (NotificationsWillBeConvertedToErrorResults
                    ? Files.Count - Files.Count((f) => f.Contains("NotApplicable")) : 0);

            public int ExpectedWarningCount =>
                Files.Where((f) => f.Contains("Warning")).Count();

            public int ExpectedNoteCount => Verbose
                ? Files.Where((f) => f.Contains("Note")).Count()
                : 0;

            public int ExpectedPassCount => Verbose
                ? Files.Where((f) => f.Contains("Pass")).Count()
                : 0;

            public int ExpectedInformationalCount => Verbose
                ? Files.Where((f) => f.Contains("Informational")).Count()
                : 0;

            public int ExpectedReviewCount => Verbose
                ? Files.Where((f) => f.Contains("Review")).Count()
                : 0;

            public int ExpectedOpenCount => Verbose
                ? Files.Where((f) => f.Contains("Open")).Count()
                : 0;

            public int ExpectedNotApplicableCount => Verbose
                ? Files.Where((f) => f.Contains("NotApplicable")).Count()
                : 0;

            public bool PersistLogFileToDisk;

            public TestRuleBehaviors TestRuleBehaviors;

            // This is a special knob that that accounts for a current SDK behavior.
            // Specifically, the MSBuildConverter currently transforms all notifications
            // to results. This will require us to recompute expected notification vs.
            // results counts depending on whether we are examining the console output
            // or an actual persisted log file to validate outcomes.
            public bool NotificationsWillBeConvertedToErrorResults => TestRuleBehaviors == TestRuleBehaviors.RaiseTargetParseError && !PersistLogFileToDisk;
        }

        #endregion ResultsCachingTestsAndHelpers

        private void PostUriTestHelper(string postUri, int expectedReturnCode, RuntimeConditions runtimeConditions)
        {
            string location = GetThisTestAssemblyFilePath();

            Run run = AnalyzeFile(
                location,
                TestRuleBehaviors.LogError,
                postUri: postUri,
                expectedReturnCode: expectedReturnCode,
                runtimeConditions: runtimeConditions);

            int resultCount = 0;
            int toolNotificationCount = 0;
            int configurationNotificationCount = 0;

            SarifHelpers.ValidateRun(
                run,
                (issue) => { resultCount++; },
                (toolNotification) => { toolNotificationCount++; },
                (configurationNotification) => { configurationNotificationCount++; });

            // As configured by injected TestRuleBehaviors, we should
            // see an error per scan target (one file in this case).
            resultCount.Should().Be((int)TestRule.ErrorsCount.DefaultValue());
            run.Results[0].Kind.Should().Be(ResultKind.Fail);

            toolNotificationCount.Should().Be(0);
            configurationNotificationCount.Should().Be(0);
        }
    }
}<|MERGE_RESOLUTION|>--- conflicted
+++ resolved
@@ -1446,11 +1446,7 @@
             }
         }
 
-<<<<<<< HEAD
-        [Fact(Timeout = 10000)]
-=======
         [Fact(Timeout = 5000, Skip = "TBD: this Coyote test will be enabled in a future nightly pipeline test run.")]
->>>>>>> 2c066f75
         public void AnalyzeCommandBase_ShouldGenerateSameResultsWhenRunningSingleAndMultithreaded_CoyoteTest()
         {
             var logger = new CoyoteTestOutputLogger(this.Output);
