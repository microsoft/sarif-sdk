--- conflicted
+++ resolved
@@ -1538,11 +1538,7 @@
         [Fact(Timeout = 5000)]
         public void AnalyzeCommandBase_ShouldGenerateSameResultsWhenRunningSingleAndMultithreaded_CoyoteTest()
         {
-<<<<<<< HEAD
-            Configuration config = Configuration.Create().WithTestingIterations(1000).WithConcurrencyFuzzingEnabled();
-=======
             Configuration config = Configuration.Create().WithTestingIterations(100).WithSystematicFuzzingEnabled();
->>>>>>> 025f64ca
             var engine = TestingEngine.Create(config, AnalyzeCommandBase_ShouldGenerateSameResultsWhenRunningSingleAndMultiThread_CoyoteHelper);
             string TestLogDirectory = ".";
 
