--- conflicted
+++ resolved
@@ -71,13 +71,11 @@
             Default = SarifVersion.Current)]
         public SarifVersion SarifOutputVersion { get; set; }
 
-<<<<<<< HEAD
         [Option(
             "threads",
             HelpText = "A count of threads that should be used for multithreaded operations.")]
         public int Threads { get; set; }
-=======
+
         public Formatting Formatting => this.PrettyPrint ? Formatting.Indented : Formatting.None;
->>>>>>> 018374f3
     }
 }