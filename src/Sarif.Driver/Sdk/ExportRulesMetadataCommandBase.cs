﻿// Copyright (c) Microsoft. All rights reserved.
// Licensed under the MIT license. See LICENSE file in the project root for full license information.

using System;
using System.Collections.Generic;
using System.Collections.Immutable;
using System.IO;
using System.Text;

using Newtonsoft.Json;

namespace Microsoft.CodeAnalysis.Sarif.Driver
{
    public abstract class ExportRulesMetadataCommandBase : PlugInDriverCommand<ExportRulesMetadataOptions>
    {

        public override int Run(ExportRulesMetadataOptions exportOptions)
        {
            int result = FAILURE;

            try
            {
                ImmutableArray<MessageDescriptor> skimmers = DriverUtilities.GetExports<MessageDescriptor>(DefaultPlugInAssemblies);

                string format = "";
                string outputFilePath = exportOptions.OutputFilePath;
                string extension = Path.GetExtension(outputFilePath);
                
                switch (extension)
                {
                    case (".json"):
                    case (".sarif"):
                    {
                        format = "SARIF";
                        OutputSarifRulesMetada(outputFilePath, skimmers);
                        break;
                    }

                    case (".xml"):
                    {
                        format = "SonarQube";
                        OutputSonarQubeRulesMetada(outputFilePath, skimmers);
                        break;
                    }

                    default:
                    {
                        throw new InvalidOperationException("Unrecognized output file extension: " + extension);
                    }
                }

                result = SUCCESS;
                Console.WriteLine(format + " rules metadata exported to: " + Path.GetFullPath(outputFilePath));
            }
            catch (Exception ex)
            {
                Console.Error.WriteLine(ex.ToString());
            }

            return result;
        }

        private void OutputSonarQubeRulesMetada(string outputFilePath, ImmutableArray<MessageDescriptor> skimmers)
        {
            const string TAB = "   ";
            var sb = new StringBuilder();

            SortedDictionary<int, MessageDescriptor> sortedRuleContexts = new SortedDictionary<int, MessageDescriptor>();

            foreach (MessageDescriptor rule in skimmers)
            {
                int numericId = GetIdIntegerSuffix(rule.Id);
                sortedRuleContexts[numericId] = rule;
            }

            sb.AppendLine("<?xml version='1.0' encoding='UTF-8'?>" + Environment.NewLine +
                         "<rules>");

            foreach (MessageDescriptor ruleContext in sortedRuleContexts.Values)
            {
                sb.AppendLine(TAB + "<rule>");
                sb.AppendLine(TAB + TAB + "<key>" + ruleContext.Id + "</key>");
                sb.AppendLine(TAB + TAB + "<name>" + ruleContext.Name + "</name>");
                sb.AppendLine(TAB + TAB + "<severity>MAJOR</severity>");

                sb.AppendLine(TAB + TAB + "<description>" + Environment.NewLine +
                              TAB + TAB + TAB + "<![CDATA[" + Environment.NewLine +
                              TAB + TAB + TAB + TAB + ruleContext.FullDescription + Environment.NewLine +
                              TAB + TAB + TAB + "]]>" + Environment.NewLine +
                              TAB + TAB + "</description>");

                sb.AppendLine(TAB + TAB + "<tag>binary</tag>");
                sb.AppendLine(TAB + "</rule>");
            }

            sb.AppendLine("</rules>" + Environment.NewLine + "</profile>");

            File.WriteAllText(outputFilePath, sb.ToString());
        }    

        private void OutputSarifRulesMetada(string outputFilePath, ImmutableArray<MessageDescriptor> skimmers)
        {
            var log = new SarifLog();

            SarifVersion sarifVersion = SarifVersion.Current;
            log.SchemaUri = sarifVersion.ConvertToSchemaUri();
            log.Version = sarifVersion;

            // The SARIF spec currently requires an array
            // of run logs with at least one member
            log.Runs = new List<Run>();

            var run = new Run();
            run.Tool = new Tool();

            run.Tool.InitializeFromAssembly(this.GetType().Assembly, Prerelease);
            run.Results = new List<Result>();

            log.Runs.Add(run);
<<<<<<< HEAD
            run.Resources = new Resources
            {
                Rules = new List<Rule>()
            };

            SortedDictionary<int, Rule> sortedRules = new SortedDictionary<int, Rule>();

            foreach (IRule rule in skimmers)
            {
                var newRule = new Rule();

                newRule.Id = rule.Id;
                newRule.Name = rule.Name;
                newRule.HelpUri = rule.HelpUri;
                newRule.FullDescription = rule.FullDescription;
                newRule.MessageStrings = rule.MessageStrings;
                newRule.RichMessageStrings = rule.RichMessageStrings;
=======
>>>>>>> 9c18164a

            SortedDictionary<int, MessageDescriptor> sortedRules = new SortedDictionary<int, MessageDescriptor>();

            foreach (MessageDescriptor rule in skimmers)
            {                
                int numericId = GetIdIntegerSuffix(rule.Id);

                sortedRules[numericId] = rule;
            }

<<<<<<< HEAD
            run.Resources.Rules = new List<Rule>(sortedRules.Values);
=======
            run.Tool.RulesMetadata = new List<MessageDescriptor>(sortedRules.Values);
>>>>>>> 9c18164a

            var settings = new JsonSerializerSettings()
            {
                Formatting = Newtonsoft.Json.Formatting.Indented,
            };

            File.WriteAllText(outputFilePath, JsonConvert.SerializeObject(log, settings));
        }

        private int GetIdIntegerSuffix(string id)
        {
            int alphaCount = 0;

            foreach (char ch in id)
            {
                if (Char.IsLetter(ch))
                {
                    alphaCount++;
                    continue;
                }
                break;
            }
            return Int32.Parse(id.Substring(alphaCount));
        }
    }
}<|MERGE_RESOLUTION|>--- conflicted
+++ resolved
@@ -117,26 +117,6 @@
             run.Results = new List<Result>();
 
             log.Runs.Add(run);
-<<<<<<< HEAD
-            run.Resources = new Resources
-            {
-                Rules = new List<Rule>()
-            };
-
-            SortedDictionary<int, Rule> sortedRules = new SortedDictionary<int, Rule>();
-
-            foreach (IRule rule in skimmers)
-            {
-                var newRule = new Rule();
-
-                newRule.Id = rule.Id;
-                newRule.Name = rule.Name;
-                newRule.HelpUri = rule.HelpUri;
-                newRule.FullDescription = rule.FullDescription;
-                newRule.MessageStrings = rule.MessageStrings;
-                newRule.RichMessageStrings = rule.RichMessageStrings;
-=======
->>>>>>> 9c18164a
 
             SortedDictionary<int, MessageDescriptor> sortedRules = new SortedDictionary<int, MessageDescriptor>();
 
@@ -147,11 +127,7 @@
                 sortedRules[numericId] = rule;
             }
 
-<<<<<<< HEAD
-            run.Resources.Rules = new List<Rule>(sortedRules.Values);
-=======
             run.Tool.RulesMetadata = new List<MessageDescriptor>(sortedRules.Values);
->>>>>>> 9c18164a
 
             var settings = new JsonSerializerSettings()
             {
