﻿// Copyright (c) Microsoft. All rights reserved.
// Licensed under the MIT license. See LICENSE file in the project root for full license information.

using System;
using System.Collections.Generic;
using System.IO;
using System.Linq;
using System.Runtime.InteropServices;

using Microsoft.CodeAnalysis.Sarif.Writers;

namespace Microsoft.CodeAnalysis.Sarif.Driver
{
    [Obsolete("AnalyzeCommandBase will be deprecated entirely soon. Use MultithreadedAnalyzeCommandBase instead.")]
    public abstract class AnalyzeCommandBase<TContext, TOptions> : PluginDriverCommand<TOptions>
        where TContext : IAnalysisContext, new()
        where TOptions : AnalyzeOptionsBase
    {
        public const string DefaultPolicyName = "default";

        // This is a unit test knob that configures the console output logger to capture its output
        // in a string builder. This is important to do because tooling behavior differs in non-trivial
        // ways depending on whether output is captured to a log file disk or not. In the latter case,
        // the captured output is useful to verify behavior.
        internal bool _captureConsoleOutput;

        internal ConsoleLogger _consoleLogger;

        private Run _run;
        private Tool _tool;
        internal TContext _rootContext;
        private CacheByFileHashLogger _cacheByFileHashLogger;
        private IDictionary<string, HashData> _pathToHashDataMap;

        public Exception ExecutionException { get; set; }

        public RuntimeConditions RuntimeErrors { get; set; }

        public static bool RaiseUnhandledExceptionInDriverCode { get; set; }

        public virtual FileFormat ConfigurationFormat { get { return FileFormat.Json; } }

        protected AnalyzeCommandBase(IFileSystem fileSystem = null)
        {
            FileSystem = fileSystem ?? Sarif.FileSystem.Instance;
        }

        public string DefaultConfigurationPath
        {
            get
            {
                string currentDirectory = Path.GetDirectoryName(GetType().Assembly.Location);
                return Path.Combine(currentDirectory, "default.configuration.xml");
            }
        }

        public override int Run(TOptions options)
        {
            try
            {
                //  To correctly initialize the logger, we must first add Hashes to dataToInsert
#pragma warning disable CS0618 // Type or member is obsolete
                if (options.ComputeFileHashes)
#pragma warning restore CS0618
                {
                    OptionallyEmittedData dataToInsert = options.DataToInsert.ToFlags();
                    dataToInsert |= OptionallyEmittedData.Hashes;

                    options.DataToInsert = Enum.GetValues(typeof(OptionallyEmittedData)).Cast<OptionallyEmittedData>()
                        .Where(oed => dataToInsert.HasFlag(oed)).ToList();
                }

                // 0. Initialize an common logger that drives all outputs. This
                //    object drives logging for console, statistics, etc.
                using (AggregatingLogger logger = InitializeLogger(options))
                {
                    //  Once the logger has been correctly initialized, we can raise a warning
                    _rootContext = CreateContext(options, logger, RuntimeErrors);

#pragma warning disable CS0618 // Type or member is obsolete
                    if (options.ComputeFileHashes)
#pragma warning restore CS0618
                    {
                        Warnings.LogObsoleteOption(_rootContext, "--hashes", SdkResources.ComputeFileHashes_ReplaceInsertHashes);
                    }

                    try
                    {
                        Analyze(options, logger);
                    }
                    catch (ExitApplicationException<ExitReason> ex)
                    {
                        // These exceptions have already been logged
                        ExecutionException = ex;
                        return FAILURE;
                    }
                    catch (Exception ex)
                    {
                        // These exceptions escaped our net and must be logged here
                        Errors.LogUnhandledEngineException(_rootContext, ex);
                        ExecutionException = ex;
                        return FAILURE;
                    }
                    finally
                    {
                        RuntimeErrors |= _rootContext.RuntimeErrors;
                        logger.AnalysisStopped(RuntimeErrors);
                    }
                }

                bool succeeded = (RuntimeErrors & ~RuntimeConditions.Nonfatal) == RuntimeConditions.None;

                if (succeeded)
                {
                    try
                    {
                        ProcessBaseline(_rootContext, options, FileSystem);
                    }
                    catch (Exception ex)
                    {
                        RuntimeErrors |= RuntimeConditions.ExceptionProcessingBaseline;
                        ExecutionException = ex;
                        return FAILURE;
                    }

                    try
                    {
                        PostLogFile(options.PostUri, options.OutputFilePath, FileSystem);
                    }
                    catch (Exception ex)
                    {
                        RuntimeErrors |= RuntimeConditions.ExceptionPostingLogFile;
                        ExecutionException = ex;
                        return FAILURE;
                    }
                }

                if (options.RichReturnCode)
                {
                    return (int)RuntimeErrors;
                }

                return succeeded ? SUCCESS : FAILURE;
            }
            finally
            {
                _rootContext?.Dispose();
            }
        }

        private void Analyze(TOptions options, AggregatingLogger logger)
        {
            // 0. Log analysis initiation
            logger.AnalysisStarted();

            // 1. Create context object to pass to skimmers. The logger
            //    and configuration objects are common to all context
            //    instances and will be passed on again for analysis.
            _rootContext = CreateContext(options, logger, RuntimeErrors);

            // 2. Perform any command line argument validation beyond what
            //    the command line parser library is capable of.
            ValidateOptions(_rootContext, options);

            // 3. Produce a comprehensive set of analysis targets
            ISet<string> targets = CreateTargetsSet(options);

            // 4. Proactively validate that we can locate and
            //    access all analysis targets. Helper will return
            //    a list that potentially filters out files which
            //    did not exist, could not be accessed, etc.
            targets = ValidateTargetsExist(_rootContext, targets);

            // 5. Initialize report file, if configured.
            InitializeOutputFile(options, _rootContext);

            // 6. Instantiate skimmers.
            ISet<Skimmer<TContext>> skimmers = CreateSkimmers(options, _rootContext);

            // 7. Initialize configuration. This step must be done after initializing
            //    the skimmers, as rules define their specific context objects and
            //    so those assemblies must be loaded.
            InitializeConfiguration(options, _rootContext);

            // 8. Initialize skimmers. Initialize occurs a single time only. This
            //    step needs to occurs after initializing configuration in order
            //    to allow command-line override of rule settings
            skimmers = InitializeSkimmers(skimmers, _rootContext);

            // 9. Run all analysis
            AnalyzeTargets(options, skimmers, _rootContext, targets);

            // 10. For test purposes, raise an unhandled exception if indicated
            if (RaiseUnhandledExceptionInDriverCode)
            {
                throw new InvalidOperationException(GetType().Name);
            }
        }

        protected virtual void ValidateOptions(TContext context, TOptions analyzeOptions)
        {
            bool succeeded = true;

            succeeded &= ValidateFile(context, analyzeOptions.ConfigurationFilePath, DefaultPolicyName, shouldExist: true);
            succeeded &= ValidateFile(context, analyzeOptions.BaselineSarifFile, DefaultPolicyName, shouldExist: true);
            succeeded &= ValidateOutputFileCanBeCreated(context, analyzeOptions.OutputFilePath, analyzeOptions.Force);
            succeeded &= ValidateFiles(context, analyzeOptions.PluginFilePaths, DefaultPolicyName, shouldExist: true);
            succeeded &= ValidateFile(context, analyzeOptions.OutputFilePath, DefaultPolicyName, shouldExist: null);
            succeeded &= ValidateInvocationPropertiesToLog(context, analyzeOptions.InvocationPropertiesToLog);
            succeeded &= analyzeOptions.ValidateOutputOptions(context);
            succeeded &= context.MaxFileSizeInKilobytes >= 0;

            if (!succeeded)
            {
                //  TODO: This seems like uninformative error output.  All these errors get squished into one generic message
                //  whenever something goes wrong. #2260 https://github.com/microsoft/sarif-sdk/issues/2260
                ThrowExitApplicationException(context, ExitReason.InvalidCommandLineOption);
            }
        }

        protected virtual bool ShouldEnqueue(string file, TContext context)
        {
            bool shouldEnqueue = IsTargetWithinFileSizeLimit(file, context.MaxFileSizeInKilobytes, out long fileSizeInKb);

            if (!shouldEnqueue)
            {
                Warnings.LogFileSkippedDueToSize(context, file, fileSizeInKb);
            }

            return shouldEnqueue;
        }

        internal AggregatingLogger InitializeLogger(AnalyzeOptionsBase analyzeOptions)
        {
            _tool = Tool.CreateFromAssemblyData();

            var logger = new AggregatingLogger();

            if (!analyzeOptions.Quiet)
            {
                _consoleLogger = new ConsoleLogger(analyzeOptions.Quiet, _tool.Driver.Name, analyzeOptions.Level, analyzeOptions.Kind) { CaptureOutput = _captureConsoleOutput };
                logger.Loggers.Add(_consoleLogger);
            }

            if ((analyzeOptions.DataToInsert.ToFlags() & OptionallyEmittedData.Hashes) != 0)
            {
                _cacheByFileHashLogger = new CacheByFileHashLogger(analyzeOptions.Level, analyzeOptions.Kind);
                logger.Loggers.Add(_cacheByFileHashLogger);
            }

            return logger;
        }

        private ISet<string> CreateTargetsSet(TOptions analyzeOptions)
        {
            SortedSet<string> targets = new SortedSet<string>(StringComparer.OrdinalIgnoreCase);
            foreach (string specifier in analyzeOptions.TargetFileSpecifiers)
            {
                string normalizedSpecifier = specifier;

                if (Uri.TryCreate(specifier, UriKind.RelativeOrAbsolute, out Uri uri))
                {
                    if (uri.IsAbsoluteUri && (uri.IsFile || uri.IsUnc))
                    {
                        normalizedSpecifier = uri.LocalPath;
                    }
                }
                // Currently, we do not filter on any extensions.
                var fileSpecifier = new FileSpecifier(normalizedSpecifier, recurse: analyzeOptions.Recurse, fileSystem: FileSystem);
                foreach (string file in fileSpecifier.Files)
                {
                    // Only include files that are below the max size limit.
                    if (ShouldEnqueue(file, _rootContext))
                    {
                        targets.Add(file);
                    }
                }
            }
            return targets;
        }

        private ISet<string> ValidateTargetsExist(TContext context, ISet<string> targets)
        {
            if (targets.Count == 0)
            {
                Errors.LogNoValidAnalysisTargets(context);
                ThrowExitApplicationException(context, ExitReason.NoValidAnalysisTargets);
            }

            return targets;
        }

        protected virtual TContext CreateContext(
            TOptions options,
            IAnalysisLogger logger,
            RuntimeConditions runtimeErrors,
            PropertiesDictionary policy = null,
            string filePath = null)
        {
            var context = new TContext
            {
                Logger = logger,
                FileSystem = FileSystem,
                RuntimeErrors = runtimeErrors,
                Policy = policy ?? new PropertiesDictionary()
            };

            context.Traces =
                options?.Traces.Any() == true?
                    new StringSet(options.Traces):
                    new StringSet();

            context.MaxFileSizeInKilobytes =
                options.MaxFileSizeInKilobytes >= 0
                ? options.MaxFileSizeInKilobytes
                : AnalyzeContextBase.MaxFileSizeInKilobytesProperty.DefaultValue();

            if (filePath != null)
            {
                context.CurrentTarget = new EnumeratedArtifact() { Uri = new Uri(filePath), FileSystem = FileSystem };

                if ((options.DataToInsert.ToFlags() & OptionallyEmittedData.Hashes) != 0)
                {
                    if (_pathToHashDataMap != null && _pathToHashDataMap.TryGetValue(filePath, out HashData hashData))
                    {
                        context.Hashes = hashData;
                    }
                    else
                    {
                        context.Hashes = HashUtilities.ComputeHashes(filePath);
                        _pathToHashDataMap?.Add(filePath, context.Hashes);
                    }
                }
            }

            return context;
        }

        /// <summary>
        /// Calculate the file to load the configuration from.
        /// </summary>
        /// <param name="options">Options</param>
        /// <returns>Configuration file path, or null if the built in configuration should be used.</returns>
        internal string GetConfigurationFileName(TOptions options)
        {
            if (options.ConfigurationFilePath == DefaultPolicyName)
            {
                return null;
            }

            if (string.IsNullOrEmpty(options.ConfigurationFilePath))
            {
                return !this.FileSystem.FileExists(this.DefaultConfigurationPath)
                    ? null
                    : DefaultConfigurationPath;
            }
            return options.ConfigurationFilePath;
        }

        protected virtual void InitializeConfiguration(TOptions options, TContext context)
        {
            context.Policy ??= new PropertiesDictionary();

            string configurationFileName = GetConfigurationFileName(options);
            if (string.IsNullOrEmpty(configurationFileName))
            {
                return;
            }

            string extension = Path.GetExtension(configurationFileName);

            if (extension.Equals(".xml", StringComparison.OrdinalIgnoreCase))
            {
                context.Policy.LoadFromXml(configurationFileName);
            }
            else if (extension.Equals(".json", StringComparison.OrdinalIgnoreCase))
            {
                context.Policy.LoadFromJson(configurationFileName);
            }
            else if (ConfigurationFormat == FileFormat.Xml)
            {
                context.Policy.LoadFromXml(configurationFileName);
            }
            else
            {
                context.Policy.LoadFromJson(configurationFileName);
            }
        }

        private void InitializeOutputFile(TOptions analyzeOptions, TContext context)
        {
            string filePath = analyzeOptions.OutputFilePath;
            AggregatingLogger aggregatingLogger = (AggregatingLogger)context.Logger;

            if (!string.IsNullOrEmpty(filePath))
            {
                InvokeCatchingRelevantIOExceptions
                (
                    () =>
                    {
                        LogFilePersistenceOptions logFilePersistenceOptions = analyzeOptions.ConvertToLogFilePersistenceOptions();

                        OptionallyEmittedData dataToInsert = analyzeOptions.DataToInsert.ToFlags();
                        OptionallyEmittedData dataToRemove = analyzeOptions.DataToRemove.ToFlags();

                        SarifLogger sarifLogger;

                        _run = new Run()
                        {
                            AutomationDetails = new RunAutomationDetails
                            {
                                Id = analyzeOptions.AutomationId,
                                Guid = analyzeOptions.AutomationGuid
                            }
                        };

                        if (analyzeOptions.SarifOutputVersion != SarifVersion.OneZeroZero)
                        {
                            sarifLogger = new SarifLogger(
                                    analyzeOptions.OutputFilePath,
                                    logFilePersistenceOptions,
                                    dataToInsert,
                                    dataToRemove,
                                    tool: _tool,
                                    run: _run,
                                    analysisTargets: null,
                                    quiet: analyzeOptions.Quiet,
                                    invocationTokensToRedact: GenerateSensitiveTokensList(),
                                    invocationPropertiesToLog: analyzeOptions.InvocationPropertiesToLog,
                                    levels: analyzeOptions.Level,
                                    kinds: analyzeOptions.Kind);
                        }
                        else
                        {
                            sarifLogger = new SarifOneZeroZeroLogger(
                                    analyzeOptions.OutputFilePath,
                                    logFilePersistenceOptions,
                                    dataToInsert,
                                    dataToRemove,
                                    tool: _tool,
                                    run: _run,
                                    analysisTargets: null,
                                    invocationTokensToRedact: GenerateSensitiveTokensList(),
                                    invocationPropertiesToLog: analyzeOptions.InvocationPropertiesToLog,
                                    levels: analyzeOptions.Level,
                                    kinds: analyzeOptions.Kind);
                        }
                        _pathToHashDataMap = sarifLogger.AnalysisTargetToHashDataMap;
                        sarifLogger.AnalysisStarted();
                        aggregatingLogger.Loggers.Add(sarifLogger);
                    },
                    (ex) =>
                    {
                        Errors.LogExceptionCreatingLogFile(context, filePath, ex);
                        ThrowExitApplicationException(context, ExitReason.ExceptionCreatingLogFile, ex);
                    }
                );
            }
        }

        private IEnumerable<string> GenerateSensitiveTokensList()
        {
            var result = new List<string>
            {
                Environment.MachineName,
                Environment.UserName,
                Environment.UserDomainName
            };

            string userDnsDomain = Environment.GetEnvironmentVariable("USERDNSDOMAIN");
            string logonServer = Environment.GetEnvironmentVariable("LOGONSERVER");

            if (!string.IsNullOrEmpty(userDnsDomain)) { result.Add(userDnsDomain); }
            if (!string.IsNullOrEmpty(logonServer)) { result.Add(logonServer); }

            return result;
        }

        public void InvokeCatchingRelevantIOExceptions(Action action, Action<Exception> exceptionHandler)
        {
            try
            {
                action();
            }
            catch (UnauthorizedAccessException ex)
            {
                exceptionHandler(ex);
            }
            catch (IOException ex)
            {
                exceptionHandler(ex);
            }
        }

        protected virtual ISet<Skimmer<TContext>> CreateSkimmers(TOptions analyzeOptions, TContext context)
        {
            IEnumerable<Skimmer<TContext>> skimmers;
            var result = new SortedSet<Skimmer<TContext>>(SkimmerIdComparer<TContext>.Instance);

            try
            {
                skimmers = CompositionUtilities.GetExports<Skimmer<TContext>>(RetrievePluginAssemblies(DefaultPluginAssemblies, analyzeOptions.PluginFilePaths));

                SupportedPlatform currentOS = GetCurrentRunningOS();
                foreach (Skimmer<TContext> skimmer in skimmers)
                {
                    if (skimmer.SupportedPlatforms.HasFlag(currentOS))
                    {
                        result.Add(skimmer);
                    }
                    else
                    {
                        Warnings.LogUnsupportedPlatformForRule(context, skimmer.Name, skimmer.SupportedPlatforms, currentOS);
                    }
                }
            }
            catch (Exception ex)
            {
                Errors.LogExceptionInstantiatingSkimmers(context, DefaultPluginAssemblies, ex);
                ThrowExitApplicationException(context, ExitReason.UnhandledExceptionInstantiatingSkimmers, ex);
            }

            if (result.Count == 0)
            {
                Errors.LogNoRulesLoaded(context);
                ThrowExitApplicationException(context, ExitReason.NoRulesLoaded);
            }
            return result;
        }

        private SupportedPlatform GetCurrentRunningOS()
        {
            // RuntimeInformation is not present in NET452.
#if NET452
            return SupportedPlatform.Windows;
#else
            if (RuntimeInformation.IsOSPlatform(OSPlatform.Linux))
            {
                return SupportedPlatform.Linux;
            }
            else if (RuntimeInformation.IsOSPlatform(OSPlatform.OSX))
            {
                return SupportedPlatform.OSX;
            }
            else if (RuntimeInformation.IsOSPlatform(OSPlatform.Windows))
            {
                return SupportedPlatform.Windows;
            }
            else
            {
                return SupportedPlatform.Unknown;
            }
#endif
        }

        protected virtual void AnalyzeTargets(
            TOptions options,
            IEnumerable<Skimmer<TContext>> skimmers,
            TContext rootContext,
            IEnumerable<string> targets)
        {
            var disabledSkimmers = new SortedSet<string>();

            foreach (Skimmer<TContext> skimmer in skimmers)
            {
                PerLanguageOption<RuleEnabledState> ruleEnabledProperty =
                    DefaultDriverOptions.CreateRuleSpecificOption(skimmer, DefaultDriverOptions.RuleEnabled);

                RuleEnabledState ruleEnabled = rootContext.Policy.GetProperty(ruleEnabledProperty);
                FailureLevel failureLevel = (ruleEnabled == RuleEnabledState.Default || ruleEnabled == RuleEnabledState.Disabled)
                    ? default
                    : (FailureLevel)Enum.Parse(typeof(FailureLevel), ruleEnabled.ToString());

                if (ruleEnabled == RuleEnabledState.Disabled)
                {
                    disabledSkimmers.Add(skimmer.Id);
                    Warnings.LogRuleExplicitlyDisabled(rootContext, skimmer.Id);
                    RuntimeErrors |= RuntimeConditions.RuleWasExplicitlyDisabled;
                }
                else if (!skimmer.DefaultConfiguration.Enabled && ruleEnabled == RuleEnabledState.Default)
                {
                    // This skimmer is disabled by default, and the configuration file didn't mention it.
                    // So disable it, but don't complain that the rule was explicitly disabled.
                    disabledSkimmers.Add(skimmer.Id);
                }
                else if (skimmer.DefaultConfiguration.Level != failureLevel
                    && ruleEnabled != RuleEnabledState.Default
                    && ruleEnabled != RuleEnabledState.Disabled)
                {
                    skimmer.DefaultConfiguration.Level = failureLevel;
                }
            }

            this.CheckIncompatibleRules(skimmers, rootContext, disabledSkimmers);

            if (disabledSkimmers.Count == skimmers.Count())
            {
                Errors.LogAllRulesExplicitlyDisabled(rootContext);
                ThrowExitApplicationException(rootContext, ExitReason.NoRulesLoaded);
            }

            if ((options.DataToInsert.ToFlags() & OptionallyEmittedData.Hashes) != 0)
            {
                // If analysis is persisted to a disk log file, we will have already
                // computed all file hashes and stored them to _pathToHashDataMap.
                _pathToHashDataMap = _pathToHashDataMap ?? HashUtilities.MultithreadedComputeTargetFileHashes(targets, options.Quiet);
            }

            foreach (string target in targets)
            {
                using (TContext context = DetermineApplicabilityAndAnalyze(options, skimmers, rootContext, target, disabledSkimmers))
                {
                    RuntimeErrors |= context.RuntimeErrors;
                }
            }
        }

        protected virtual TContext DetermineApplicabilityAndAnalyze(
            TOptions options,
            IEnumerable<Skimmer<TContext>> skimmers,
            TContext rootContext,
            string target,
            ISet<string> disabledSkimmers)
        {
            TContext context = CreateContext(
                options,
                rootContext.Logger,
                rootContext.RuntimeErrors,
                rootContext.Policy,
                target);

            if ((options.DataToInsert.ToFlags() & OptionallyEmittedData.Hashes) != 0)
            {
                _cacheByFileHashLogger.HashToResultsMap.TryGetValue(context.Hashes.Sha256, out List<Tuple<ReportingDescriptor, Result, int?>> cachedResultTuples);
                _cacheByFileHashLogger.HashToNotificationsMap.TryGetValue(context.Hashes.Sha256, out List<Notification> cachedNotifications);

                bool replayCachedData = (cachedResultTuples != null || cachedNotifications != null);

                if (replayCachedData)
                {
                    context.Logger.AnalyzingTarget(context);

                    if (cachedResultTuples != null)
                    {
                        foreach (Tuple<ReportingDescriptor, Result, int?> cachedResultTuple in cachedResultTuples)
                        {
                            Result clonedResult = cachedResultTuple.Item2.DeepClone();
                            ReportingDescriptor cachedReportingDescriptor = cachedResultTuple.Item1;

<<<<<<< HEAD
                            UpdateLocationsAndMessageWithCurrentUri(clonedResult.Locations, clonedResult.Message, context.CurrentTarget.Uri);
                            context.Logger.Log(cachedReportingDescriptor, clonedResult);
=======
                            UpdateLocationsAndMessageWithCurrentUri(clonedResult.Locations, clonedResult.Message, context.TargetUri);
                            context.Logger.Log(cachedReportingDescriptor, clonedResult, cachedResultTuple.Item3);
>>>>>>> 59643b0a
                        }
                    }

                    if (cachedNotifications != null)
                    {
                        foreach (Notification cachedNotification in cachedNotifications)
                        {
                            Notification clonedNotification = cachedNotification.DeepClone();
                            UpdateLocationsAndMessageWithCurrentUri(clonedNotification.Locations, cachedNotification.Message, context.CurrentTarget.Uri);
                            context.Logger.LogConfigurationNotification(clonedNotification);
                        }
                    }
                    return context;
                }
            }

            if (context.TargetLoadException != null)
            {
                Errors.LogExceptionLoadingTarget(context);
                context.Dispose();
                return context;
            }
            else if (!context.IsValidAnalysisTarget)
            {
                Warnings.LogExceptionInvalidTarget(context);
                context.Dispose();
                return context;
            }

            context.Logger.AnalyzingTarget(context);
            IEnumerable<Skimmer<TContext>> applicableSkimmers = DetermineApplicabilityForTarget(skimmers, context, disabledSkimmers);
            AnalyzeTarget(applicableSkimmers, context, disabledSkimmers);

            return context;
        }

        internal static void UpdateLocationsAndMessageWithCurrentUri(IList<Location> locations, Message message, Uri updatedUri)
        {
            if (locations == null) { return; }

            foreach (Location location in locations)
            {
                ArtifactLocation artifactLocation = location.PhysicalLocation?.ArtifactLocation;
                if (artifactLocation == null) { continue; }

                if (message == null)
                {
                    artifactLocation.Uri = updatedUri;
                    continue;
                }

                string oldFilePath = artifactLocation.Uri.OriginalString;
                string newFilePath = updatedUri.OriginalString;

                string oldFileName = GetFileNameFromUri(artifactLocation.Uri);
                string newFileName = GetFileNameFromUri(updatedUri);

                if (!string.IsNullOrEmpty(oldFileName) && !string.IsNullOrEmpty(newFileName))
                {
                    for (int i = 0; i < message?.Arguments?.Count; i++)
                    {
                        if (message.Arguments[i] == oldFileName)
                        {
                            message.Arguments[i] = newFileName;
                        }

                        if (message.Arguments[i] == oldFilePath)
                        {
                            message.Arguments[i] = newFilePath;
                        }
                    }

                    if (message.Text != null)
                    {
                        message.Text = message.Text.Replace(oldFilePath, newFilePath);
                        message.Text = message.Text.Replace(oldFileName, newFileName);
                    }
                }

                artifactLocation.Uri = updatedUri;
            }
        }

        internal static string GetFileNameFromUri(Uri uri)
        {
            if (uri == null) { return null; }

            return Path.GetFileName(uri.OriginalString);
        }

        protected virtual void AnalyzeTarget(IEnumerable<Skimmer<TContext>> skimmers, TContext context, ISet<string> disabledSkimmers)
        {
            foreach (Skimmer<TContext> skimmer in skimmers)
            {
                if (disabledSkimmers.Contains(skimmer.Id)) { continue; }

                context.Rule = skimmer;

                try
                {
                    skimmer.Analyze(context);
                }
                catch (Exception ex)
                {
                    Errors.LogUnhandledRuleExceptionAnalyzingTarget(disabledSkimmers, context, ex);
                    RuntimeErrors |= context.RuntimeErrors;
                }
            }
        }

        protected virtual IEnumerable<Skimmer<TContext>> DetermineApplicabilityForTarget(
            IEnumerable<Skimmer<TContext>> skimmers,
            TContext context,
            ISet<string> disabledSkimmers)
        {
            var candidateSkimmers = new List<Skimmer<TContext>>();

            foreach (Skimmer<TContext> skimmer in skimmers)
            {
                if (disabledSkimmers.Contains(skimmer.Id)) { continue; }

                string reasonForNotAnalyzing = null;
                context.Rule = skimmer;

                AnalysisApplicability applicability = AnalysisApplicability.Unknown;

                try
                {
                    applicability = skimmer.CanAnalyze(context, out reasonForNotAnalyzing);
                }
                catch (Exception ex)
                {
                    Errors.LogUnhandledRuleExceptionAssessingTargetApplicability(disabledSkimmers, context, ex);
                    continue;
                }
                finally
                {
                    RuntimeErrors |= context.RuntimeErrors;
                }

                switch (applicability)
                {
                    case AnalysisApplicability.NotApplicableToSpecifiedTarget:
                    {
                        Notes.LogNotApplicableToSpecifiedTarget(context, reasonForNotAnalyzing);
                        break;
                    }

                    case AnalysisApplicability.ApplicableToSpecifiedTarget:
                    {
                        candidateSkimmers.Add(skimmer);
                        break;
                    }
                }
            }
            return candidateSkimmers;
        }

        protected void ThrowExitApplicationException(TContext context, ExitReason exitReason, Exception innerException = null)
        {
            RuntimeErrors |= context.RuntimeErrors;

            throw new ExitApplicationException<ExitReason>(DriverResources.MSG_UnexpectedApplicationExit, innerException)
            {
                ExitReason = exitReason
            };
        }

        internal void CheckIncompatibleRules(IEnumerable<Skimmer<TContext>> skimmers, TContext context, ISet<string> disabledSkimmers)
        {
            var availableRules = new Dictionary<string, Skimmer<TContext>>();

            foreach (Skimmer<TContext> skimmer in skimmers)
            {
                if (disabledSkimmers.Contains(skimmer.Id))
                {
                    continue;
                }

                availableRules[skimmer.Id] = skimmer;
            }

            foreach (KeyValuePair<string, Skimmer<TContext>> entry in availableRules)
            {
                if (entry.Value.IncompatibleRuleIds?.Any() != true)
                {
                    continue;
                }

                foreach (string incompatibleRuleId in entry.Value.IncompatibleRuleIds)
                {
                    if (availableRules.ContainsKey(incompatibleRuleId))
                    {
                        Errors.LogIncompatibleRules(context, entry.Key, incompatibleRuleId);
                        ThrowExitApplicationException(context, ExitReason.IncompatibleRulesDetected);
                    }
                }
            }
        }

        protected virtual ISet<Skimmer<TContext>> InitializeSkimmers(ISet<Skimmer<TContext>> skimmers, TContext context)
        {
            SortedSet<Skimmer<TContext>> disabledSkimmers = new SortedSet<Skimmer<TContext>>(SkimmerIdComparer<TContext>.Instance);

            // ONE-TIME initialization of skimmers. Do not
            // call more than once per skimmer instantiation.
            foreach (Skimmer<TContext> skimmer in skimmers)
            {
                try
                {
                    context.Rule = skimmer;
                    skimmer.Initialize(context);
                }
                catch (Exception ex)
                {
                    RuntimeErrors |= RuntimeConditions.ExceptionInSkimmerInitialize;
                    Errors.LogUnhandledExceptionInitializingRule(context, ex);
                    disabledSkimmers.Add(skimmer);
                }
            }

            foreach (Skimmer<TContext> disabledSkimmer in disabledSkimmers)
            {
                skimmers.Remove(disabledSkimmer);
            }

            return skimmers;
        }

        protected static void LogToolNotification(
            IAnalysisLogger logger,
            string message,
            FailureLevel level = FailureLevel.Note,
            Exception ex = null)
        {
            ExceptionData exceptionData = null;
            if (ex != null)
            {
                exceptionData = new ExceptionData
                {
                    Kind = ex.GetType().FullName,
                    Message = ex.Message,
                    Stack = Stack.CreateStacks(ex).FirstOrDefault()
                };
            }

            TextWriter writer = level == FailureLevel.Error ? Console.Error : Console.Out;
            writer.WriteLine(message);

            logger.LogToolNotification(new Notification
            {
                Level = level,
                Message = new Message { Text = message },
                Exception = exceptionData
            });
        }
    }
}<|MERGE_RESOLUTION|>--- conflicted
+++ resolved
@@ -647,13 +647,8 @@
                             Result clonedResult = cachedResultTuple.Item2.DeepClone();
                             ReportingDescriptor cachedReportingDescriptor = cachedResultTuple.Item1;
 
-<<<<<<< HEAD
                             UpdateLocationsAndMessageWithCurrentUri(clonedResult.Locations, clonedResult.Message, context.CurrentTarget.Uri);
-                            context.Logger.Log(cachedReportingDescriptor, clonedResult);
-=======
-                            UpdateLocationsAndMessageWithCurrentUri(clonedResult.Locations, clonedResult.Message, context.TargetUri);
                             context.Logger.Log(cachedReportingDescriptor, clonedResult, cachedResultTuple.Item3);
->>>>>>> 59643b0a
                         }
                     }
 
