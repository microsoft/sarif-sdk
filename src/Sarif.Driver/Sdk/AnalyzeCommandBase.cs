--- conflicted
+++ resolved
@@ -347,15 +347,7 @@
                         LoggingOptions loggingOptions;
                         loggingOptions = analyzeOptions.ConvertToLoggingOptions();
 
-<<<<<<< HEAD
-                        OptionallyEmittedData dataToInsert = OptionallyEmittedData.None;
-                        if (analyzeOptions.DataToInsert != null)
-                        {
-                            Array.ForEach(analyzeOptions.DataToInsert, data => dataToInsert |= data);
-                        }
-=======
                         OptionallyEmittedData dataToInsert = analyzeOptions.DataToInsert.ToFlags();
->>>>>>> 83183d54
 
                         // This code is required in order to support the obsoleted ComputeFileHashes argument
                         // on the analyze command-line;
