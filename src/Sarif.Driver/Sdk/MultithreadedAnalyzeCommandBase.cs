﻿// Copyright (c) Microsoft. All rights reserved.
// Licensed under the MIT license. See LICENSE file in the project root for full license information.

using System;
using System.Collections.Generic;
using System.Diagnostics;
using System.IO;
using System.Linq;
using System.Reflection;
using System.Runtime.InteropServices;
using System.Security;
using System.Threading.Channels;
using System.Threading.Tasks;

using Microsoft.CodeAnalysis.Sarif.Writers;

namespace Microsoft.CodeAnalysis.Sarif.Driver
{
    public abstract class MultithreadedAnalyzeCommandBase<TContext, TOptions> : PlugInDriverCommand<TOptions>
        where TContext : IAnalysisContext, new()
        where TOptions : AnalyzeOptionsBase
    {
        public const string DefaultPolicyName = "default";

        // This is a unit test knob that configures the console output logger to capture its output
        // in a string builder. This is important to do because tooling behavior differs in non-trivial
        // ways depending on whether output is captured to a log file disk or not. In the latter case,
        // the captured output is useful to verify behavior.
        internal bool _captureConsoleOutput;
        internal ConsoleLogger _consoleLogger;

        private Run _run;
        private Tool _tool;
        private bool _computeHashes;
        private TContext _rootContext;
        private IList<TContext> _fileContexts;
        private Channel<int> _resultsWritingChannel;
        private Channel<int> _fileEnumerationChannel;
        private IDictionary<string, HashData> _pathToHashDataMap;

        public Exception ExecutionException { get; set; }

        public RuntimeConditions RuntimeErrors { get; set; }

        public static bool RaiseUnhandledExceptionInDriverCode { get; set; }

        public virtual FileFormat ConfigurationFormat { get { return FileFormat.Json; } }

        protected IFileSystem FileSystem { get; }

        protected MultithreadedAnalyzeCommandBase(IFileSystem fileSystem = null)
        {
            FileSystem = fileSystem ?? Sarif.FileSystem.Instance;
        }

        public string DefaultConfigurationPath
        {
            get
            {
                string currentDirectory = Path.GetDirectoryName(GetType().Assembly.Location);
                return Path.Combine(currentDirectory, "default.configuration.xml");
            }
        }

        public override int Run(TOptions options)
        {
            // Initialize an common logger that drives all outputs. This
            // object drives logging for console, statistics, etc.
            using (AggregatingLogger logger = InitializeLogger(options))
            {
                try
                {
                    Analyze(options, logger);
                }
                catch (ExitApplicationException<ExitReason> ex)
                {
                    // These exceptions have already been logged
                    ExecutionException = ex;
                    return FAILURE;
                }
                catch (Exception ex)
                {
                    ex = ex.InnerException ?? ex;

                    if (!(ex is ExitApplicationException<ExitReason>))
                    {
                        // These exceptions escaped our net and must be logged here                    
                        RuntimeErrors |= Errors.LogUnhandledEngineException(_rootContext, ex);
                    }
                    ExecutionException = ex;
                    return FAILURE;
                }
                finally
                {
                    logger.AnalysisStopped(RuntimeErrors);
                }
            }

            bool succeeded = (RuntimeErrors & ~RuntimeConditions.Nonfatal) == RuntimeConditions.None;

            if (options.RichReturnCode)
            {
                return (int)RuntimeErrors;
            }

            return succeeded ? SUCCESS : FAILURE;
        }

        private void Analyze(TOptions analyzeOptions, AggregatingLogger logger)
        {
            // 0. Log analysis initiation
            logger.AnalysisStarted();

            // 1. Create context object to pass to skimmers. The logger
            //    and configuration objects are common to all context
            //    instances and will be passed on again for analysis.
            _rootContext = CreateContext(analyzeOptions, logger, RuntimeErrors);

            // 2. Perform any command line argument validation beyond what
            //    the command line parser library is capable of.
            ValidateOptions(analyzeOptions, _rootContext);

            // 5. Initialize report file, if configured.
            InitializeOutputFile(analyzeOptions, _rootContext);

            // 6. Instantiate skimmers.
            ISet<Skimmer<TContext>> skimmers = CreateSkimmers(analyzeOptions, _rootContext);

            // 7. Initialize configuration. This step must be done after initializing
            //    the skimmers, as rules define their specific context objects and
            //    so those assemblies must be loaded.
            InitializeConfiguration(analyzeOptions, _rootContext);

            // 8. Initialize skimmers. Initialize occurs a single time only. This
            //    step needs to occurs after initializing configuration in order
            //    to allow command-line override of rule settings
            skimmers = InitializeSkimmers(skimmers, _rootContext);

            // 9. Run all multi-threaded analysis operations.
            AnalyzeTargets(analyzeOptions, _rootContext, skimmers);

            // 10. For test purposes, raise an unhandled exception if indicated
            if (RaiseUnhandledExceptionInDriverCode)
            {
                throw new InvalidOperationException(GetType().Name);
            }
        }

        private void MultithreadedAnalyzeTargets(
            TOptions options,
            TContext rootContext,
            IEnumerable<Skimmer<TContext>> skimmers,
            ISet<string> disabledSkimmers)
        {
            options.Threads = options.Threads > 0 ?
                options.Threads :
                (Debugger.IsAttached) ? 1 : Environment.ProcessorCount;

            var channelOptions = new BoundedChannelOptions(2000)
            {
                SingleWriter = true,
                SingleReader = false,
            };
            _fileEnumerationChannel = Channel.CreateBounded<int>(channelOptions);

            channelOptions = new BoundedChannelOptions(2000)
            {
                SingleWriter = false,
                SingleReader = true,
            };
            _resultsWritingChannel = Channel.CreateBounded<int>(channelOptions);

            var sw = Stopwatch.StartNew();

            var workers = new Task<bool>[options.Threads];

            for (int i = 0; i < options.Threads; i++)
            {
                workers[i] = AnalyzeTargetAsync(skimmers, disabledSkimmers);
            }

            Task<bool> findFiles = FindFilesAsync(options, rootContext);
            Task<bool> writeResults = WriteResultsAsync(rootContext);

            // FindFiles is single-thread and will close its write channel
            findFiles.Wait();

            Task.WhenAll(workers)
                .ContinueWith(_ => _resultsWritingChannel.Writer.Complete())
                .Wait();

            writeResults.Wait();

            Console.WriteLine();

            if (rootContext.Traces.HasFlag(DefaultTraces.ScanTime))
            {
                Console.WriteLine($"Done. {_fileContexts.Count:n0} files scanned in {sw.Elapsed}.");
            }
            else
            {
                Console.WriteLine($"Done. {_fileContexts.Count:n0} files scanned.");
            }
        }

        private async Task<bool> WriteResultsAsync(TContext rootContext)
        {
            int currentIndex = 0;
            var itemsSeen = new HashSet<int>();

            ChannelReader<int> reader = _resultsWritingChannel.Reader;

            // Wait until there is work or the channel is closed.
            while (await reader.WaitToReadAsync())
            {
                // Loop while there is work to do.
                while (reader.TryRead(out int item))
                {
                    Debug.Assert(!itemsSeen.Contains(item));
                    itemsSeen.Add(item);

                    // This condition can occur if currentIndex moves
                    // ahead in array processing due to operations 
                    // against it by other threads. For this case, 
                    // since the relevant file has already been 
                    // processed, we just ignore this notification.
                    if (currentIndex > item) { break; }

                    TContext context = default;
                    try
                    {
                        context = _fileContexts[currentIndex];

                        while (context?.AnalysisComplete == true)
                        {
                            CachingLogger cachingLogger = ((CachingLogger)context.Logger);
                            IDictionary<ReportingDescriptor, IList<Result>> results = cachingLogger.Results;

                            if (results?.Count > 0)
                            {
                                if (context.Hashes != null)
                                {
                                    Debug.Assert(_run != null);
                                    int index = _run.GetFileIndex(new ArtifactLocation() { Uri = context.TargetUri });

                                    _run.Artifacts[index].Hashes = new Dictionary<string, string>
                                    {
                                        { "sha-256", context.Hashes.Sha256 },
                                    };
                                }

                                foreach (KeyValuePair<ReportingDescriptor, IList<Result>> kv in results)
                                {
                                    foreach (Result result in kv.Value)
                                    {
                                        rootContext.Logger.Log(kv.Key, result);
                                    }
                                }
                            }

                            if (cachingLogger.ToolNotifications != null)
                            {
                                foreach (Notification notification in cachingLogger.ToolNotifications)
                                {
                                    rootContext.Logger.LogToolNotification(notification);
                                }
                            }

                            if (cachingLogger.ConfigurationNotifications != null)
                            {
                                foreach (Notification notification in cachingLogger.ConfigurationNotifications)
                                {
                                    rootContext.Logger.LogConfigurationNotification(notification);
                                }
                            }

                            RuntimeErrors |= context.RuntimeErrors;

                            _fileContexts[currentIndex] = default;

                            context = currentIndex < (_fileContexts.Count - 1)
                                ? context = _fileContexts[currentIndex + 1]
                                : default;

                            currentIndex++;
                        }
                    }
                    catch (Exception e)
                    {
                        context = default;
                        RuntimeErrors |= Errors.LogUnhandledEngineException(rootContext, e);
                        ThrowExitApplicationException(context, ExitReason.ExceptionWritingToLogFile, e);
                    }
                }
            }

            Debug.Assert(currentIndex == _fileContexts.Count);
            Debug.Assert(itemsSeen.Count == _fileContexts.Count);

            return true;
        }

        private async Task<bool> FindFilesAsync(TOptions options, TContext rootContext)
        {
            this._fileContexts = new List<TContext>();

            foreach (string specifier in options.TargetFileSpecifiers)
            {
                string normalizedSpecifier = Environment.ExpandEnvironmentVariables(specifier);

                if (Uri.TryCreate(specifier, UriKind.RelativeOrAbsolute, out Uri uri))
                {
                    if (uri.IsAbsoluteUri && (uri.IsFile || uri.IsUnc))
                    {
                        normalizedSpecifier = uri.LocalPath;
                    }
                }

                int contextIndex = 0;

                string filter = Path.GetFileName(normalizedSpecifier);
                string directory = Path.GetDirectoryName(normalizedSpecifier);

                if (directory.Length == 0)
                {
                    directory = $".{Path.DirectorySeparatorChar}";
                }

                directory = Path.GetFullPath(directory);
                var directories = new Queue<string>();

                if (options.Recurse)
                {
                    EnqueueAllDirectories(directories, directory);
                }
                else
                {
                    directories.Enqueue(directory);
                }

                var sortedFiles = new SortedSet<string>();

                while (directories.Count > 0)
                {
                    sortedFiles.Clear();

                    directory = Path.GetFullPath(directories.Dequeue());

#if NETFRAMEWORK
                    // For Directory.EnumerateFiles using NETFramework with empty filter, NO files will return.
                    // For Directory.EnuemrateFiles using NET Core with empty filter, files will return.
                    if (string.IsNullOrEmpty(filter))
                    {
                        filter = "*";
                    }
#endif

                    foreach (string file in Directory.EnumerateFiles(directory, filter, SearchOption.TopDirectoryOnly))
                    {
                        sortedFiles.Add(file);
                    }

                    foreach (string file in sortedFiles)
                    {
                        _fileContexts.Add(
                            CreateContext(
                                options,
                                new CachingLogger(),
                                rootContext.RuntimeErrors,
                                rootContext.Policy,
                                filePath: file)
                        );

                        Debug.Assert(_fileContexts.Count == contextIndex + 1);

                        await _fileEnumerationChannel.Writer.WriteAsync(contextIndex++);
                    }
                }
            }
            _fileEnumerationChannel.Writer.Complete();

            if (_fileContexts.Count == 0)
            {
                Errors.LogNoValidAnalysisTargets(rootContext);
                ThrowExitApplicationException(rootContext, ExitReason.NoValidAnalysisTargets);
            }

            return true;
        }

        private void EnqueueAllDirectories(Queue<string> queue, string directory)
        {
            var sortedDiskItems = new SortedSet<string>();

            queue.Enqueue(directory);
            foreach (string childDirectory in Directory.EnumerateDirectories(directory, "*", SearchOption.TopDirectoryOnly))
            {
                sortedDiskItems.Add(childDirectory);
            }

            foreach (string childDirectory in sortedDiskItems)
            {
                EnqueueAllDirectories(queue, childDirectory);
            }
        }

        private async Task<bool> AnalyzeTargetAsync(IEnumerable<Skimmer<TContext>> skimmers, ISet<string> disabledSkimmers)
        {
            ChannelReader<int> reader = _fileEnumerationChannel.Reader;

            // Wait until there is work or the channel is closed.
            while (await reader.WaitToReadAsync())
            {
                // Loop while there is work to do.
                while (reader.TryRead(out int item))
                {
                    TContext context = default;

                    try
                    {
                        context = _fileContexts[item];

                        DetermineApplicabilityAndAnalyze(context, skimmers, disabledSkimmers);

                        if (_computeHashes && ((CachingLogger)context.Logger).Results?.Count > 0)
                        {
                            Debug.Assert(context.Hashes == null);

                            string sha256Hash = HashUtilities.ComputeSha256Hash(context.TargetUri.LocalPath);

                            context.Hashes = new HashData(md5: null, sha1: null, sha256: sha256Hash);
                        }
                    }
                    catch (Exception e)
                    {
                        Console.Error.WriteLine(e.Message);
                    }
                    finally
                    {
                        if (context != null) { context.AnalysisComplete = true; }
                        await _resultsWritingChannel.Writer.WriteAsync(item);
                    }
                }
            }
            return true;
        }

        protected virtual void ValidateOptions(TOptions options, TContext context)
        {
            _computeHashes = (options.DataToInsert.ToFlags() & OptionallyEmittedData.Hashes) != 0;

            bool succeeded = true;

            succeeded &= ValidateFile(context, options.OutputFilePath, shouldExist: null);
            succeeded &= ValidateFile(context, options.ConfigurationFilePath, shouldExist: true);
            succeeded &= ValidateFiles(context, options.PluginFilePaths, shouldExist: true);
            succeeded &= ValidateInvocationPropertiesToLog(context, options.InvocationPropertiesToLog);
            succeeded &= ValidateOutputFileCanBeCreated(context, options.OutputFilePath, options.Force);

            if (!succeeded)
            {
                ThrowExitApplicationException(context, ExitReason.InvalidCommandLineOption);
            }
        }

        private bool ValidateFiles(TContext context, IEnumerable<string> filePaths, bool shouldExist)
        {
            if (filePaths == null) { return true; }

            bool succeeded = true;

            foreach (string filePath in filePaths)
            {
                succeeded &= ValidateFile(context, filePath, shouldExist);
            }

            return succeeded;
        }

        private bool ValidateFile(TContext context, string filePath, bool? shouldExist)
        {
            if (filePath == null || filePath == DefaultPolicyName) { return true; }

            Exception exception = null;

            try
            {
                bool fileExists = FileSystem.FileExists(filePath);

                if (fileExists || shouldExist == null || !shouldExist.Value)
                {
                    return true;
                }

                Errors.LogMissingFile(context, filePath);
            }
            catch (IOException ex) { exception = ex; }
            catch (SecurityException ex) { exception = ex; }
            catch (UnauthorizedAccessException ex) { exception = ex; }

            if (exception != null)
            {
                Errors.LogExceptionAccessingFile(context, filePath, exception);
            }

            return false;
        }

        private static bool ValidateInvocationPropertiesToLog(TContext context, IEnumerable<string> propertiesToLog)
        {
            bool succeeded = true;

            if (propertiesToLog != null)
            {
                var validPropertyNames = new HashSet<string>(
                    typeof(Invocation).GetProperties(BindingFlags.Public | BindingFlags.Instance)
                        .Select(propInfo => propInfo.Name),
                    StringComparer.OrdinalIgnoreCase);

                foreach (string propertyName in propertiesToLog)
                {
                    if (!validPropertyNames.Contains(propertyName))
                    {
                        Errors.LogInvalidInvocationPropertyName(context, propertyName);
                        succeeded = false;
                    }
                }
            }

            return succeeded;
        }

        private bool ValidateOutputFileCanBeCreated(TContext context, string outputFilePath, bool force)
        {
            bool succeeded = true;

            if (!DriverUtilities.CanCreateOutputFile(outputFilePath, force, FileSystem))
            {
                Errors.LogOutputFileAlreadyExists(context, outputFilePath);
                succeeded = false;
            }

            return succeeded;
        }

        internal AggregatingLogger InitializeLogger(AnalyzeOptionsBase analyzeOptions)
        {
            _tool = Tool.CreateFromAssemblyData();

            var logger = new AggregatingLogger();

            if (!analyzeOptions.Quiet)
            {
<<<<<<< HEAD
                _consoleLogger = new ConsoleLogger(analyzeOptions.Quiet, _tool.Driver.Name, analyzeOptions.Level, analyzeOptions.Kind) { CaptureOutput = _captureConsoleOutput };
=======
                _consoleLogger = new ConsoleLogger(analyzeOptions.Verbose, _tool.Driver.Name, analyzeOptions.Level, analyzeOptions.Kind) { CaptureOutput = _captureConsoleOutput };
>>>>>>> d8fc5e43
                logger.Loggers.Add(_consoleLogger);
            }

            return logger;
        }

        protected virtual TContext CreateContext(
            TOptions options,
            IAnalysisLogger logger,
            RuntimeConditions runtimeErrors,
            PropertiesDictionary policy = null,
            string filePath = null)
        {
            var context = new TContext
            {
                Logger = logger,
                RuntimeErrors = runtimeErrors,
                Policy = policy
            };

            if (filePath != null)
            {
                context.TargetUri = new Uri(filePath);
            }

            return context;
        }

        /// <summary>
        /// Calculate the file to load the configuration from.
        /// </summary>
        /// <param name="options">Options</param>
        /// <returns>Configuration file path, or null if the built in configuration should be used.</returns>
        internal string GetConfigurationFileName(TOptions options)
        {
            if (options.ConfigurationFilePath == DefaultPolicyName)
            {
                return null;
            }

            if (string.IsNullOrEmpty(options.ConfigurationFilePath))
            {
                return !this.FileSystem.FileExists(this.DefaultConfigurationPath)
                    ? null
                    : this.DefaultConfigurationPath;
            }
            return options.ConfigurationFilePath;
        }

        protected virtual void InitializeConfiguration(TOptions options, TContext context)
        {
            context.Policy ??= new PropertiesDictionary();

            string configurationFileName = GetConfigurationFileName(options);
            if (string.IsNullOrEmpty(configurationFileName))
            {
                return;
            }

            string extension = Path.GetExtension(configurationFileName);

            if (extension.Equals(".xml", StringComparison.OrdinalIgnoreCase))
            {
                context.Policy.LoadFromXml(configurationFileName);
            }
            else if (extension.Equals(".json", StringComparison.OrdinalIgnoreCase))
            {
                context.Policy.LoadFromJson(configurationFileName);
            }
            else if (ConfigurationFormat == FileFormat.Xml)
            {
                context.Policy.LoadFromXml(configurationFileName);
            }
            else
            {
                context.Policy.LoadFromJson(configurationFileName);
            }
        }

        private void InitializeOutputFile(TOptions analyzeOptions, TContext context)
        {
            string filePath = analyzeOptions.OutputFilePath;
            AggregatingLogger aggregatingLogger = (AggregatingLogger)context.Logger;

            if (!string.IsNullOrEmpty(filePath))
            {
                InvokeCatchingRelevantIOExceptions
                (
                    () =>
                    {
                        LoggingOptions loggingOptions = analyzeOptions.ConvertToLoggingOptions();

                        OptionallyEmittedData dataToInsert = analyzeOptions.DataToInsert.ToFlags();
                        OptionallyEmittedData dataToRemove = analyzeOptions.DataToRemove.ToFlags();

                        SarifLogger sarifLogger;

                        _run = new Run();

                        if (analyzeOptions.SarifOutputVersion != SarifVersion.OneZeroZero)
                        {
                            sarifLogger = new SarifLogger(
                                    analyzeOptions.OutputFilePath,
                                    loggingOptions,
                                    dataToInsert,
                                    dataToRemove,
                                    tool: _tool,
                                    run: _run,
                                    analysisTargets: null,
                                    invocationTokensToRedact: GenerateSensitiveTokensList(),
                                    invocationPropertiesToLog: analyzeOptions.InvocationPropertiesToLog);
                        }
                        else
                        {
                            sarifLogger = new SarifOneZeroZeroLogger(
                                    analyzeOptions.OutputFilePath,
                                    loggingOptions,
                                    dataToInsert,
                                    dataToRemove,
                                    tool: _tool,
                                    run: _run,
                                    analysisTargets: null,
                                    invocationTokensToRedact: GenerateSensitiveTokensList(),
                                    invocationPropertiesToLog: analyzeOptions.InvocationPropertiesToLog);
                        }
                        _pathToHashDataMap = sarifLogger.AnalysisTargetToHashDataMap;
                        sarifLogger.AnalysisStarted();
                        aggregatingLogger.Loggers.Add(sarifLogger);
                    },
                    (ex) =>
                    {
                        Errors.LogExceptionCreatingLogFile(context, filePath, ex);
                        ThrowExitApplicationException(context, ExitReason.ExceptionCreatingLogFile, ex);
                    }
                );
            }
        }

        private IEnumerable<string> GenerateSensitiveTokensList()
        {
            var result = new List<string>
            {
                Environment.MachineName,
                Environment.UserName,
                Environment.UserDomainName
            };

            string userDnsDomain = Environment.GetEnvironmentVariable("USERDNSDOMAIN");
            string logonServer = Environment.GetEnvironmentVariable("LOGONSERVER");

            if (!string.IsNullOrEmpty(userDnsDomain)) { result.Add(userDnsDomain); }
            if (!string.IsNullOrEmpty(logonServer)) { result.Add(logonServer); }

            return result;
        }

        public void InvokeCatchingRelevantIOExceptions(Action action, Action<Exception> exceptionHandler)
        {
            try
            {
                action();
            }
            catch (UnauthorizedAccessException ex)
            {
                exceptionHandler(ex);
            }
            catch (IOException ex)
            {
                exceptionHandler(ex);
            }
        }

        protected virtual ISet<Skimmer<TContext>> CreateSkimmers(TOptions options, TContext context)
        {
            IEnumerable<Skimmer<TContext>> skimmers;
            SortedSet<Skimmer<TContext>> result = new SortedSet<Skimmer<TContext>>(SkimmerIdComparer<TContext>.Instance);

            try
            {
                skimmers = CompositionUtilities.GetExports<Skimmer<TContext>>(DefaultPlugInAssemblies);

                SupportedPlatform currentOS = GetCurrentRunningOS();
                foreach (Skimmer<TContext> skimmer in skimmers)
                {
                    if (skimmer.SupportedPlatforms.HasFlag(currentOS))
                    {
                        result.Add(skimmer);
                    }
                    else
                    {
                        Warnings.LogUnsupportedPlatformForRule(context, skimmer.Name, skimmer.SupportedPlatforms, currentOS);
                    }
                }
            }
            catch (Exception ex)
            {
                Errors.LogExceptionInstantiatingSkimmers(context, DefaultPlugInAssemblies, ex);
                ThrowExitApplicationException(context, ExitReason.UnhandledExceptionInstantiatingSkimmers, ex);
            }

            if (result.Count == 0)
            {
                Errors.LogNoRulesLoaded(context);
                ThrowExitApplicationException(context, ExitReason.NoRulesLoaded);
            }
            return result;
        }

        private SupportedPlatform GetCurrentRunningOS()
        {
            // RuntimeInformation is not present in NET452.
#if NET452
            return SupportedPlatform.Windows;
#else
            if (RuntimeInformation.IsOSPlatform(OSPlatform.Linux))
            {
                return SupportedPlatform.Linux;
            }
            else if (RuntimeInformation.IsOSPlatform(OSPlatform.OSX))
            {
                return SupportedPlatform.OSX;
            }
            else if (RuntimeInformation.IsOSPlatform(OSPlatform.Windows))
            {
                return SupportedPlatform.Windows;
            }
            else
            {
                return SupportedPlatform.Unknown;
            }
#endif
        }

        protected virtual void AnalyzeTargets(
            TOptions options,
            TContext rootContext,
            IEnumerable<Skimmer<TContext>> skimmers)
        {
            var disabledSkimmers = new SortedSet<string>();

            foreach (Skimmer<TContext> skimmer in skimmers)
            {
                PerLanguageOption<RuleEnabledState> ruleEnabledProperty =
                    DefaultDriverOptions.CreateRuleSpecificOption(skimmer, DefaultDriverOptions.RuleEnabled);

                RuleEnabledState ruleEnabled = rootContext.Policy.GetProperty(ruleEnabledProperty);

                if (ruleEnabled == RuleEnabledState.Disabled)
                {
                    disabledSkimmers.Add(skimmer.Id);
                    Warnings.LogRuleExplicitlyDisabled(rootContext, skimmer.Id);
                    RuntimeErrors |= RuntimeConditions.RuleWasExplicitlyDisabled;
                }
                else if (!skimmer.DefaultConfiguration.Enabled && ruleEnabled == RuleEnabledState.Default)
                {
                    // This skimmer is disabled by default, and the configuration file didn't mention it.
                    // So disable it, but don't complain that the rule was explicitly disabled.
                    disabledSkimmers.Add(skimmer.Id);
                }
            }

            if (disabledSkimmers.Count == skimmers.Count())
            {
                Errors.LogAllRulesExplicitlyDisabled(rootContext);
                ThrowExitApplicationException(rootContext, ExitReason.NoRulesLoaded);
            }

            MultithreadedAnalyzeTargets(options, rootContext, skimmers, disabledSkimmers);
        }

        protected virtual TContext DetermineApplicabilityAndAnalyze(
            TContext context,
            IEnumerable<Skimmer<TContext>> skimmers,
            ISet<string> disabledSkimmers)
        {
            // insert results caching replay logic here

            if (context.TargetLoadException != null)
            {
                Errors.LogExceptionLoadingTarget(context);
                context.Dispose();
                return context;
            }
            else if (!context.IsValidAnalysisTarget)
            {
                Warnings.LogExceptionInvalidTarget(context);
                context.Dispose();
                return context;
            }

            context.Logger.AnalyzingTarget(context);
            IEnumerable<Skimmer<TContext>> applicableSkimmers = DetermineApplicabilityForTarget(context, skimmers, disabledSkimmers);
            AnalyzeTarget(context, applicableSkimmers, disabledSkimmers);

            return context;
        }

        internal static void UpdateLocationsAndMessageWithCurrentUri(IList<Location> locations, Message message, Uri updatedUri)
        {
            if (locations == null) { return; }

            foreach (Location location in locations)
            {
                ArtifactLocation artifactLocation = location.PhysicalLocation?.ArtifactLocation;
                if (artifactLocation == null) { continue; }

                if (message == null)
                {
                    artifactLocation.Uri = updatedUri;
                    continue;
                }

                string oldFilePath = artifactLocation.Uri.OriginalString;
                string newFilePath = updatedUri.OriginalString;

                string oldFileName = GetFileNameFromUri(artifactLocation.Uri);
                string newFileName = GetFileNameFromUri(updatedUri);

                if (!string.IsNullOrEmpty(oldFileName) && !string.IsNullOrEmpty(newFileName))
                {
                    for (int i = 0; i < message?.Arguments?.Count; i++)
                    {
                        if (message.Arguments[i] == oldFileName)
                        {
                            message.Arguments[i] = newFileName;
                        }

                        if (message.Arguments[i] == oldFilePath)
                        {
                            message.Arguments[i] = newFilePath;
                        }
                    }

                    if (message.Text != null)
                    {
                        message.Text = message.Text.Replace(oldFilePath, newFilePath);
                        message.Text = message.Text.Replace(oldFileName, newFileName);
                    }
                }

                artifactLocation.Uri = updatedUri;
            }
        }

        internal static string GetFileNameFromUri(Uri uri)
        {
            if (uri == null) { return null; }

            return Path.GetFileName(uri.OriginalString);
        }

        protected virtual void AnalyzeTarget(TContext context, IEnumerable<Skimmer<TContext>> skimmers, ISet<string> disabledSkimmers)
        {
            AnalyzeTargetHelper(context, skimmers, disabledSkimmers);
        }

        public static void AnalyzeTargetHelper(TContext context, IEnumerable<Skimmer<TContext>> skimmers, ISet<string> disabledSkimmers)
        {
            foreach (Skimmer<TContext> skimmer in skimmers)
            {
                if (disabledSkimmers.Count > 0)
                {
                    lock (disabledSkimmers)
                    {
                        if (disabledSkimmers.Contains(skimmer.Id)) { continue; }
                    }
                }

                context.Rule = skimmer;

                try
                {
                    skimmer.Analyze(context);
                }
                catch (Exception ex)
                {
                    Errors.LogUnhandledRuleExceptionAnalyzingTarget(disabledSkimmers, context, ex);
                }
            }
        }

        protected virtual IEnumerable<Skimmer<TContext>> DetermineApplicabilityForTarget(
        TContext context,
        IEnumerable<Skimmer<TContext>> skimmers,
        ISet<string> disabledSkimmers)
        {
            skimmers = DetermineApplicabilityForTargetHelper(context, skimmers, disabledSkimmers);

            // TODO single-threaded write?
            RuntimeErrors |= context.RuntimeErrors;

            return skimmers;
        }

        public static IEnumerable<Skimmer<TContext>> DetermineApplicabilityForTargetHelper(
            TContext context,
            IEnumerable<Skimmer<TContext>> skimmers,
            ISet<string> disabledSkimmers)
        {
            var candidateSkimmers = new List<Skimmer<TContext>>();

            foreach (Skimmer<TContext> skimmer in skimmers)
            {
                if (disabledSkimmers.Count > 0)
                {
                    lock (disabledSkimmers)
                    {
                        if (disabledSkimmers.Contains(skimmer.Id)) { continue; }
                    }
                }

                string reasonForNotAnalyzing = null;
                context.Rule = skimmer;

                AnalysisApplicability applicability = AnalysisApplicability.Unknown;

                try
                {
                    applicability = skimmer.CanAnalyze(context, out reasonForNotAnalyzing);
                }
                catch (Exception ex)
                {
                    Errors.LogUnhandledRuleExceptionAssessingTargetApplicability(disabledSkimmers, context, ex);
                    continue;
                }

                switch (applicability)
                {
                    case AnalysisApplicability.NotApplicableToSpecifiedTarget:
                    {
                        Notes.LogNotApplicableToSpecifiedTarget(context, reasonForNotAnalyzing);
                        break;
                    }

                    case AnalysisApplicability.ApplicableToSpecifiedTarget:
                    {
                        candidateSkimmers.Add(skimmer);
                        break;
                    }
                }
            }
            return candidateSkimmers;
        }

        protected void ThrowExitApplicationException(TContext context, ExitReason exitReason, Exception innerException = null)
        {
            if (context != null)
            {
                RuntimeErrors |= context.RuntimeErrors;
            }

            throw new ExitApplicationException<ExitReason>(DriverResources.MSG_UnexpectedApplicationExit, innerException)
            {
                ExitReason = exitReason
            };
        }

        protected virtual ISet<Skimmer<TContext>> InitializeSkimmers(ISet<Skimmer<TContext>> skimmers, TContext context)
        {
            SortedSet<Skimmer<TContext>> disabledSkimmers = new SortedSet<Skimmer<TContext>>(SkimmerIdComparer<TContext>.Instance);

            // ONE-TIME initialization of skimmers. Do not call 
            // Initialize more than once per skimmer instantiation
            foreach (Skimmer<TContext> skimmer in skimmers)
            {
                try
                {
                    context.Rule = skimmer;
                    skimmer.Initialize(context);
                }
                catch (Exception ex)
                {
                    RuntimeErrors |= RuntimeConditions.ExceptionInSkimmerInitialize;
                    Errors.LogUnhandledExceptionInitializingRule(context, ex);
                    disabledSkimmers.Add(skimmer);
                }
            }

            foreach (Skimmer<TContext> disabledSkimmer in disabledSkimmers)
            {
                skimmers.Remove(disabledSkimmer);
            }

            return skimmers;
        }

        protected static void LogToolNotification(
            IAnalysisLogger logger,
            string message,
            FailureLevel level = FailureLevel.Note,
            Exception ex = null)
        {
            ExceptionData exceptionData = null;
            if (ex != null)
            {
                exceptionData = new ExceptionData
                {
                    Kind = ex.GetType().FullName,
                    Message = ex.Message,
                    Stack = Stack.CreateStacks(ex).FirstOrDefault()
                };
            }

            TextWriter writer = level == FailureLevel.Error ? Console.Error : Console.Out;
            writer.WriteLine(message);

            logger.LogToolNotification(new Notification
            {
                Level = level,
                Message = new Message { Text = message },
                Exception = exceptionData
            });
        }
    }
}<|MERGE_RESOLUTION|>--- conflicted
+++ resolved
@@ -551,11 +551,7 @@
 
             if (!analyzeOptions.Quiet)
             {
-<<<<<<< HEAD
                 _consoleLogger = new ConsoleLogger(analyzeOptions.Quiet, _tool.Driver.Name, analyzeOptions.Level, analyzeOptions.Kind) { CaptureOutput = _captureConsoleOutput };
-=======
-                _consoleLogger = new ConsoleLogger(analyzeOptions.Verbose, _tool.Driver.Name, analyzeOptions.Level, analyzeOptions.Kind) { CaptureOutput = _captureConsoleOutput };
->>>>>>> d8fc5e43
                 logger.Loggers.Add(_consoleLogger);
             }
 
