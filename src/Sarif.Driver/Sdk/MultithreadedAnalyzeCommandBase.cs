﻿// Copyright (c) Microsoft. All rights reserved.
// Licensed under the MIT license. See LICENSE file in the project root for full license information.

using System;
using System.Collections.Concurrent;
using System.Collections.Generic;
using System.Diagnostics;
using System.IO;
using System.Linq;
using System.Runtime.InteropServices;
using System.Threading.Channels;
using System.Threading.Tasks;

using Microsoft.CodeAnalysis.Sarif.Writers;

namespace Microsoft.CodeAnalysis.Sarif.Driver
{
    public abstract class MultithreadedAnalyzeCommandBase<TContext, TOptions> : PluginDriverCommand<TOptions>
        where TContext : IAnalysisContext, new()
        where TOptions : AnalyzeOptionsBase
    {
        public const string DefaultPolicyName = "default";

        // This is a unit test knob that configures the console output logger to capture its output
        // in a string builder. This is important to do because tooling behavior differs in non-trivial
        // ways depending on whether output is captured to a log file disk or not. In the latter case,
        // the captured output is useful to verify behavior.
        internal bool _captureConsoleOutput;

        internal ConsoleLogger _consoleLogger;

        private Run _run;
        private Tool _tool;
        private bool _computeHashes;
        internal TContext _rootContext;
        private int _fileContextsCount;
<<<<<<< HEAD
        private uint _ignoredFilesCount;
        private Channel<int> _hashChannel;
=======
        private Channel<int> readyToHashChannel;
>>>>>>> a3b8dd10
        private OptionallyEmittedData _dataToInsert;
        private Channel<int> _resultsWritingChannel;
        private Channel<int> readyToScanChannel;
        private IDictionary<string, HashData> _pathToHashDataMap;
        private ConcurrentDictionary<int, TContext> _fileContexts;

        public Exception ExecutionException { get; set; }

        public RuntimeConditions RuntimeErrors { get; set; }

        public static bool RaiseUnhandledExceptionInDriverCode { get; set; }

        public virtual FileFormat ConfigurationFormat { get { return FileFormat.Json; } }

        protected MultithreadedAnalyzeCommandBase(IFileSystem fileSystem = null)
        {
            FileSystem = fileSystem ?? Sarif.FileSystem.Instance;
        }

        public string DefaultConfigurationPath
        {
            get
            {
                string currentDirectory = Path.GetDirectoryName(GetType().Assembly.Location);
                return Path.Combine(currentDirectory, "default.configuration.xml");
            }
        }

        public override int Run(TOptions options)
        {
            try
            {
                // Initialize an common logger that drives all outputs. This
                // object drives logging for console, statistics, etc.
                using (AggregatingLogger logger = InitializeLogger(options))
                {
                    try
                    {
                        Analyze(options, logger);
                    }
                    catch (ExitApplicationException<ExitReason> ex)
                    {
                        // These exceptions have already been logged
                        ExecutionException = ex;
                        return FAILURE;
                    }
                    catch (Exception ex)
                    {
                        ex = ex.InnerException ?? ex;

                        if (!(ex is ExitApplicationException<ExitReason>))
                        {
                            // These exceptions escaped our net and must be logged here
                            RuntimeErrors |= Errors.LogUnhandledEngineException(_rootContext, ex);
                        }
                        ExecutionException = ex;
                        return FAILURE;
                    }
                    finally
                    {
                        logger.AnalysisStopped(RuntimeErrors);
                    }
                }

                bool succeeded = (RuntimeErrors & ~RuntimeConditions.Nonfatal) == RuntimeConditions.None;

                if (succeeded)
                {
                    try
                    {
                        ProcessBaseline(_rootContext, options, FileSystem);
                    }
                    catch (Exception ex)
                    {
                        RuntimeErrors |= RuntimeConditions.ExceptionProcessingBaseline;
                        ExecutionException = ex;
                        return FAILURE;
                    }

                    try
                    {
                        PostLogFile(options.PostUri, options.OutputFilePath, FileSystem);
                    }
                    catch (Exception ex)
                    {
                        RuntimeErrors |= RuntimeConditions.ExceptionPostingLogFile;
                        ExecutionException = ex;
                        return FAILURE;
                    }
                }

                if (options.RichReturnCode)
                {
                    return (int)RuntimeErrors;
                }

                return succeeded ? SUCCESS : FAILURE;
            }
            finally
            {
                _rootContext?.Dispose();
            }
        }

        private void Analyze(TOptions analyzeOptions, AggregatingLogger logger)
        {
            // 0. Log analysis initiation
            logger.AnalysisStarted();

            // 1. Create context object to pass to skimmers. The logger
            //    and configuration objects are common to all context
            //    instances and will be passed on again for analysis.
            _rootContext = CreateContext(analyzeOptions, logger, RuntimeErrors);

            // 2. Perform any command line argument validation beyond what
            //    the command line parser library is capable of.
            ValidateOptions(analyzeOptions, _rootContext);

            // 5. Initialize report file, if configured.
            InitializeOutputFile(analyzeOptions, _rootContext);

            // 6. Instantiate skimmers.
            ISet<Skimmer<TContext>> skimmers = CreateSkimmers(analyzeOptions, _rootContext);

            // 7. Initialize configuration. This step must be done after initializing
            //    the skimmers, as rules define their specific context objects and
            //    so those assemblies must be loaded.
            InitializeConfiguration(analyzeOptions, _rootContext);

            // 8. Initialize skimmers. Initialize occurs a single time only. This
            //    step needs to occurs after initializing configuration in order
            //    to allow command-line override of rule settings
            skimmers = InitializeSkimmers(skimmers, _rootContext);

            // 9. Run all multi-threaded analysis operations.
            AnalyzeTargets(analyzeOptions, _rootContext, skimmers);

            // 10. For test purposes, raise an unhandled exception if indicated
            if (RaiseUnhandledExceptionInDriverCode)
            {
                throw new InvalidOperationException(GetType().Name);
            }
        }

        private void MultithreadedAnalyzeTargets(TOptions options,
                                                 TContext rootContext,
                                                 IEnumerable<Skimmer<TContext>> skimmers,
                                                 ISet<string> disabledSkimmers)
        {
            options.Threads = options.Threads > 0
                ? options.Threads
                : (Debugger.IsAttached) ? 1 : Environment.ProcessorCount;

            var channelOptions = new BoundedChannelOptions(2000)
            {
                SingleWriter = true,
                SingleReader = true,
            };
            readyToHashChannel = Channel.CreateBounded<int>(channelOptions);

            channelOptions = new BoundedChannelOptions(2000)
            {
                SingleWriter = true,
                SingleReader = false,
            };
            readyToScanChannel = Channel.CreateBounded<int>(channelOptions);

            channelOptions = new BoundedChannelOptions(2000)
            {
                SingleWriter = false,
                SingleReader = true,
            };
            _resultsWritingChannel = Channel.CreateBounded<int>(channelOptions);

            var sw = Stopwatch.StartNew();

            // 1: First we initiate an asynchronous operation to locate disk files for
            // analysis, as specified in analysis configuration (file names, wildcards).
            Task<bool> enumerateFilesOnDisk = EnumerateFilesOnDiskAsync(options, rootContext);

            // 2: Files found on disk are put in a specific sort order, after which a 
            // reference to each scan target is put into a channel for hashing,
            // if hashing is enabled.
            Task<bool> hashFilesAndPutInAnalysisQueue = HashFilesAndPutInAnalysisQueueAsnc();

            // 3: A dedicated set of threads pull scan targets and analyze them.
            //    On completing a scan, the thread writes the index of the 
            //    scanned item to a channel that drives logging.
            var workers = new Task<bool>[options.Threads];
            for (int i = 0; i < options.Threads; i++)
            {
                workers[i] = ScanTargetsAsync(skimmers, disabledSkimmers);
            }

            // 4: A single-threaded consumer watches for completed scans
            //    and logs results, if any. This operation is singlle-threaded
            //    in order to help ensure determinism in log output. i.e., any
            //    scan of the same targets using the same production code
            //    should produce a log file that is byte-for-byte identical
            //    to the previous output.
            Task<bool> logScanResults = LogScanResultsAsync(rootContext);

            Task.WhenAll(workers)
                .ContinueWith(_ => _resultsWritingChannel.Writer.Complete())
                .Wait();

            enumerateFilesOnDisk.Wait();
            hashFilesAndPutInAnalysisQueue.Wait();
            logScanResults.Wait();

            Console.WriteLine();

            if (rootContext.Traces.HasFlag(DefaultTraces.ScanTime))
            {
                Console.WriteLine($"Done. {_fileContextsCount:n0} files scanned in {sw.Elapsed}.");
            }
            else
            {
                Console.WriteLine($"Done. {_fileContextsCount:n0} files scanned.");
            }
        }

        private async Task<bool> LogScanResultsAsync(TContext rootContext)
        {
            int currentIndex = 0;

            ChannelReader<int> reader = _resultsWritingChannel.Reader;

            // Wait until there is work or the channel is closed.
            while (await reader.WaitToReadAsync())
            {
                // Loop while there is work to do.
                while (reader.TryRead(out int item))
                {
                    // This condition can occur if currentIndex moves
                    // ahead in array processing due to operations
                    // against it by other threads. For this case,
                    // since the relevant file has already been
                    // processed, we just ignore this notification.
                    if (currentIndex > item) { break; }

                    TContext context = default;
                    try
                    {
                        context = _fileContexts[currentIndex];

                        while (context?.AnalysisComplete == true)
                        {
                            LogCachingLogger(rootContext, context, clone: _computeHashes);

                            RuntimeErrors |= context.RuntimeErrors;

                            context.Dispose();
                            _fileContexts.TryRemove(currentIndex, out _);
                            _fileContexts.TryGetValue(currentIndex + 1, out context);

                            currentIndex++;
                        }
                    }
                    catch (Exception e)
                    {
                        context?.Dispose();
                        context = default;
                        RuntimeErrors |= Errors.LogUnhandledEngineException(rootContext, e);
                        ThrowExitApplicationException(context, ExitReason.ExceptionWritingToLogFile, e);
                    }
                }
            }

            Debug.Assert(_fileContexts.IsEmpty);
            Debug.Assert(_fileContextsCount == currentIndex);

            return true;
        }

        private void LogCachingLogger(TContext rootContext, TContext context, bool clone = false)
        {
            var cachingLogger = (CachingLogger)context.Logger;
            IDictionary<ReportingDescriptor, IList<Result>> results = cachingLogger.Results;

            if (results?.Count > 0)
            {
                foreach (KeyValuePair<ReportingDescriptor, IList<Result>> kv in results)
                {
                    foreach (Result result in kv.Value)
                    {
                        Result currentResult = result;
                        if (clone)
                        {
                            Result clonedResult = result.DeepClone();

                            UpdateLocationsAndMessageWithCurrentUri(clonedResult.Locations, clonedResult.Message, context.TargetUri);

                            currentResult = clonedResult;
                        }

                        rootContext.Logger.Log(kv.Key, currentResult);
                    }
                }
            }

            if (cachingLogger.ToolNotifications != null)
            {
                foreach (Notification notification in cachingLogger.ToolNotifications)
                {
                    rootContext.Logger.LogToolNotification(notification);
                }
            }

            if (cachingLogger.ConfigurationNotifications != null)
            {
                foreach (Notification notification in cachingLogger.ConfigurationNotifications)
                {
                    Notification currentNotification = notification;
                    if (clone)
                    {
                        Notification clonedNotification = notification.DeepClone();
                        UpdateLocationsAndMessageWithCurrentUri(clonedNotification.Locations, notification.Message, context.TargetUri);

                        currentNotification = clonedNotification;
                    }

                    rootContext.Logger.LogConfigurationNotification(currentNotification);
                }
            }
        }

        private async Task<bool> EnumerateFilesOnDiskAsync(TOptions options, TContext rootContext)
        {
            this._fileContextsCount = 0;
            this._fileContexts = new ConcurrentDictionary<int, TContext>();

            // INTERESTING BREAKPOINT: debug 'ERR997.NoValidAnalysisTargets : No valid analysis targets were specified.'
            // Set a conditional breakpoint on 'matchExpression.Name' to filter by specific rules.
            // Set a conditional breakpoint on 'searchText' to filter on specific target text patterns.
            foreach (string specifier in options.TargetFileSpecifiers)
            {
                string normalizedSpecifier = Environment.ExpandEnvironmentVariables(specifier);

                if (Uri.TryCreate(specifier, UriKind.RelativeOrAbsolute, out Uri uri))
                {
                    if (uri.IsAbsoluteUri && (uri.IsFile || uri.IsUnc))
                    {
                        normalizedSpecifier = uri.LocalPath;
                    }
                }

                string filter = Path.GetFileName(normalizedSpecifier);
                string directory = Path.GetDirectoryName(normalizedSpecifier);

                if (directory.Length == 0)
                {
                    directory = $".{Path.DirectorySeparatorChar}";
                }

                directory = Path.GetFullPath(directory);
                var directories = new Queue<string>();

                if (!FileSystem.DirectoryExists(directory))
                {
                    continue;
                }

                if (options.Recurse)
                {
                    EnqueueAllDirectories(directories, directory);
                }
                else
                {
                    directories.Enqueue(directory);
                }

                var sortedFiles = new SortedSet<string>();

                while (directories.Count > 0)
                {
                    sortedFiles.Clear();

                    directory = Path.GetFullPath(directories.Dequeue());

#if NETFRAMEWORK
                    // .NET Framework: Directory.Enumerate with empty filter returns NO files.
                    // .NET Core: Directory.Enumerate with empty filter returns all files in directory.
                    // We will standardize on the .NET Core behavior.
                    if (string.IsNullOrEmpty(filter))
                    {
                        filter = "*";
                    }
#endif

                    foreach (string file in FileSystem.DirectoryEnumerateFiles(directory, filter, SearchOption.TopDirectoryOnly))
                    {
                        // Only include files that are below the max size limit.
                        if (IsTargetWithinFileSizeLimit(file, _rootContext.MaxFileSizeInKilobytes))
                        {
                            sortedFiles.Add(file);
                            continue;
                        }
                        _ignoredFilesCount++;
                    }

                    foreach (string file in sortedFiles)
                    {
                        _fileContexts.TryAdd(
                            _fileContextsCount,
                            CreateContext(options,
                                          new CachingLogger(options.Level, options.Kind),
                                          rootContext.RuntimeErrors,
                                          rootContext.Policy,
                                          filePath: file)
                        );

                        await readyToHashChannel.Writer.WriteAsync(_fileContextsCount++);
                    }
                }
            }

            readyToHashChannel.Writer.Complete();

            if (_ignoredFilesCount > 0)
            {
                Warnings.LogOneOrMoreFilesSkippedDueToSize(rootContext);
            }

            if (_fileContextsCount == 0)
            {
                Errors.LogNoValidAnalysisTargets(rootContext);
                ThrowExitApplicationException(rootContext, ExitReason.NoValidAnalysisTargets);
            }

            return true;
        }

        private void EnqueueAllDirectories(Queue<string> queue, string directory)
        {
            var sortedDiskItems = new SortedSet<string>();

            queue.Enqueue(directory);
            foreach (string childDirectory in FileSystem.DirectoryEnumerateDirectories(directory, "*", SearchOption.TopDirectoryOnly))
            {
                sortedDiskItems.Add(childDirectory);
            }

            foreach (string childDirectory in sortedDiskItems)
            {
                EnqueueAllDirectories(queue, childDirectory);
            }
        }

        private async Task<bool> HashFilesAndPutInAnalysisQueueAsnc()
        {
            ChannelReader<int> reader = readyToHashChannel.Reader;

            Dictionary<string, CachingLogger> loggerCache = null;

            // Wait until there is work or the channel is closed.
            while (await reader.WaitToReadAsync())
            {
                // Loop while there is work to do.
                while (reader.TryRead(out int index))
                {
                    if (_computeHashes)
                    {
                        TContext context = _fileContexts[index];
                        string localPath = context.TargetUri.LocalPath;

                        HashData hashData = HashUtilities.ComputeHashes(localPath, FileSystem);

                        context.Hashes = hashData;

                        if (_pathToHashDataMap != null && !_pathToHashDataMap.ContainsKey(localPath))
                        {
                            _pathToHashDataMap.Add(localPath, hashData);
                        }

                        loggerCache ??= new Dictionary<string, CachingLogger>();

                        if (!loggerCache.TryGetValue(hashData.Sha256, out CachingLogger logger))
                        {
                            logger = loggerCache[hashData.Sha256] = (CachingLogger)context.Logger;
                        }
                        context.Logger = logger;
                    }

                    await readyToScanChannel.Writer.WriteAsync(index);
                }
            }

            readyToScanChannel.Writer.Complete();

            return true;
        }

        private async Task<bool> ScanTargetsAsync(IEnumerable<Skimmer<TContext>> skimmers, ISet<string> disabledSkimmers)
        {
            ChannelReader<int> reader = readyToScanChannel.Reader;

            // Wait until there is work or the channel is closed.
            while (await reader.WaitToReadAsync())
            {
                // Loop while there is work to do.
                while (reader.TryRead(out int item))
                {
                    TContext context = default;

                    try
                    {
                        context = _fileContexts[item];

                        DetermineApplicabilityAndAnalyze(context, skimmers, disabledSkimmers);
                    }
                    catch (Exception e)
                    {
                        Console.Error.WriteLine(e.Message);
                    }
                    finally
                    {
                        if (context != null) { context.AnalysisComplete = true; }
                        await _resultsWritingChannel.Writer.WriteAsync(item);
                    }
                }
            }
            return true;
        }

        protected virtual void ValidateOptions(TOptions options, TContext context)
        {
            bool succeeded = true;

            succeeded &= ValidateFile(context, options.OutputFilePath, DefaultPolicyName, shouldExist: null);
            succeeded &= ValidateFile(context, options.ConfigurationFilePath, DefaultPolicyName, shouldExist: true);
            succeeded &= ValidateFile(context, options.BaselineSarifFile, DefaultPolicyName, shouldExist: true);
            succeeded &= ValidateFiles(context, options.PluginFilePaths, DefaultPolicyName, shouldExist: true);
            succeeded &= ValidateOutputFileCanBeCreated(context, options.OutputFilePath, options.Force);
            succeeded &= ValidateInvocationPropertiesToLog(context, options.InvocationPropertiesToLog);
            succeeded &= options.ValidateOutputOptions(context);
            succeeded &= options.MaxFileSizeInKilobytes > 0;

            if (!succeeded)
            {
                ThrowExitApplicationException(context, ExitReason.InvalidCommandLineOption);
            }
        }

        internal AggregatingLogger InitializeLogger(AnalyzeOptionsBase analyzeOptions)
        {
            _tool = Tool.CreateFromAssemblyData();

            var logger = new AggregatingLogger();

            if (!analyzeOptions.Quiet)
            {
                _consoleLogger = new ConsoleLogger(analyzeOptions.Quiet, _tool.Driver.Name, analyzeOptions.Level, analyzeOptions.Kind) { CaptureOutput = _captureConsoleOutput };
                logger.Loggers.Add(_consoleLogger);
            }

            _dataToInsert = analyzeOptions.DataToInsert.ToFlags();
            _computeHashes = (_dataToInsert & OptionallyEmittedData.Hashes) != 0;

            return logger;
        }

        protected virtual TContext CreateContext(TOptions options,
                                                 IAnalysisLogger logger,
                                                 RuntimeConditions runtimeErrors,
                                                 PropertiesDictionary policy = null,
                                                 string filePath = null)
        {
            var context = new TContext
            {
                Logger = logger,
                RuntimeErrors = runtimeErrors,
                Policy = policy
            };

            context.MaxFileSizeInKilobytes = options.MaxFileSizeInKilobytes;

            if (filePath != null)
            {
                context.TargetUri = new Uri(filePath);
            }

            return context;
        }

        /// <summary>
        /// Calculate the file to load the configuration from.
        /// </summary>
        /// <param name="options">Options</param>
        /// <returns>Configuration file path, or null if the built in configuration should be used.</returns>
        internal string GetConfigurationFileName(TOptions options)
        {
            if (options.ConfigurationFilePath == DefaultPolicyName)
            {
                return null;
            }

            if (string.IsNullOrEmpty(options.ConfigurationFilePath))
            {
                return !this.FileSystem.FileExists(this.DefaultConfigurationPath)
                    ? null
                    : this.DefaultConfigurationPath;
            }
            return options.ConfigurationFilePath;
        }

        protected virtual void InitializeConfiguration(TOptions options, TContext context)
        {
            context.Policy ??= new PropertiesDictionary();

            string configurationFileName = GetConfigurationFileName(options);
            if (string.IsNullOrEmpty(configurationFileName))
            {
                return;
            }

            string extension = Path.GetExtension(configurationFileName);

            if (extension.Equals(".xml", StringComparison.OrdinalIgnoreCase))
            {
                context.Policy.LoadFromXml(configurationFileName);
            }
            else if (extension.Equals(".json", StringComparison.OrdinalIgnoreCase))
            {
                context.Policy.LoadFromJson(configurationFileName);
            }
            else if (ConfigurationFormat == FileFormat.Xml)
            {
                context.Policy.LoadFromXml(configurationFileName);
            }
            else
            {
                context.Policy.LoadFromJson(configurationFileName);
            }
        }

        private void InitializeOutputFile(TOptions analyzeOptions, TContext context)
        {
            string filePath = analyzeOptions.OutputFilePath;
            AggregatingLogger aggregatingLogger = (AggregatingLogger)context.Logger;

            if (!string.IsNullOrEmpty(filePath))
            {
                InvokeCatchingRelevantIOExceptions
                (
                    () =>
                    {
                        LogFilePersistenceOptions logFilePersistenceOptions = analyzeOptions.ConvertToLogFilePersistenceOptions();

                        OptionallyEmittedData dataToInsert = _dataToInsert;
                        OptionallyEmittedData dataToRemove = analyzeOptions.DataToRemove.ToFlags();

                        SarifLogger sarifLogger;

                        _run = new Run()
                        {
                            AutomationDetails = new RunAutomationDetails
                            {
                                Id = analyzeOptions.AutomationId,
                                Guid = analyzeOptions.AutomationGuid
                            }
                        };

                        if (analyzeOptions.SarifOutputVersion != SarifVersion.OneZeroZero)
                        {
                            sarifLogger = new SarifLogger(analyzeOptions.OutputFilePath,
                                                          logFilePersistenceOptions,
                                                          dataToInsert,
                                                          dataToRemove,
                                                          tool: _tool,
                                                          run: _run,
                                                          analysisTargets: null,
                                                          quiet: analyzeOptions.Quiet,
                                                          invocationTokensToRedact: GenerateSensitiveTokensList(),
                                                          invocationPropertiesToLog: analyzeOptions.InvocationPropertiesToLog,
                                                          levels: analyzeOptions.Level,
                                                          kinds: analyzeOptions.Kind,
                                                          insertProperties: analyzeOptions.InsertProperties);
                        }
                        else
                        {
                            sarifLogger = new SarifOneZeroZeroLogger(analyzeOptions.OutputFilePath,
                                                                     logFilePersistenceOptions,
                                                                     dataToInsert,
                                                                     dataToRemove,
                                                                     tool: _tool,
                                                                     run: _run,
                                                                     analysisTargets: null,
                                                                     invocationTokensToRedact: GenerateSensitiveTokensList(),
                                                                     invocationPropertiesToLog: analyzeOptions.InvocationPropertiesToLog,
                                                                     levels: analyzeOptions.Level,
                                                                     kinds: analyzeOptions.Kind,
                                                                     insertProperties: analyzeOptions.InsertProperties);
                        }
                        _pathToHashDataMap = sarifLogger.AnalysisTargetToHashDataMap;
                        sarifLogger.AnalysisStarted();
                        aggregatingLogger.Loggers.Add(sarifLogger);
                    },
                    (ex) =>
                    {
                        Errors.LogExceptionCreatingLogFile(context, filePath, ex);
                        ThrowExitApplicationException(context, ExitReason.ExceptionCreatingLogFile, ex);
                    }
                );
            }
        }

        private IEnumerable<string> GenerateSensitiveTokensList()
        {
            var result = new List<string>
            {
                Environment.MachineName,
                Environment.UserName,
                Environment.UserDomainName
            };

            string userDnsDomain = Environment.GetEnvironmentVariable("USERDNSDOMAIN");
            string logonServer = Environment.GetEnvironmentVariable("LOGONSERVER");

            if (!string.IsNullOrEmpty(userDnsDomain)) { result.Add(userDnsDomain); }
            if (!string.IsNullOrEmpty(logonServer)) { result.Add(logonServer); }

            return result;
        }

        public void InvokeCatchingRelevantIOExceptions(Action action, Action<Exception> exceptionHandler)
        {
            try
            {
                action();
            }
            catch (UnauthorizedAccessException ex)
            {
                exceptionHandler(ex);
            }
            catch (IOException ex)
            {
                exceptionHandler(ex);
            }
        }

        protected virtual ISet<Skimmer<TContext>> CreateSkimmers(TOptions options, TContext context)
        {
            IEnumerable<Skimmer<TContext>> skimmers;
            var result = new SortedSet<Skimmer<TContext>>(SkimmerIdComparer<TContext>.Instance);

            try
            {
                skimmers = CompositionUtilities.GetExports<Skimmer<TContext>>(RetrievePluginAssemblies(DefaultPluginAssemblies, options.PluginFilePaths));

                SupportedPlatform currentOS = GetCurrentRunningOS();
                foreach (Skimmer<TContext> skimmer in skimmers)
                {
                    if (skimmer.SupportedPlatforms.HasFlag(currentOS))
                    {
                        result.Add(skimmer);
                    }
                    else
                    {
                        Warnings.LogUnsupportedPlatformForRule(context, skimmer.Name, skimmer.SupportedPlatforms, currentOS);
                    }
                }
            }
            catch (Exception ex)
            {
                Errors.LogExceptionInstantiatingSkimmers(context, DefaultPluginAssemblies, ex);
                ThrowExitApplicationException(context, ExitReason.UnhandledExceptionInstantiatingSkimmers, ex);
            }

            if (result.Count == 0)
            {
                Errors.LogNoRulesLoaded(context);
                ThrowExitApplicationException(context, ExitReason.NoRulesLoaded);
            }
            return result;
        }

        private SupportedPlatform GetCurrentRunningOS()
        {
            // RuntimeInformation is not present in NET452.
#if NET452
            return SupportedPlatform.Windows;
#else
            if (RuntimeInformation.IsOSPlatform(OSPlatform.Linux))
            {
                return SupportedPlatform.Linux;
            }
            else if (RuntimeInformation.IsOSPlatform(OSPlatform.OSX))
            {
                return SupportedPlatform.OSX;
            }
            else if (RuntimeInformation.IsOSPlatform(OSPlatform.Windows))
            {
                return SupportedPlatform.Windows;
            }
            else
            {
                return SupportedPlatform.Unknown;
            }
#endif
        }

        protected virtual void AnalyzeTargets(TOptions options,
                                              TContext rootContext,
                                              IEnumerable<Skimmer<TContext>> skimmers)
        {
            var disabledSkimmers = new SortedSet<string>();

            foreach (Skimmer<TContext> skimmer in skimmers)
            {
                PerLanguageOption<RuleEnabledState> ruleEnabledProperty =
                    DefaultDriverOptions.CreateRuleSpecificOption(skimmer, DefaultDriverOptions.RuleEnabled);

                RuleEnabledState ruleEnabled = rootContext.Policy.GetProperty(ruleEnabledProperty);

                if (ruleEnabled == RuleEnabledState.Disabled)
                {
                    disabledSkimmers.Add(skimmer.Id);
                    Warnings.LogRuleExplicitlyDisabled(rootContext, skimmer.Id);
                    RuntimeErrors |= RuntimeConditions.RuleWasExplicitlyDisabled;
                }
                else if (!skimmer.DefaultConfiguration.Enabled && ruleEnabled == RuleEnabledState.Default)
                {
                    // This skimmer is disabled by default, and the configuration file didn't mention it.
                    // So disable it, but don't complain that the rule was explicitly disabled.
                    disabledSkimmers.Add(skimmer.Id);
                }
            }

            if (disabledSkimmers.Count == skimmers.Count())
            {
                Errors.LogAllRulesExplicitlyDisabled(rootContext);
                ThrowExitApplicationException(rootContext, ExitReason.NoRulesLoaded);
            }

            MultithreadedAnalyzeTargets(options, rootContext, skimmers, disabledSkimmers);
        }

        protected virtual TContext DetermineApplicabilityAndAnalyze(
            TContext context,
            IEnumerable<Skimmer<TContext>> skimmers,
            ISet<string> disabledSkimmers)
        {
            // insert results caching replay logic here

            if (context.TargetLoadException != null)
            {
                Errors.LogExceptionLoadingTarget(context);
                context.Dispose();
                return context;
            }
            else if (!context.IsValidAnalysisTarget)
            {
                Warnings.LogExceptionInvalidTarget(context);
                context.Dispose();
                return context;
            }

            CachingLogger logger = (CachingLogger)context.Logger;
            logger.AnalyzingTarget(context);

            if (logger.CacheFinalized)
            {
                context.Logger = logger;
                logger.ReleaseLock();
                return context;
            }

            IEnumerable<Skimmer<TContext>> applicableSkimmers = DetermineApplicabilityForTarget(context, skimmers, disabledSkimmers);
            AnalyzeTarget(context, applicableSkimmers, disabledSkimmers);

            logger.ReleaseLock();
            return context;
        }

        internal static void UpdateLocationsAndMessageWithCurrentUri(IList<Location> locations, Message message, Uri updatedUri)
        {
            if (locations == null) { return; }

            foreach (Location location in locations)
            {
                ArtifactLocation artifactLocation = location.PhysicalLocation?.ArtifactLocation;
                if (artifactLocation == null) { continue; }

                if (message == null)
                {
                    artifactLocation.Uri = updatedUri;
                    continue;
                }

                string oldFilePath = artifactLocation.Uri.OriginalString;
                string newFilePath = updatedUri.OriginalString;

                string oldFileName = GetFileNameFromUri(artifactLocation.Uri);
                string newFileName = GetFileNameFromUri(updatedUri);

                if (!string.IsNullOrEmpty(oldFileName) && !string.IsNullOrEmpty(newFileName))
                {
                    for (int i = 0; i < message?.Arguments?.Count; i++)
                    {
                        if (message.Arguments[i] == oldFileName)
                        {
                            message.Arguments[i] = newFileName;
                        }

                        if (message.Arguments[i] == oldFilePath)
                        {
                            message.Arguments[i] = newFilePath;
                        }
                    }

                    if (message.Text != null)
                    {
                        message.Text = message.Text.Replace(oldFilePath, newFilePath);
                        message.Text = message.Text.Replace(oldFileName, newFileName);
                    }
                }

                artifactLocation.Uri = updatedUri;
            }
        }

        internal static string GetFileNameFromUri(Uri uri)
        {
            if (uri == null) { return null; }

            return Path.GetFileName(uri.OriginalString);
        }

        protected virtual void AnalyzeTarget(TContext context, IEnumerable<Skimmer<TContext>> skimmers, ISet<string> disabledSkimmers)
        {
            AnalyzeTargetHelper(context, skimmers, disabledSkimmers);
        }

        public static void AnalyzeTargetHelper(TContext context, IEnumerable<Skimmer<TContext>> skimmers, ISet<string> disabledSkimmers)
        {
            foreach (Skimmer<TContext> skimmer in skimmers)
            {
                if (disabledSkimmers.Count > 0)
                {
                    lock (disabledSkimmers)
                    {
                        if (disabledSkimmers.Contains(skimmer.Id)) { continue; }
                    }
                }

                context.Rule = skimmer;

                try
                {
                    skimmer.Analyze(context);
                }
                catch (Exception ex)
                {
                    Errors.LogUnhandledRuleExceptionAnalyzingTarget(disabledSkimmers, context, ex);
                }
            }
        }

        protected virtual IEnumerable<Skimmer<TContext>> DetermineApplicabilityForTarget(
        TContext context,
        IEnumerable<Skimmer<TContext>> skimmers,
        ISet<string> disabledSkimmers)
        {
            skimmers = DetermineApplicabilityForTargetHelper(context, skimmers, disabledSkimmers);

            // TODO single-threaded write?
            RuntimeErrors |= context.RuntimeErrors;

            return skimmers;
        }

        public static IEnumerable<Skimmer<TContext>> DetermineApplicabilityForTargetHelper(
            TContext context,
            IEnumerable<Skimmer<TContext>> skimmers,
            ISet<string> disabledSkimmers)
        {
            var candidateSkimmers = new List<Skimmer<TContext>>();

            foreach (Skimmer<TContext> skimmer in skimmers)
            {
                if (disabledSkimmers.Count > 0)
                {
                    lock (disabledSkimmers)
                    {
                        if (disabledSkimmers.Contains(skimmer.Id)) { continue; }
                    }
                }

                string reasonForNotAnalyzing = null;
                context.Rule = skimmer;

                AnalysisApplicability applicability = AnalysisApplicability.Unknown;

                try
                {
                    applicability = skimmer.CanAnalyze(context, out reasonForNotAnalyzing);
                }
                catch (Exception ex)
                {
                    Errors.LogUnhandledRuleExceptionAssessingTargetApplicability(disabledSkimmers, context, ex);
                    continue;
                }

                switch (applicability)
                {
                    case AnalysisApplicability.NotApplicableToSpecifiedTarget:
                    {
                        Notes.LogNotApplicableToSpecifiedTarget(context, reasonForNotAnalyzing);
                        break;
                    }

                    case AnalysisApplicability.ApplicableToSpecifiedTarget:
                    {
                        candidateSkimmers.Add(skimmer);
                        break;
                    }
                }
            }
            return candidateSkimmers;
        }

        protected void ThrowExitApplicationException(TContext context, ExitReason exitReason, Exception innerException = null)
        {
            if (context != null)
            {
                RuntimeErrors |= context.RuntimeErrors;
            }

            throw new ExitApplicationException<ExitReason>(DriverResources.MSG_UnexpectedApplicationExit, innerException)
            {
                ExitReason = exitReason
            };
        }

        protected virtual ISet<Skimmer<TContext>> InitializeSkimmers(ISet<Skimmer<TContext>> skimmers, TContext context)
        {
            SortedSet<Skimmer<TContext>> disabledSkimmers = new SortedSet<Skimmer<TContext>>(SkimmerIdComparer<TContext>.Instance);

            // ONE-TIME initialization of skimmers. Do not call
            // Initialize more than once per skimmer instantiation
            foreach (Skimmer<TContext> skimmer in skimmers)
            {
                try
                {
                    context.Rule = skimmer;
                    skimmer.Initialize(context);
                }
                catch (Exception ex)
                {
                    RuntimeErrors |= RuntimeConditions.ExceptionInSkimmerInitialize;
                    Errors.LogUnhandledExceptionInitializingRule(context, ex);
                    disabledSkimmers.Add(skimmer);
                }
            }

            foreach (Skimmer<TContext> disabledSkimmer in disabledSkimmers)
            {
                skimmers.Remove(disabledSkimmer);
            }

            return skimmers;
        }

        protected static void LogToolNotification(
            IAnalysisLogger logger,
            string message,
            FailureLevel level = FailureLevel.Note,
            Exception ex = null)
        {
            ExceptionData exceptionData = null;
            if (ex != null)
            {
                exceptionData = new ExceptionData
                {
                    Kind = ex.GetType().FullName,
                    Message = ex.Message,
                    Stack = Stack.CreateStacks(ex).FirstOrDefault()
                };
            }

            TextWriter writer = level == FailureLevel.Error ? Console.Error : Console.Out;
            writer.WriteLine(message);

            logger.LogToolNotification(new Notification
            {
                Level = level,
                Message = new Message { Text = message },
                Exception = exceptionData
            });
        }
    }
}<|MERGE_RESOLUTION|>--- conflicted
+++ resolved
@@ -34,12 +34,8 @@
         private bool _computeHashes;
         internal TContext _rootContext;
         private int _fileContextsCount;
-<<<<<<< HEAD
         private uint _ignoredFilesCount;
-        private Channel<int> _hashChannel;
-=======
         private Channel<int> readyToHashChannel;
->>>>>>> a3b8dd10
         private OptionallyEmittedData _dataToInsert;
         private Channel<int> _resultsWritingChannel;
         private Channel<int> readyToScanChannel;
