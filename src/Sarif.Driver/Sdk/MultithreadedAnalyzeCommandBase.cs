--- conflicted
+++ resolved
@@ -1152,19 +1152,10 @@
             return Path.GetFileName(uri.OriginalString);
         }
 
-        private HashSet<string> seenFiles = new HashSet<string>();
-
         protected virtual void AnalyzeTarget(TContext context, IEnumerable<Skimmer<TContext>> skimmers, ISet<string> disabledSkimmers)
         {
             string filePath = context.CurrentTarget.Uri.GetFilePath();
             long sizeInBytes = context.CurrentTarget.SizeInBytes.Value;
-
-            if (seenFiles.Contains(filePath)) { throw new Exception(); }
-<<<<<<< HEAD
-            seenFiles.Add(filePath);    
-=======
-            seenFiles.Add(filePath);
->>>>>>> 0de5e288
 
             DriverEventSource.Log.ScanArtifactStart(filePath, sizeInBytes);
             AnalyzeTargetHelper(context, skimmers, disabledSkimmers);
