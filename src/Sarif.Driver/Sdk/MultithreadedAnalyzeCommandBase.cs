﻿// Copyright (c) Microsoft. All rights reserved.
// Licensed under the MIT license. See LICENSE file in the project root for full license information.

using System;
using System.Collections.Concurrent;
using System.Collections.Generic;
using System.Collections.Immutable;
using System.Diagnostics;
using System.Diagnostics.Tracing;
using System.IO;
using System.Linq;
using System.Net;
using System.Net.Http;
using System.Runtime.InteropServices;
using System.Text.RegularExpressions;
using System.Threading.Channels;
using System.Threading.Tasks;

using Microsoft.CodeAnalysis.Sarif.Writers;
using Microsoft.Diagnostics.Tracing.Session;

namespace Microsoft.CodeAnalysis.Sarif.Driver
{
    public abstract class MultithreadedAnalyzeCommandBase<TContext, TOptions> : PluginDriverCommand<TOptions>
        where TContext : IAnalysisContext, new()
        where TOptions : AnalyzeOptionsBase
    {
        public const string DefaultPolicyName = "default";

        // This is a unit test knob that configures the console output logger to capture its output
        // in a string builder. This is important to do because tooling behavior differs in non-trivial
        // ways depending on whether output is captured to a log file disk or not. In the latter case,
        // the captured output is useful to verify behavior.
        internal bool _captureConsoleOutput;
        internal ConsoleLogger _consoleLogger;

        private uint _fileContextsCount;
        private long _filesExceedingSizeLimitCount;
        private Channel<uint> _resultsWritingChannel;
        private Channel<uint> readyToScanChannel;
        private ConcurrentDictionary<uint, TContext> _fileContexts;

        public static bool RaiseUnhandledExceptionInDriverCode { get; set; }

        public virtual Tool Tool { get; set; }

        public virtual FileFormat ConfigurationFormat => FileFormat.Json;

        protected MultithreadedAnalyzeCommandBase(IFileSystem fileSystem = null)
        {
            Tool ??= Tool.CreateFromAssemblyData();
            FileSystem = fileSystem ?? Sarif.FileSystem.Instance;
        }

        public string DefaultConfigurationPath
        {
            get
            {
                string currentDirectory = Path.GetDirectoryName(GetType().Assembly.Location);
                return Path.Combine(currentDirectory, "default.configuration.xml");
            }
        }

        public override int Run(TOptions options)
        {
            TContext context = default;
            return Run(options, ref context);
        }

        public virtual int Run(TOptions options, ref TContext globalContext)
        {
            TraceEventSession traceEventSession = null;

            try
            {
                globalContext ??= new TContext();
                if (options != null)
                {
                    globalContext = InitializeGlobalContextFromOptions(options, ref globalContext);
                }

                // We must make a copy of the global context reference
                // to utilize it in a separate thread.
                TContext methodLocalContext = globalContext;

                if (!string.IsNullOrEmpty(globalContext.EventsFilePath))
                {
                    traceEventSession = new TraceEventSession(
                        $"Sarif-Driver-{Guid.NewGuid()}",
                        globalContext.EventsFilePath);

                    Guid guid = EventSource.GetGuid(typeof(DriverEventSource));
                    traceEventSession.EnableProvider(guid);
                }

                Task<int> analyzeTask = Task.Run(() =>
                {
                    return Run(methodLocalContext);
                }, globalContext.CancellationToken);

                int msDelay = globalContext.TimeoutInMilliseconds;
                int result = FAILURE;

                if (Task.WhenAny(analyzeTask, Task.Delay(msDelay)).GetAwaiter().GetResult() == analyzeTask)
                {
                    result = analyzeTask.Result;
                }
                else
                {
                    Errors.LogAnalysisTimedOut(globalContext);
                }

                DriverEventSource.Log.SessionEnded();
                return result;
            }
            catch (Exception ex)
            {
                globalContext.RuntimeExceptions ??= new List<Exception>();
                ProcessException(globalContext, ex);
            }
            finally
            {
                traceEventSession?.Dispose();
                globalContext.Dispose();
            }

            return
                globalContext.RichReturnCode == true
                    ? (int)globalContext.RuntimeErrors
                    : FAILURE;
        }

        private void ProcessException(TContext globalContext, Exception ex)
        {
            if (ex is ExitApplicationException<ExitReason> eae)
            {
                globalContext.RuntimeExceptions.Add(ex);
                return;
            }

            if (ex is AggregateException ae)
            {
                foreach (Exception innerException in ae.InnerExceptions)
                {
                    ProcessException(globalContext, innerException);
                }
                return;
            }

            if (ex.InnerException != null)
            {
                ProcessException(globalContext, ex.InnerException);
                return;
            }

            if (ex is OperationCanceledException oce)
            {
                Errors.LogAnalysisCanceled(globalContext, oce);
                globalContext.RuntimeExceptions.Add(new ExitApplicationException<ExitReason>(SdkResources.ERR999_AnalysisCanceled, oce)
                {
                    ExitReason = ExitReason.AnalysisCanceled
                });
                return;
            }

            Errors.LogUnhandledEngineException(globalContext, ex);
            globalContext.RuntimeExceptions.Add(new ExitApplicationException<ExitReason>(DriverResources.MSG_UnexpectedApplicationExit, ex)
            {
                ExitReason = ExitReason.UnhandledExceptionInEngine
            });
        }

        private int Run(TContext globalContext)
        {
            bool succeeded;
            IDisposable disposableLogger;

            globalContext.FileSystem ??= FileSystem;
            globalContext = ValidateContext(globalContext);
            disposableLogger = globalContext.Logger as IDisposable;
            InitializeOutputs(globalContext);

            // 1. Instantiate skimmers. We need to do this before initializing
            //    the output file so that we can preconstruct the tool 
            //    extensions data written to the SARIF file. Due to this ordering, 
            //    we won't emit any failures or notifications in this operation 
            //    to the log file itself: it will only appear in console output.
            ISet<Skimmer<TContext>> skimmers = CreateSkimmers(globalContext);

            // 2. Initialize skimmers. Initialize occurs a single time only. This
            //    step needs to occurs after initializing configuration in order
            //    to allow command-line override of rule settings
            skimmers = InitializeSkimmers(skimmers, globalContext);

            // 3. Log analysis initiation
            globalContext.Logger.AnalysisStarted();

            // 4. Run all multi-threaded analysis operations.
            AnalyzeTargets(globalContext, skimmers);

            // 5. For test purposes, raise an unhandled exception if indicated
            if (RaiseUnhandledExceptionInDriverCode)
            {
                throw new InvalidOperationException(GetType().Name);
            }

            // Analysis is complete. Generate our stopped event and also dispose
            // of any disposable logs (which will flush and release locks on
            // output files).
            globalContext.Logger.AnalysisStopped(globalContext.RuntimeErrors);
            disposableLogger?.Dispose();

            // Note that we don't clear the logger here. That is because the console
            // logger and any other custom loggers can still be useful for these operations.
            if ((globalContext.RuntimeErrors & ~RuntimeConditions.Nonfatal) == RuntimeConditions.None)
            {
                ProcessBaseline(globalContext);
                PostLogFile(globalContext);
            }

            globalContext.Logger = null;
            succeeded = (globalContext.RuntimeErrors & ~RuntimeConditions.Nonfatal) == RuntimeConditions.None;

            return
                globalContext.RichReturnCode
                    ? (int)globalContext?.RuntimeErrors
                    : succeeded ? SUCCESS : FAILURE;
        }

        public virtual TContext InitializeGlobalContextFromOptions(TOptions options, ref TContext context)
        {
            context ??= new TContext();
            context.FileSystem ??= Sarif.FileSystem.Instance;

            // First, we initialize data values that impact loggers, so that we can
            // pass accurate values to the console logger.
            context.Quiet = options.Quiet != null ? options.Quiet.Value : context.Quiet;
            context.ResultKinds = options.Kind != null ? options.ResultKinds : context.ResultKinds;
            context.FailureLevels = options.Level != null ? options.FailureLevels : context.FailureLevels;

            // We initialize a temporary console logger that's used strictly to emit
            // diagnostics output while we load/initialize various configurations settings.
            IAnalysisLogger savedLogger = context.Logger;
            context.Logger = new ConsoleLogger(quietConsole: true,
                                               levels: BaseLogger.ErrorWarningNote,
                                               kinds: BaseLogger.Fail,
                                               toolName: Tool.Driver.Name);

            // Next, we initialize ourselves from disk-based configuration, 
            // if specified. This allows users to operate against configuration
            // XML but to override specific settings within it via options.
            context = InitializeConfiguration(options.ConfigurationFilePath, context);

            // Now that our context if fully initialized, we can create
            // the actual loggers used to complete analysis.
            context.Logger = savedLogger;
            context.Logger ??= InitializeLogger(context);

            // Finally, handle the remaining options.
            context.Recurse = options.Recurse != null ? options.Recurse.Value : context.Recurse;
            context.Threads = options.Threads > 0 ? options.Threads : context.Threads;
            context.PostUri = options.PostUri != null ? options.PostUri : context.PostUri;
            context.AutomationId = options.AutomationId ?? context.AutomationId;
            context.AutomationGuid = options.AutomationGuid ?? context.AutomationGuid;
            context.OutputFilePath = options.OutputFilePath ?? context.OutputFilePath;
            context.EventsFilePath = options.EventsFilePath ?? context.EventsFilePath;
            context.BaselineFilePath = options.BaselineFilePath != null ? options.BaselineFilePath : context.BaselineFilePath;
            context.Traces = options.Trace != null ? InitializeStringSet(options.Trace) : context.Traces;
            context.DataToInsert = options.DataToInsert?.Any() == true ? options.DataToInsert.ToFlags() : context.DataToInsert;
            context.DataToRemove = options.DataToRemove?.Any() == true ? options.DataToRemove.ToFlags() : context.DataToRemove;
            context.OutputFileOptions = options.OutputFileOptions?.Any() == true ? options.OutputFileOptions.ToFlags() : context.OutputFileOptions;
            context.MaxFileSizeInKilobytes = options.MaxFileSizeInKilobytes != null ? options.MaxFileSizeInKilobytes.Value : context.MaxFileSizeInKilobytes;
            context.PluginFilePaths = options.PluginFilePaths?.Any() == true ? options.PluginFilePaths?.ToImmutableHashSet() : context.PluginFilePaths;
            context.InsertProperties = options.InsertProperties?.Any() == true ? InitializeStringSet(options.InsertProperties) : context.InsertProperties;
            context.TargetFileSpecifiers = options.TargetFileSpecifiers?.Any() == true ? InitializeStringSet(options.TargetFileSpecifiers) : context.TargetFileSpecifiers;
            context.InvocationPropertiesToLog = options.InvocationPropertiesToLog?.Any() == true ? InitializeStringSet(options.InvocationPropertiesToLog) : context.InvocationPropertiesToLog;

            if (context.TargetsProvider == null)
            {
                context.TargetsProvider =
                    OrderedFileSpecifier.Create(
                        context.TargetFileSpecifiers,
                        context.Recurse,
                        context.MaxFileSizeInKilobytes,
                        context.FileSystem);
            }

            return context;
        }

        public virtual TContext ValidateContext(TContext globalContext)
        {
            bool succeeded = true;

            bool force = globalContext.OutputFileOptions.HasFlag(FilePersistenceOptions.ForceOverwrite);
            succeeded &= ValidateFile(globalContext,
                                      globalContext.OutputFilePath,
                                      shouldExist: force ? (bool?)null : false);

            succeeded &= ValidateBaselineFile(globalContext);

            bool required = !string.IsNullOrEmpty(globalContext.BaselineFilePath);
            succeeded &= ValidateFile(globalContext,
                                      globalContext.BaselineFilePath,
                                      shouldExist: required ? true : (bool?)null);

            required = globalContext.PluginFilePaths?.Any() == true;
            succeeded &= ValidateFiles(globalContext,
                                       globalContext.PluginFilePaths,
                                       shouldExist: required ? true : (bool?)null);


            if (!string.IsNullOrEmpty(globalContext.PostUri))
            {
                try
                {
                    var httpClient = new HttpClientWrapper();
                    var content = new StringContent(string.Empty);
                    HttpResponseMessage httpResponseMessage = httpClient.PostAsync(globalContext.PostUri, content).GetAwaiter().GetResult();

                    // Internal server error means we found our server but it didn't like our malformed payload
                    // (in first implementation). In a server update, this condition returns 422 (unprocessable
                    // payload). We treat either return value as good, i.e. posting a valid SARIF file should work.
                    if (httpResponseMessage.StatusCode != HttpStatusCode.InternalServerError &&
                        httpResponseMessage.StatusCode != (HttpStatusCode)422)
                    {
                        globalContext.PostUri = null;
                        succeeded = false;
                    }
                }
                catch (Exception e)
                {
                    globalContext.PostUri = null;
                    succeeded = false;
                    globalContext.RuntimeErrors |= RuntimeConditions.ExceptionPostingLogFile;
                    globalContext.RuntimeExceptions ??= new List<Exception>();
                    globalContext.RuntimeExceptions.Add(e);
                }
                finally
                {
                    // TBD add logging if POST URI is null.
                }
            }

            succeeded &= ValidateInvocationPropertiesToLog(globalContext);

            if (!succeeded)
            {
                ThrowExitApplicationException(ExitReason.InvalidCommandLineOption);
            }

            return globalContext;
        }

        private static ISet<string> InitializeStringSet(IEnumerable<string> strings)
        {
            return strings?.Any() == true ?
                   new StringSet(strings) :
                   new StringSet();
        }

        private void MultithreadedAnalyzeTargets(TContext globalContext,
                                                 IEnumerable<Skimmer<TContext>> skimmers,
                                                 ISet<string> disabledSkimmers)
        {
            globalContext.CancellationToken.ThrowIfCancellationRequested();
            var channelOptions = new BoundedChannelOptions(50000)
            {
                SingleWriter = true,
                SingleReader = false,
            };
            readyToScanChannel = Channel.CreateBounded<uint>(channelOptions);

            channelOptions = new BoundedChannelOptions(50000)
            {
                SingleWriter = false,
                SingleReader = true,
            };
            _resultsWritingChannel = Channel.CreateBounded<uint>(channelOptions);

            var sw = Stopwatch.StartNew();
            Console.WriteLine($"THREADS: {globalContext.Threads}");

            // 1: First we initiate an asynchronous operation to locate disk files for
            // analysis, as specified in analysis configuration (file names, wildcards).
            Task<bool> enumerateTargets = Task.Run(() => EnumerateTargetsAsync(globalContext));

            // 2: A dedicated set of threads pull scan targets and analyze them.
            //    On completing a scan, the thread writes the index of the 
            //    scanned item to a channel that drives logging.
            var scanWorkers = new Task[globalContext.Threads];
            for (int i = 0; i < globalContext.Threads; i++)
            {
                scanWorkers[i] = Task.Run(() => ScanTargetsAsync(globalContext, skimmers, disabledSkimmers));
            }

            // 3: A single-threaded consumer watches for completed scans
            //    and logs results, if any. This operation is single-threaded
            //    to ensure determinism in log output. i.e., any scan of the
            //    same targets using the same production code should produce
            //    a log file that is byte-for-byte identical to previous log.
            Task logResults = Task.Run(() => LogResultsAsync(globalContext));

            Task.WhenAll(scanWorkers)
                .ContinueWith(_ => _resultsWritingChannel.Writer.Complete())
                .Wait();

            enumerateTargets.Wait();
            logResults.Wait();

            if (_filesExceedingSizeLimitCount > 0)
            {
                Warnings.LogOneOrMoreFilesSkippedDueToExceedingSizeLimit(globalContext, _filesExceedingSizeLimitCount);
            }

            Console.WriteLine();

            string id;
            if (globalContext.Traces.Contains(nameof(DefaultTraces.PeakWorkingSet)))
            {
                using (var currentProcess = Process.GetCurrentProcess())
                {
                    id = $"TRC101.{nameof(DefaultTraces.PeakWorkingSet)}";
                    string memoryUsage = $"Peak working set: {currentProcess.PeakWorkingSet64 / 1024 / 1024}MB.";
                    LogTrace(globalContext, memoryUsage, id);
                }
            }

            if (globalContext.Traces.Contains(nameof(DefaultTraces.ScanTime)))
            {
                id = $"TRC101.{nameof(DefaultTraces.ScanTime)}";
                string timing = $"Done. {_fileContextsCount:n0} files scanned, elapsed time {sw.Elapsed}.";
                LogTrace(globalContext, timing, id);
            }
            else
            {
                Console.WriteLine($"Done. {_fileContextsCount:n0} files scanned.");
            }
        }

        private async Task LogResultsAsync(TContext globalContext)
        {
            uint currentIndex = 0;

            ChannelReader<uint> reader = _resultsWritingChannel.Reader;

            // Wait until there is work or the channel is closed.
            while (await reader.WaitToReadAsync())
            {
                // Loop while there is work to do.
                while (reader.TryRead(out uint item))
                {
                    // This condition can occur if currentIndex moves
                    // ahead in array processing due to operations
                    // against it by other threads. For this case,
                    // since the relevant file has already been
                    // processed, we just ignore this notification.
                    if (currentIndex > item) { break; }

                    TContext context;
                    context = _fileContexts[currentIndex];

                    while (context?.AnalysisComplete == true)
                    {
                        lock (globalContext)
                        {
                            DriverEventSource.Log.LogResultsStart();
                            globalContext.CurrentTarget = context.CurrentTarget;
                            LogCachingLogger(globalContext, (CachingLogger)context.Logger, clone: false);
                            DriverEventSource.Log.LogResultsStop();

                            globalContext.RuntimeErrors |= context.RuntimeErrors;
                            if (context.RuntimeExceptions != null)
                            {
                                globalContext.RuntimeExceptions ??= new List<Exception>();
                                foreach (Exception exception in context.RuntimeExceptions)
                                {
                                    globalContext.RuntimeExceptions.Add(exception);
                                }
                            }

                            globalContext.CurrentTarget = null;
                        }

                        _fileContexts.TryRemove(currentIndex, out _);
                        _fileContexts.TryGetValue(++currentIndex, out context);
                    }
                }
            }
        }

        private static void LogCachingLogger(TContext globalContext, CachingLogger cachingLogger, bool clone = false)
        {
            // Today, the signal to generate hash data in log files is synonymous with a decision
            // to perform target file results-caching (where we only analyze a copy of a file, by
            // hash, a single time). We need to separate configuring this mechanism. Some scan 
            // scenarios, such as binary analysis + crawl of PDB, greatly benefit from this mechanism,
            // other scan scenarios, such as lightweight linting of large #'s of source files, 
            // experience significant memory pressure from it. Disabling caching altogether for now.
            // 
            // https://github.com/microsoft/sarif-sdk/issues/2620
            //
            // As a result of this gap, `clone` will always be false, because we have a per-file
            // (and not per-file-by-hash) logger instance.

            IDictionary<ReportingDescriptor, IList<Tuple<Result, int?>>> results = cachingLogger.Results;
            globalContext.CancellationToken.ThrowIfCancellationRequested();
            IEnumeratedArtifact artifact = globalContext.CurrentTarget;

            if (results?.Count > 0)
            {
                foreach (KeyValuePair<ReportingDescriptor, IList<Tuple<Result, int?>>> kv in results)
                {
                    globalContext.CancellationToken.ThrowIfCancellationRequested();
                    foreach (Tuple<Result, int?> tuple in kv.Value)
                    {
                        Result result = tuple.Item1;
                        Result currentResult = result;
                        if (clone)
                        {
                            Result clonedResult = result.DeepClone();

                            UpdateLocationsAndMessageWithCurrentUri(clonedResult.Locations, clonedResult.Message, artifact.Uri);

                            currentResult = clonedResult;
                        }
                        globalContext.Logger.FileRegionsCache = cachingLogger.FileRegionsCache;
                        globalContext.Logger.Log(kv.Key, currentResult, tuple.Item2);
                        DriverEventSource.Log.RuleFired(currentResult.Level, artifact.Uri.GetFilePath(), kv.Key.Id, kv.Key.Name);
                    }
                }
            }

            if (cachingLogger.ToolNotifications != null)
            {
                foreach (Tuple<Notification, ReportingDescriptor> tuple in cachingLogger.ToolNotifications)
                {
                    globalContext.Logger.LogToolNotification(tuple.Item1, tuple.Item2);
                }
            }

            if (cachingLogger.ConfigurationNotifications != null)
            {
                foreach (Notification notification in cachingLogger.ConfigurationNotifications)
                {
                    Notification currentNotification = notification;
                    if (clone)
                    {
                        Notification clonedNotification = notification.DeepClone();
                        UpdateLocationsAndMessageWithCurrentUri(clonedNotification.Locations, notification.Message, artifact.Uri);

                        currentNotification = clonedNotification;
                    }

                    globalContext.Logger.LogConfigurationNotification(currentNotification);
                }
            }

            globalContext.Logger.TargetAnalyzed(globalContext);
        }

        private async Task<bool> EnumerateTargetsAsync(TContext context)
        {
            try
            {
                this._fileContextsCount = 0;
                this._fileContexts = new ConcurrentDictionary<uint, TContext>();

                DriverEventSource.Log.EnumerateArtifactsStart();
                await EnumerateFilesFromArtifactsProvider(context);
                DriverEventSource.Log.EnumerateArtifactsStop();
            }
            finally
            {
                readyToScanChannel.Writer.Complete();
            }

            if (context.TargetsProvider.Skipped != null)
            {
                foreach (IEnumeratedArtifact artifact in context.TargetsProvider.Skipped)
                {
                    if (artifact.SizeInBytes > 0)
                    {
                        _filesExceedingSizeLimitCount++;
                        Notes.LogFileExceedingSizeLimitSkipped(context, artifact.Uri.GetFilePath(), (long)artifact.SizeInBytes / 1000);
                        continue;
                    }

                    Notes.LogEmptyFileSkipped(context, artifact.Uri.GetFilePath());
                }
            }

            if (_fileContextsCount == 0)
            {
                Errors.LogNoValidAnalysisTargets(context);
                ThrowExitApplicationException(ExitReason.NoValidAnalysisTargets);
            }

            return true;
        }

        private async Task<bool> EnumerateFilesFromArtifactsProvider(TContext globalContext)
        {
            foreach (IEnumeratedArtifact artifact in globalContext.TargetsProvider.Artifacts)
            {
                globalContext.CancellationToken.ThrowIfCancellationRequested();

                string filePath = artifact.Uri.GetFilePath();
                if (globalContext.CompiledGlobalFileDenyRegex?.Match(filePath).Success == true)
                {
                    string reason = "its file path matched the global file deny regex.";
                    Notes.LogFileSkipped(globalContext, filePath, reason);
                    continue;
                }

                if (!IsTargetWithinFileSizeLimit(artifact.SizeInBytes.Value, globalContext.MaxFileSizeInKilobytes))
                {
                    Notes.LogFileExceedingSizeLimitSkipped(globalContext, artifact.Uri.GetFileName(), artifact.SizeInBytes.Value);
                    continue;
                }

                TContext fileContext = CreateScanTargetContext(globalContext);

                fileContext.Logger =
                    new CachingLogger(globalContext.FailureLevels,
                                      globalContext.ResultKinds);

                Debug.Assert(fileContext.Logger != null);
                fileContext.CurrentTarget = artifact;
                fileContext.CancellationToken = globalContext.CancellationToken;

                lock (globalContext)
                {
                    // We need to generate this event on the global logger, though as
                    // a result this event means 'target enumerated for analysis'
                    // rather than literally 'we are analyzing the target'.
                    //
                    // This call needs to be protected with a lock as the actual
                    // logging occurs on a separated thread.

                    DriverEventSource.Log.ArtifactSizeInBytes(artifact.SizeInBytes.Value, artifact.Uri.GetFilePath());
                    globalContext.Logger.AnalyzingTarget(fileContext);
                }

                bool added = _fileContexts.TryAdd(_fileContextsCount, fileContext);
                Debug.Assert(added);

                if (_fileContextsCount == 0)
                {
                    DriverEventSource.Log.FirstArtifactQueued(fileContext.CurrentTarget.Uri.GetFilePath());
                }

                await readyToScanChannel.Writer.WriteAsync(_fileContextsCount++);
            }

            // TBD get all skipped artifacts.

            return true;
        }

        private void EnqueueAllDirectories(TContext context, Queue<string> queue, string directory)
        {
            context.CancellationToken.ThrowIfCancellationRequested();

            var sortedDiskItems = new SortedSet<string>();

            queue.Enqueue(directory);
            foreach (string childDirectory in FileSystem.DirectoryEnumerateDirectories(directory, "*", SearchOption.TopDirectoryOnly))
            {
                sortedDiskItems.Add(childDirectory);
            }

            foreach (string childDirectory in sortedDiskItems)
            {
                EnqueueAllDirectories(context, queue, childDirectory);
            }
        }

        private readonly ConcurrentDictionary<string, CachingLogger> _loggerCache = new ConcurrentDictionary<string, CachingLogger>();

        private async Task ScanTargetsAsync(TContext globalContext, IEnumerable<Skimmer<TContext>> skimmers, ISet<string> disabledSkimmers)
        {
            ChannelReader<uint> reader = readyToScanChannel.Reader;
            globalContext.CancellationToken.ThrowIfCancellationRequested();

            // Wait until there is work or the channel is closed.
            while (await reader.WaitToReadAsync())
            {
                // Loop while there is work to do.
                while (reader.TryRead(out uint item))
                {
                    TContext perFileContext = _fileContexts[item]; ;
                    perFileContext.CancellationToken.ThrowIfCancellationRequested();
                    DetermineApplicabilityAndAnalyze(perFileContext, skimmers, disabledSkimmers);
                    globalContext.RuntimeErrors |= perFileContext.RuntimeErrors;
                    if (perFileContext != null) { perFileContext.AnalysisComplete = true; }
                    await _resultsWritingChannel.Writer.WriteAsync(item);
                }
            }
        }

        protected virtual void ValidateOptions(TOptions options, TContext context)
        {
            bool succeeded = true;

            succeeded &= ValidateFile(context, options.OutputFilePath, shouldExist: null);
            succeeded &= ValidateFile(context, options.ConfigurationFilePath, shouldExist: true);
            succeeded &= ValidateFile(context, options.BaselineFilePath, shouldExist: true);
            succeeded &= ValidateFiles(context, options.PluginFilePaths, shouldExist: true);
            succeeded &= ValidateInvocationPropertiesToLog(context);
            succeeded &= options.ValidateOutputOptions(context);
            succeeded &= context.MaxFileSizeInKilobytes >= 0;

            succeeded &= ValidateOutputFileCanBeCreated(context);

            if (!succeeded)
            {
                ThrowExitApplicationException(ExitReason.InvalidCommandLineOption);
            }
        }

        internal AggregatingLogger InitializeLogger(TContext globalContext)
        {
            var logger = new AggregatingLogger();

            if (!(globalContext.Quiet == true))
            {
                _consoleLogger =
                    new ConsoleLogger(quietConsole: false,
                                      Tool.Driver.Name,
                                      globalContext.FailureLevels,
                                      globalContext.ResultKinds)
                    {
                        CaptureOutput = _captureConsoleOutput
                    };

                logger.Loggers.Add(_consoleLogger);
            }

            return logger;
        }

        protected virtual TContext CreateScanTargetContext(TContext globalContext)
        {
            var context = new TContext
            {
                Logger = globalContext.Logger,
                RuntimeErrors = globalContext.RuntimeErrors,
                FileSystem = globalContext.FileSystem ?? this.FileSystem,
                Policy = globalContext.Policy ?? new PropertiesDictionary(),
            };

            return context;
        }

        /// <summary>
        /// Calculate the file to load the configuration from.
        /// </summary>
        /// <param name="options">Options</param>
        /// <returns>Configuration file path, or null if the built in configuration should be used.</returns>
        internal string GetConfigurationFileName(string configurationFilePath, IFileSystem fileSystem)
        {
            // If the user passes our default file name, return null, indicating that no
            // configuration should be loaded. As a result, we will pick up all runtime defaults.
            if (configurationFilePath == DefaultPolicyName)
            {
                return null;
            }

            if (string.IsNullOrEmpty(configurationFilePath))
            {
                // If a configuration file is not explicitly specified but we see that 
                // a default configuration file has been placed in the current working
                // directory, we will load it. TBD: ensure this location is alongside
                // the client executable?
                return fileSystem.FileExists(this.DefaultConfigurationPath)
                    ? this.DefaultConfigurationPath
                    : null;
            }

            return configurationFilePath;
        }

        protected virtual TContext InitializeConfiguration(string configurationFileName, TContext context)
        {
            context.Policy ??= new PropertiesDictionary();
            configurationFileName = GetConfigurationFileName(configurationFileName, context.FileSystem);
            context.ConfigurationFilePath = configurationFileName;

            if (!ValidateFile(context,
                              configurationFileName,
                              shouldExist: !string.IsNullOrEmpty(configurationFileName) ? true : (bool?)null))
            {
                // TBD exit reason update to invalid config?
                ThrowExitApplicationException(ExitReason.InvalidCommandLineOption);
            }

            if (string.IsNullOrEmpty(configurationFileName)) { return context; }

            string extension = Path.GetExtension(configurationFileName);

            var configuration = new PropertiesDictionary();
            if (extension.Equals(".xml", StringComparison.OrdinalIgnoreCase))
            {
                configuration.LoadFromXml(configurationFileName);
            }
            else if (extension.Equals(".json", StringComparison.OrdinalIgnoreCase))
            {
                configuration.LoadFromJson(configurationFileName);
            }
            else if (ConfigurationFormat == FileFormat.Xml)
            {
                configuration.LoadFromXml(configurationFileName);
            }
            else
            {
                configuration.LoadFromJson(configurationFileName);
            }
            configuration.MergePreferFirst(context.Policy);
            context.Policy = configuration;
            return context;
        }

        public virtual void InitializeOutputs(TContext globalContext)
        {
            string filePath = globalContext.OutputFilePath;

            if (!string.IsNullOrEmpty(filePath))
            {
                var aggregatingLogger = globalContext.Logger as AggregatingLogger;
                if (aggregatingLogger == null)
                {
                    aggregatingLogger = new AggregatingLogger();
                    aggregatingLogger.Loggers.Add(globalContext.Logger);
                    globalContext.Logger = aggregatingLogger;
                }

                if (globalContext.Traces.Contains(nameof(DefaultTraces.ResultsSummary)))
                {
                    aggregatingLogger.Loggers.Add(new ResultsSummaryLogger());
                }

                InvokeCatchingRelevantIOExceptions
                (
                    () =>
                    {
                        FilePersistenceOptions logFilePersistenceOptions = globalContext.OutputFileOptions;

                        OptionallyEmittedData dataToInsert = globalContext.DataToInsert;
                        OptionallyEmittedData dataToRemove = globalContext.DataToRemove;

                        SarifLogger sarifLogger;

                        var run = new Run()
                        {
                            AutomationDetails = new RunAutomationDetails
                            {
                                Id = globalContext.AutomationId,
                                Guid = globalContext.AutomationGuid
                            },
                            VersionControlProvenance = globalContext.VersionControlProvenance,
                            Tool = Tool,
                        };

                        var fileRegionsCache = new FileRegionsCache(fileSystem: globalContext.FileSystem);
                        sarifLogger = new SarifLogger(globalContext.OutputFilePath,
                                                      logFilePersistenceOptions,
                                                      dataToInsert,
                                                      dataToRemove,
                                                      run,
                                                      analysisTargets: null,
                                                      fileRegionsCache: fileRegionsCache,
                                                      invocationTokensToRedact: GenerateSensitiveTokensList(),
                                                      invocationPropertiesToLog: globalContext.InvocationPropertiesToLog,
                                                      levels: globalContext.FailureLevels,
                                                      kinds: globalContext.ResultKinds,
                                                      insertProperties: globalContext.InsertProperties);

                        aggregatingLogger.Loggers.Add(sarifLogger);
                    },
                    (ex) =>
                    {
                        Errors.LogExceptionCreatingOutputFile(globalContext, filePath, ex);
                        ThrowExitApplicationException(ExitReason.ExceptionCreatingLogFile, ex);
                    }
                );
            }
        }

        private static IEnumerable<string> GenerateSensitiveTokensList()
        {
            var result = new List<string>
            {
                Environment.MachineName,
                Environment.UserName,
                Environment.UserDomainName
            };

            string userDnsDomain = Environment.GetEnvironmentVariable("USERDNSDOMAIN");
            string logonServer = Environment.GetEnvironmentVariable("LOGONSERVER");

            if (!string.IsNullOrEmpty(userDnsDomain)) { result.Add(userDnsDomain); }
            if (!string.IsNullOrEmpty(logonServer)) { result.Add(logonServer); }

            return result;
        }

        public void InvokeCatchingRelevantIOExceptions(Action action, Action<Exception> exceptionHandler)
        {
            try
            {
                action();
            }
            catch (UnauthorizedAccessException ex)
            {
                exceptionHandler(ex);
            }
            catch (IOException ex)
            {
                exceptionHandler(ex);
            }
        }

        protected virtual ISet<Skimmer<TContext>> CreateSkimmers(TContext context)
        {
            IEnumerable<Skimmer<TContext>> skimmers;
            var result = new SortedSet<Skimmer<TContext>>(SkimmerIdComparer<TContext>.Instance);

            try
            {
                skimmers = CompositionUtilities.GetExports<Skimmer<TContext>>(RetrievePluginAssemblies(DefaultPluginAssemblies, context.PluginFilePaths));

                SupportedPlatform currentOS = GetCurrentRunningOS();
                foreach (Skimmer<TContext> skimmer in skimmers)
                {
                    if (skimmer.SupportedPlatforms.HasFlag(currentOS))
                    {
                        result.Add(skimmer);
                    }
                    else
                    {
                        Warnings.LogUnsupportedPlatformForRule(context, skimmer.Name, skimmer.SupportedPlatforms, currentOS);
                    }
                }
            }
            catch (Exception ex)
            {
                Errors.LogExceptionInstantiatingSkimmers(context, DefaultPluginAssemblies, ex);
                ThrowExitApplicationException(ExitReason.UnhandledExceptionInstantiatingSkimmers, ex);
            }

            if (result.Count == 0)
            {
                Errors.LogNoRulesLoaded(context);
                ThrowExitApplicationException(ExitReason.NoRulesLoaded);
            }
            return result;
        }

        private static SupportedPlatform GetCurrentRunningOS()
        {
            // RuntimeInformation is not present in NET452.
#if NET452
            return SupportedPlatform.Windows;
#else
            if (RuntimeInformation.IsOSPlatform(OSPlatform.Linux))
            {
                return SupportedPlatform.Linux;
            }
            else if (RuntimeInformation.IsOSPlatform(OSPlatform.OSX))
            {
                return SupportedPlatform.OSX;
            }
            else if (RuntimeInformation.IsOSPlatform(OSPlatform.Windows))
            {
                return SupportedPlatform.Windows;
            }
            else
            {
                return SupportedPlatform.Unknown;
            }
#endif
        }

        protected virtual void AnalyzeTargets(TContext context,
                                              IEnumerable<Skimmer<TContext>> skimmers)
        {
            if (skimmers == null)
            {
                Errors.LogNoRulesLoaded(context);
                ThrowExitApplicationException(ExitReason.NoRulesLoaded);
            }

            var disabledSkimmers = new SortedSet<string>();

            foreach (Skimmer<TContext> skimmer in skimmers)
            {
                PerLanguageOption<RuleEnabledState> ruleEnabledProperty =
                    DefaultDriverOptions.CreateRuleSpecificOption(skimmer, DefaultDriverOptions.RuleEnabled);

                RuleEnabledState ruleEnabled = context.Policy.GetProperty(ruleEnabledProperty);

                FailureLevel failureLevel = (ruleEnabled == RuleEnabledState.Default || ruleEnabled == RuleEnabledState.Disabled)
                    ? default
                    : (FailureLevel)Enum.Parse(typeof(FailureLevel), ruleEnabled.ToString());

                if (ruleEnabled == RuleEnabledState.Disabled)
                {
                    disabledSkimmers.Add(skimmer.Id);
                    Warnings.LogRuleExplicitlyDisabled(context, skimmer.Id);
                    context.RuntimeErrors |= RuntimeConditions.RuleWasExplicitlyDisabled;
                }
                else if (!skimmer.DefaultConfiguration.Enabled && ruleEnabled == RuleEnabledState.Default)
                {
                    // This skimmer is disabled by default, and the configuration file didn't mention it.
                    // So disable it, but don't complain that the rule was explicitly disabled.
                    disabledSkimmers.Add(skimmer.Id);
                }
                else if (skimmer.DefaultConfiguration.Level != failureLevel &&
                         ruleEnabled != RuleEnabledState.Default &&
                         ruleEnabled != RuleEnabledState.Disabled)
                {
                    skimmer.DefaultConfiguration.Level = failureLevel;
                }
            }

            if (disabledSkimmers.Count == skimmers.Count())
            {
                Errors.LogAllRulesExplicitlyDisabled(context);
                ThrowExitApplicationException(ExitReason.NoRulesLoaded);
            }

            this.CheckIncompatibleRules(skimmers, context, disabledSkimmers);

            MultithreadedAnalyzeTargets(context, skimmers, disabledSkimmers);
        }

        protected virtual TContext DetermineApplicabilityAndAnalyze(TContext context,
                                                                    IEnumerable<Skimmer<TContext>> skimmers,
                                                                    ISet<string> disabledSkimmers)
        {
            if (context.RuntimeExceptions != null)
            {
                Debug.Assert(context.RuntimeExceptions.Count == 1);
                Errors.LogExceptionLoadingTarget(context, context.RuntimeExceptions[0]);
                return context;
            }
            else if (!context.IsValidAnalysisTarget)
            {
                Warnings.LogExceptionInvalidTarget(context);
                return context;
            }

            var logger = (CachingLogger)context.Logger;
            logger.AnalyzingTarget(context);

            if (logger.CacheFinalized)
            {
                context.Logger = logger;
                logger.TargetAnalyzed(context);
                return context;
            }

            context.CancellationToken.ThrowIfCancellationRequested();
            IEnumerable<Skimmer<TContext>> applicableSkimmers = DetermineApplicabilityForTarget(context, skimmers, disabledSkimmers);

            AnalyzeTarget(context, applicableSkimmers, disabledSkimmers);

            logger.TargetAnalyzed(context);
            return context;
        }

        internal static void UpdateLocationsAndMessageWithCurrentUri(IList<Location> locations, Message message, Uri updatedUri)
        {
            if (locations == null) { return; }

            foreach (Location location in locations)
            {
                ArtifactLocation artifactLocation = location.PhysicalLocation?.ArtifactLocation;
                if (artifactLocation == null) { continue; }

                if (message == null)
                {
                    artifactLocation.Uri = updatedUri;
                    continue;
                }

                string oldFilePath = artifactLocation.Uri.OriginalString;
                string newFilePath = updatedUri.OriginalString;

                string oldFileName = GetFileNameFromUri(artifactLocation.Uri);
                string newFileName = GetFileNameFromUri(updatedUri);

                if (!string.IsNullOrEmpty(oldFileName) && !string.IsNullOrEmpty(newFileName))
                {
                    for (int i = 0; i < message?.Arguments?.Count; i++)
                    {
                        if (message.Arguments[i] == oldFileName)
                        {
                            message.Arguments[i] = newFileName;
                        }

                        if (message.Arguments[i] == oldFilePath)
                        {
                            message.Arguments[i] = newFilePath;
                        }
                    }

                    if (message.Text != null)
                    {
                        message.Text = message.Text.Replace(oldFilePath, newFilePath);
                        message.Text = message.Text.Replace(oldFileName, newFileName);
                    }
                }

                artifactLocation.Uri = updatedUri;
            }
        }

        internal static string GetFileNameFromUri(Uri uri)
        {
            if (uri == null) { return null; }

            return Path.GetFileName(uri.OriginalString);
        }

        protected virtual void AnalyzeTarget(TContext context, IEnumerable<Skimmer<TContext>> skimmers, ISet<string> disabledSkimmers)
        {
            string filePath = context.CurrentTarget.Uri.GetFilePath();
<<<<<<< HEAD
            long sizeInBytes = context.CurrentTarget.SizeInBytes.Value;
=======
            ulong sizeInBytes = context.CurrentTarget.SizeInBytes.Value;
>>>>>>> 9e70d848

            DriverEventSource.Log.ScanArtifactStart(filePath, sizeInBytes);
            AnalyzeTargetHelper(context, skimmers, disabledSkimmers);
            DriverEventSource.Log.ScanArtifactStop(filePath, sizeInBytes);
        }

        public static void AnalyzeTargetHelper(TContext context, IEnumerable<Skimmer<TContext>> skimmers, ISet<string> disabledSkimmers)
        {
            foreach (Skimmer<TContext> skimmer in skimmers)
            {
                context.CancellationToken.ThrowIfCancellationRequested();
                if (disabledSkimmers.Count > 0)
                {
                    lock (disabledSkimmers)
                    {
                        if (disabledSkimmers.Contains(skimmer.Id)) { continue; }
                    }
                }

                context.Rule = skimmer;

                try
                {
                    Stopwatch stopwatch = context.Traces.Contains(nameof(DefaultTraces.RuleScanTime))
                        ? Stopwatch.StartNew()
                        : null;

                    DriverEventSource.Log.RuleStart(context.CurrentTarget.Uri.GetFilePath(), skimmer.Id, skimmer.Name);
                    skimmer.Analyze(context);
                    DriverEventSource.Log.RuleStop(context.CurrentTarget.Uri.GetFilePath(), skimmer.Id, skimmer.Name);

                    Uri uri = context.CurrentTarget.Uri;

                    if (stopwatch != null)
                    {
                        string file = uri.GetFilePath();
                        string directory = Path.GetDirectoryName(file);
                        file = Path.GetFileName(file);

                        string id = $"TRC101.{nameof(DefaultTraces.RuleScanTime)}";
                        string timing = $"'{file}' : elapsed {stopwatch.Elapsed} : '{skimmer.Name}' : at '{directory}'";
                        LogTrace(context, timing, id, context.Rule);
                    }
                }
                catch (Exception ex)
                {
                    Errors.LogUnhandledRuleExceptionAnalyzingTarget(disabledSkimmers, context, ex);

                    context.RuntimeExceptions ??= new List<Exception>();
                    context.RuntimeExceptions.Add(ex);
                }
            }
        }

        protected virtual IEnumerable<Skimmer<TContext>> DetermineApplicabilityForTarget(
        TContext context,
        IEnumerable<Skimmer<TContext>> skimmers,
        ISet<string> disabledSkimmers)
        {
            return DetermineApplicabilityForTargetHelper(context, skimmers, disabledSkimmers);
        }

        public static IEnumerable<Skimmer<TContext>> DetermineApplicabilityForTargetHelper(
            TContext context,
            IEnumerable<Skimmer<TContext>> skimmers,
            ISet<string> disabledSkimmers)
        {
            var candidateSkimmers = new List<Skimmer<TContext>>();

            foreach (Skimmer<TContext> skimmer in skimmers)
            {
                if (disabledSkimmers.Count > 0)
                {
                    lock (disabledSkimmers)
                    {
                        if (disabledSkimmers.Contains(skimmer.Id)) { continue; }
                    }
                }

                string reasonForNotAnalyzing;
                context.Rule = skimmer;

                AnalysisApplicability applicability = AnalysisApplicability.Unknown;

                try
                {
                    applicability = skimmer.CanAnalyze(context, out reasonForNotAnalyzing);
                }
                catch (Exception ex)
                {
                    Errors.LogUnhandledRuleExceptionAssessingTargetApplicability(disabledSkimmers, context, ex);
                    continue;
                }

                switch (applicability)
                {
                    case AnalysisApplicability.NotApplicableToSpecifiedTarget:
                    {
                        Notes.LogNotApplicableToSpecifiedTarget(context, reasonForNotAnalyzing);
                        break;
                    }

                    case AnalysisApplicability.ApplicableToSpecifiedTarget:
                    {
                        candidateSkimmers.Add(skimmer);
                        break;
                    }
                }
            }
            return candidateSkimmers;
        }

        protected void ThrowExitApplicationException(ExitReason exitReason, Exception innerException = null)
        {
            throw new ExitApplicationException<ExitReason>(DriverResources.MSG_UnexpectedApplicationExit, innerException)
            {
                ExitReason = exitReason
            };
        }


        internal void CheckIncompatibleRules(IEnumerable<Skimmer<TContext>> skimmers, TContext context, ISet<string> disabledSkimmers)
        {
            var availableRules = new Dictionary<string, Skimmer<TContext>>();

            foreach (Skimmer<TContext> skimmer in skimmers)
            {
                if (disabledSkimmers.Contains(skimmer.Id))
                {
                    continue;
                }

                availableRules[skimmer.Id] = skimmer;
            }

            foreach (KeyValuePair<string, Skimmer<TContext>> entry in availableRules)
            {
                if (entry.Value.IncompatibleRuleIds?.Any() != true)
                {
                    continue;
                }

                foreach (string incompatibleRuleId in entry.Value.IncompatibleRuleIds)
                {
                    if (availableRules.ContainsKey(incompatibleRuleId))
                    {
                        Errors.LogIncompatibleRules(context, entry.Key, incompatibleRuleId);
                        ThrowExitApplicationException(ExitReason.IncompatibleRulesDetected);
                    }
                }
            }
        }

        protected virtual ISet<Skimmer<TContext>> InitializeSkimmers(ISet<Skimmer<TContext>> skimmers, TContext globalContext)
        {
            var disabledSkimmers = new SortedSet<Skimmer<TContext>>(SkimmerIdComparer<TContext>.Instance);

            // ONE-TIME initialization of skimmers. Do not call
            // Initialize more than once per skimmer instantiation
            foreach (Skimmer<TContext> skimmer in skimmers)
            {
                try
                {
                    globalContext.Rule = skimmer;
                    skimmer.Initialize(globalContext);
                }
                catch (Exception ex)
                {
                    globalContext.RuntimeErrors |= RuntimeConditions.ExceptionInSkimmerInitialize;
                    Errors.LogUnhandledExceptionInitializingRule(globalContext, ex);
                    disabledSkimmers.Add(skimmer);
                }
            }

            foreach (Skimmer<TContext> disabledSkimmer in disabledSkimmers)
            {
                skimmers.Remove(disabledSkimmer);
            }

            return skimmers;
        }

        protected static void LogTrace(TContext globalContext,
                                                  string message,
                                                  string id = null,
                                                  ReportingDescriptor associatedRule = null,
                                                  FailureLevel level = FailureLevel.Note,
                                                  Exception ex = null)
        {
            ExceptionData exceptionData = null;
            if (ex != null)
            {
                exceptionData = new ExceptionData
                {
                    Kind = ex.GetType().FullName,
                    Message = ex.Message,
                    Stack = Stack.CreateStacks(ex).FirstOrDefault()
                };
            }

            if (!globalContext.FailureLevels.Contains(level))
            {
                // If our analysis run isn't configured to show the current failure level
                // of this notification, we still write it out to the console, as it is
                // a trace message that's explicitly enabled on the command-line.
                TextWriter writer = level == FailureLevel.Error ? Console.Error : Console.Out;
                writer.WriteLine(message);
                return;
            }

            globalContext.Logger.LogToolNotification(new Notification
            {
                Level = level,
                Descriptor = new ReportingDescriptorReference
                {
                    Id = id
                },
                AssociatedRule = new ReportingDescriptorReference { Id = associatedRule?.Id },
                Message = new Message { Text = message },
                Exception = exceptionData,
                TimeUtc = DateTime.UtcNow
            },
                associatedRule);
        }


        internal static bool IsTargetWithinFileSizeLimit(long size, long maxFileSizeInKB)
        {
            if (size == 0) { return false; };
            size = Math.Min(long.MaxValue - 1023, size);
            long fileSizeInKb = (size + 1023) / 1024;
            return fileSizeInKb <= maxFileSizeInKB;
        }
    }
}<|MERGE_RESOLUTION|>--- conflicted
+++ resolved
@@ -12,17 +12,17 @@
 using System.Net;
 using System.Net.Http;
 using System.Runtime.InteropServices;
-using System.Text.RegularExpressions;
 using System.Threading.Channels;
 using System.Threading.Tasks;
 
+using Microsoft.CodeAnalysis.Sarif.Driver.Sdk;
 using Microsoft.CodeAnalysis.Sarif.Writers;
 using Microsoft.Diagnostics.Tracing.Session;
 
 namespace Microsoft.CodeAnalysis.Sarif.Driver
 {
     public abstract class MultithreadedAnalyzeCommandBase<TContext, TOptions> : PluginDriverCommand<TOptions>
-        where TContext : IAnalysisContext, new()
+        where TContext : AnalyzeContextBase, new()
         where TOptions : AnalyzeOptionsBase
     {
         public const string DefaultPolicyName = "default";
@@ -35,6 +35,7 @@
         internal ConsoleLogger _consoleLogger;
 
         private uint _fileContextsCount;
+        private long _filesMatchingGlobalFileDenyRegex;
         private long _filesExceedingSizeLimitCount;
         private Channel<uint> _resultsWritingChannel;
         private Channel<uint> readyToScanChannel;
@@ -85,9 +86,12 @@
 
                 if (!string.IsNullOrEmpty(globalContext.EventsFilePath))
                 {
-                    traceEventSession = new TraceEventSession(
-                        $"Sarif-Driver-{Guid.NewGuid()}",
-                        globalContext.EventsFilePath);
+                    string etlFilePath = 
+                        Path.GetExtension(globalContext.EventsFilePath).Equals(".csv", StringComparison.OrdinalIgnoreCase)
+                            ? $"{Path.GetFileNameWithoutExtension(globalContext.EventsFilePath)}.etl"
+                            : globalContext.EventsFilePath;
+
+                    traceEventSession = new TraceEventSession($"Sarif-Driver-{Guid.NewGuid()}", etlFilePath);
 
                     Guid guid = EventSource.GetGuid(typeof(DriverEventSource));
                     traceEventSession.EnableProvider(guid);
@@ -210,6 +214,22 @@
             globalContext.Logger.AnalysisStopped(globalContext.RuntimeErrors);
             disposableLogger?.Dispose();
 
+            if (Path.GetExtension(globalContext.EventsFilePath).Equals(".csv", StringComparison.OrdinalIgnoreCase)) 
+            {
+                var dumpEventsCommand = new DumpEventsCommand();
+
+                var options = new DumpEventsOptions()
+                {
+                    EventsFilePath = $"{Path.GetFileNameWithoutExtension(globalContext.EventsFilePath)}.etl",
+                    CsvFilePath = globalContext.EventsFilePath,
+                };
+
+                Console.WriteLine(options);
+                Console.WriteLine("Dumping session events to CSV (this could take a while)...");
+                dumpEventsCommand.Run(options);
+                Console.WriteLine($"Events written to: {globalContext.EventsFilePath}");
+            }
+
             // Note that we don't clear the logger here. That is because the console
             // logger and any other custom loggers can still be useful for these operations.
             if ((globalContext.RuntimeErrors & ~RuntimeConditions.Nonfatal) == RuntimeConditions.None)
@@ -232,16 +252,12 @@
             context ??= new TContext();
             context.FileSystem ??= Sarif.FileSystem.Instance;
 
-            // First, we initialize data values that impact loggers, so that we can
-            // pass accurate values to the console logger.
             context.Quiet = options.Quiet != null ? options.Quiet.Value : context.Quiet;
-            context.ResultKinds = options.Kind != null ? options.ResultKinds : context.ResultKinds;
-            context.FailureLevels = options.Level != null ? options.FailureLevels : context.FailureLevels;
 
             // We initialize a temporary console logger that's used strictly to emit
             // diagnostics output while we load/initialize various configurations settings.
             IAnalysisLogger savedLogger = context.Logger;
-            context.Logger = new ConsoleLogger(quietConsole: true,
+            context.Logger = new ConsoleLogger(quietConsole: context.Quiet,
                                                levels: BaseLogger.ErrorWarningNote,
                                                kinds: BaseLogger.Fail,
                                                toolName: Tool.Driver.Name);
@@ -254,24 +270,28 @@
             // Now that our context if fully initialized, we can create
             // the actual loggers used to complete analysis.
             context.Logger = savedLogger;
+            context.ResultKinds = options.Kind != null ? options.ResultKinds : context.ResultKinds;
+            context.FailureLevels = options.Level != null ? options.FailureLevels : context.FailureLevels;
             context.Logger ??= InitializeLogger(context);
 
             // Finally, handle the remaining options.
-            context.Recurse = options.Recurse != null ? options.Recurse.Value : context.Recurse;
+
+            context.AutomationId = options.AutomationId ?? context.AutomationId;
             context.Threads = options.Threads > 0 ? options.Threads : context.Threads;
-            context.PostUri = options.PostUri != null ? options.PostUri : context.PostUri;
-            context.AutomationId = options.AutomationId ?? context.AutomationId;
             context.AutomationGuid = options.AutomationGuid ?? context.AutomationGuid;
             context.OutputFilePath = options.OutputFilePath ?? context.OutputFilePath;
             context.EventsFilePath = options.EventsFilePath ?? context.EventsFilePath;
+            context.PostUri = options.PostUri != null ? options.PostUri : context.PostUri;
+            context.Recurse = options.Recurse != null ? options.Recurse.Value : context.Recurse;
+            context.Traces = options.Trace != null ? InitializeStringSet(options.Trace) : context.Traces;
             context.BaselineFilePath = options.BaselineFilePath != null ? options.BaselineFilePath : context.BaselineFilePath;
-            context.Traces = options.Trace != null ? InitializeStringSet(options.Trace) : context.Traces;
             context.DataToInsert = options.DataToInsert?.Any() == true ? options.DataToInsert.ToFlags() : context.DataToInsert;
             context.DataToRemove = options.DataToRemove?.Any() == true ? options.DataToRemove.ToFlags() : context.DataToRemove;
             context.OutputFileOptions = options.OutputFileOptions?.Any() == true ? options.OutputFileOptions.ToFlags() : context.OutputFileOptions;
-            context.MaxFileSizeInKilobytes = options.MaxFileSizeInKilobytes != null ? options.MaxFileSizeInKilobytes.Value : context.MaxFileSizeInKilobytes;
             context.PluginFilePaths = options.PluginFilePaths?.Any() == true ? options.PluginFilePaths?.ToImmutableHashSet() : context.PluginFilePaths;
             context.InsertProperties = options.InsertProperties?.Any() == true ? InitializeStringSet(options.InsertProperties) : context.InsertProperties;
+            context.GlobalFilePathDenyRegex = options.GlobalFilePathDenyRegex != null ? options.GlobalFilePathDenyRegex : context.GlobalFilePathDenyRegex;
+            context.MaxFileSizeInKilobytes = options.MaxFileSizeInKilobytes != null ? options.MaxFileSizeInKilobytes.Value : context.MaxFileSizeInKilobytes;
             context.TargetFileSpecifiers = options.TargetFileSpecifiers?.Any() == true ? InitializeStringSet(options.TargetFileSpecifiers) : context.TargetFileSpecifiers;
             context.InvocationPropertiesToLog = options.InvocationPropertiesToLog?.Any() == true ? InitializeStringSet(options.InvocationPropertiesToLog) : context.InvocationPropertiesToLog;
 
@@ -411,6 +431,12 @@
             if (_filesExceedingSizeLimitCount > 0)
             {
                 Warnings.LogOneOrMoreFilesSkippedDueToExceedingSizeLimit(globalContext, _filesExceedingSizeLimitCount);
+            }
+
+            if (_filesMatchingGlobalFileDenyRegex > 0)
+            {
+                string reason = "file path(s) matched the global file deny regex";
+                Warnings.LogOneOrMoreFilesSkipped(globalContext, _filesMatchingGlobalFileDenyRegex, reason);
             }
 
             Console.WriteLine();
@@ -526,7 +552,6 @@
                         }
                         globalContext.Logger.FileRegionsCache = cachingLogger.FileRegionsCache;
                         globalContext.Logger.Log(kv.Key, currentResult, tuple.Item2);
-                        DriverEventSource.Log.RuleFired(currentResult.Level, artifact.Uri.GetFilePath(), kv.Key.Id, kv.Key.Name);
                     }
                 }
             }
@@ -575,21 +600,6 @@
                 readyToScanChannel.Writer.Complete();
             }
 
-            if (context.TargetsProvider.Skipped != null)
-            {
-                foreach (IEnumeratedArtifact artifact in context.TargetsProvider.Skipped)
-                {
-                    if (artifact.SizeInBytes > 0)
-                    {
-                        _filesExceedingSizeLimitCount++;
-                        Notes.LogFileExceedingSizeLimitSkipped(context, artifact.Uri.GetFilePath(), (long)artifact.SizeInBytes / 1000);
-                        continue;
-                    }
-
-                    Notes.LogEmptyFileSkipped(context, artifact.Uri.GetFilePath());
-                }
-            }
-
             if (_fileContextsCount == 0)
             {
                 Errors.LogNoValidAnalysisTargets(context);
@@ -606,16 +616,29 @@
                 globalContext.CancellationToken.ThrowIfCancellationRequested();
 
                 string filePath = artifact.Uri.GetFilePath();
+
                 if (globalContext.CompiledGlobalFileDenyRegex?.Match(filePath).Success == true)
                 {
-                    string reason = "its file path matched the global file deny regex.";
+                    _filesMatchingGlobalFileDenyRegex++;
+                    DriverEventSource.Log.ArtifactNotScanned(filePath, DriverEventNames.FilePathDenied, artifact.SizeInBytes.Value, globalContext.GlobalFilePathDenyRegex);
+
+                    string reason = $"its file path matched the global file deny regex: {globalContext.GlobalFilePathDenyRegex}";
                     Notes.LogFileSkipped(globalContext, filePath, reason);
                     continue;
                 }
 
+                if (artifact.SizeInBytes == 0)
+                {
+                    DriverEventSource.Log.ArtifactNotScanned(filePath, DriverEventNames.EmptyFile, 00, data2: null);
+                    Notes.LogEmptyFileSkipped(globalContext, filePath);
+                    continue;
+                }
+
                 if (!IsTargetWithinFileSizeLimit(artifact.SizeInBytes.Value, globalContext.MaxFileSizeInKilobytes))
                 {
-                    Notes.LogFileExceedingSizeLimitSkipped(globalContext, artifact.Uri.GetFileName(), artifact.SizeInBytes.Value);
+                    _filesExceedingSizeLimitCount++;
+                    DriverEventSource.Log.ArtifactNotScanned(filePath, DriverEventNames.FileExceedsSizeLimits, artifact.SizeInBytes.Value , $"{globalContext.MaxFileSizeInKilobytes}");
+                    Notes.LogFileExceedingSizeLimitSkipped(globalContext, artifact.Uri.GetFilePath(), artifact.SizeInBytes.Value / 1000);
                     continue;
                 }
 
@@ -637,8 +660,6 @@
                     //
                     // This call needs to be protected with a lock as the actual
                     // logging occurs on a separated thread.
-
-                    DriverEventSource.Log.ArtifactSizeInBytes(artifact.SizeInBytes.Value, artifact.Uri.GetFilePath());
                     globalContext.Logger.AnalyzingTarget(fileContext);
                 }
 
@@ -1127,11 +1148,7 @@
         protected virtual void AnalyzeTarget(TContext context, IEnumerable<Skimmer<TContext>> skimmers, ISet<string> disabledSkimmers)
         {
             string filePath = context.CurrentTarget.Uri.GetFilePath();
-<<<<<<< HEAD
             long sizeInBytes = context.CurrentTarget.SizeInBytes.Value;
-=======
-            ulong sizeInBytes = context.CurrentTarget.SizeInBytes.Value;
->>>>>>> 9e70d848
 
             DriverEventSource.Log.ScanArtifactStart(filePath, sizeInBytes);
             AnalyzeTargetHelper(context, skimmers, disabledSkimmers);
@@ -1140,6 +1157,13 @@
 
         public static void AnalyzeTargetHelper(TContext context, IEnumerable<Skimmer<TContext>> skimmers, ISet<string> disabledSkimmers)
         {
+            string filePath = context.CurrentTarget.Uri.GetFilePath();
+
+            // Fault in target contents so that we can time this operation.
+            DriverEventSource.Log.ReadArtifactStart(filePath);
+            context.CurrentTarget.Contents = context.CurrentTarget.Contents;
+            DriverEventSource.Log.ReadArtifactStop(filePath);
+
             foreach (Skimmer<TContext> skimmer in skimmers)
             {
                 context.CancellationToken.ThrowIfCancellationRequested();
