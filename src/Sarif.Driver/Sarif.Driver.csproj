--- conflicted
+++ resolved
@@ -42,18 +42,13 @@
     <PackageReference Include="System.Composition" Version="5.0.0" />
     <PackageReference Include="System.Threading.Channels" Version="5.0.0" />
     <PackageReference Include="Microsoft.SourceLink.GitHub" Version="1.0.0" PrivateAssets="All" />
-  </ItemGroup>
-
-  <ItemGroup>
-<<<<<<< HEAD
-    <PackageReference Update="Microsoft.CodeAnalysis.NetAnalyzers" Version="6.0.0">
+    <PackageReference Include="Microsoft.CodeAnalysis.NetAnalyzers" Version="6.0.0">
       <PrivateAssets>all</PrivateAssets>
       <IncludeAssets>runtime; build; native; contentfiles; analyzers</IncludeAssets>
     </PackageReference>
   </ItemGroup>
 
-=======
+  <ItemGroup>
     <Reference Condition="'$(TargetFramework)' == 'net472'" Include="System.Net.Http" />
   </ItemGroup>
->>>>>>> b415201b
 </Project>