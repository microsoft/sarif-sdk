--- conflicted
+++ resolved
@@ -14,7 +14,6 @@
   </PropertyGroup>
 
   <ItemGroup>
-<<<<<<< HEAD
     <None Remove="TestData\ConvertCommand\SemmleQlSample.csv" />
     <None Remove="TestData\ExportRuleDocumentationCommand\ExpectedOutputs\Test.md" />
     <None Remove="TestData\MergeCommand\ExpectedOutputs\NoInputFiles.sarif" />
@@ -37,8 +36,6 @@
   </ItemGroup>
 
   <ItemGroup>
-=======
->>>>>>> 5d041943
     <PackageReference Include="FluentAssertions" Version="5.10.2" />
     <PackageReference Include="Microsoft.NET.Test.Sdk" Version="16.5.0" />
     <PackageReference Include="xunit" Version="2.4.0" />
