--- conflicted
+++ resolved
@@ -22,24 +22,15 @@
         // Warnings around dangerous
         public const string Wrn999_RuleExplicitlyDisabled = "WRN999.RuleExplicitlyDisabled";
 
-<<<<<<< HEAD
-        public static void LogOneOrMoreFilesSkippedDueToSize(IAnalysisContext context)
-=======
         public static void LogOneOrMoreFilesSkippedDueToSize(IAnalysisContext context, uint skippedFilesCount)
->>>>>>> 62031c45
         {
             if (context == null)
             {
                 throw new ArgumentNullException(nameof(context));
             }
 
-<<<<<<< HEAD
-            // One or more files were skipped for analysis due to exceeding size limits
-            // (currently configured as {0} kilobytes). The 'max-file-size-in-kb'
-=======
             // {0} file(s)s were skipped for analysis due to exceeding size limits
             // (currently configured as {1} kilobytes). The 'max-file-size-in-kb'
->>>>>>> 62031c45
             // command-line argument can be used to increase this threshold.
             context.Logger.LogConfigurationNotification(
                 Errors.CreateNotification(
