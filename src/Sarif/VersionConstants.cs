// Copyright (c) Microsoft. All rights reserved.
// Licensed under the MIT license. See LICENSE file in the project root for full license information.

namespace Microsoft.CodeAnalysis.Sarif
{
    public static class VersionConstants
    {
<<<<<<< HEAD
        public const string Prerelease = "csd.2.beta.2019-01-09";
=======
        public const string Prerelease = "csd.2.beta.2019-01-24";
>>>>>>> 9c18164a
        public const string AssemblyVersion = "2.0.0";
        public const string FileVersion = AssemblyVersion + ".0";
    }
}<|MERGE_RESOLUTION|>--- conflicted
+++ resolved
@@ -5,11 +5,7 @@
 {
     public static class VersionConstants
     {
-<<<<<<< HEAD
-        public const string Prerelease = "csd.2.beta.2019-01-09";
-=======
         public const string Prerelease = "csd.2.beta.2019-01-24";
->>>>>>> 9c18164a
         public const string AssemblyVersion = "2.0.0";
         public const string FileVersion = AssemblyVersion + ".0";
     }
