--- conflicted
+++ resolved
@@ -5,11 +5,7 @@
 {
     public static class VersionConstants
     {
-<<<<<<< HEAD
-        public const string Prerelease = "csd.2.beta.2018-10-10.2";
-=======
         public const string Prerelease = "csd.2.beta.2019-01-09";
->>>>>>> 8197315f
         public const string AssemblyVersion = "2.0.0";
         public const string FileVersion = AssemblyVersion + ".0";
     }
