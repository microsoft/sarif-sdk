--- conflicted
+++ resolved
@@ -173,19 +173,18 @@
         public IList<ReportingDescriptor> Taxonomies { get; set; }
 
         /// <summary>
-<<<<<<< HEAD
+        /// The addresses associated with this run instance, if any.
+        /// </summary>
+        [DataMember(Name = "addresses", IsRequired = false, EmitDefaultValue = false)]
+        [JsonProperty(DefaultValueHandling = DefaultValueHandling.IgnoreAndPopulate)]
+        public IList<Address> Addresses { get; set; }
+
+        /// <summary>
         /// The set of available translations of the localized data provided by the tool.
         /// </summary>
         [DataMember(Name = "translation", IsRequired = false, EmitDefaultValue = false)]
         [JsonProperty(DefaultValueHandling = DefaultValueHandling.IgnoreAndPopulate)]
         public IList<Translation> Translation { get; set; }
-=======
-        /// The addresses associated with this run instance, if any.
-        /// </summary>
-        [DataMember(Name = "addresses", IsRequired = false, EmitDefaultValue = false)]
-        [JsonProperty(DefaultValueHandling = DefaultValueHandling.IgnoreAndPopulate)]
-        public IList<Address> Addresses { get; set; }
->>>>>>> bf7b6eb8
 
         /// <summary>
         /// Key/value pairs that provide additional information about the run.
@@ -272,26 +271,18 @@
         /// <param name="taxonomies">
         /// An initialization value for the <see cref="P:Taxonomies" /> property.
         /// </param>
-<<<<<<< HEAD
+        /// <param name="addresses">
+        /// An initialization value for the <see cref="P:Addresses" /> property.
+        /// </param>
         /// <param name="translation">
         /// An initialization value for the <see cref="P:Translation" /> property.
-=======
-        /// <param name="addresses">
-        /// An initialization value for the <see cref="P:Addresses" /> property.
->>>>>>> bf7b6eb8
         /// </param>
         /// <param name="properties">
         /// An initialization value for the <see cref="P:Properties" /> property.
         /// </param>
-<<<<<<< HEAD
-        public Run(Tool tool, IEnumerable<Invocation> invocations, Conversion conversion, IEnumerable<VersionControlDetails> versionControlProvenance, IDictionary<string, ArtifactLocation> originalUriBaseIds, IEnumerable<Artifact> artifacts, IEnumerable<LogicalLocation> logicalLocations, IDictionary<string, Graph> graphs, IEnumerable<Result> results, RunAutomationDetails id, IEnumerable<RunAutomationDetails> aggregateIds, string baselineInstanceGuid, string markdownMessageMimeType, string redactionToken, string defaultFileEncoding, string defaultSourceLanguage, IEnumerable<string> newlineSequences, ColumnKind columnKind, ExternalPropertyFiles externalPropertyFiles, IEnumerable<ThreadFlowLocation> threadFlowLocations, IEnumerable<ReportingDescriptor> taxonomies, IEnumerable<Translation> translation, IDictionary<string, SerializedPropertyInfo> properties)
-        {
-            Init(tool, invocations, conversion, versionControlProvenance, originalUriBaseIds, artifacts, logicalLocations, graphs, results, id, aggregateIds, baselineInstanceGuid, markdownMessageMimeType, redactionToken, defaultFileEncoding, defaultSourceLanguage, newlineSequences, columnKind, externalPropertyFiles, threadFlowLocations, taxonomies, translation, properties);
-=======
-        public Run(Tool tool, IEnumerable<Invocation> invocations, Conversion conversion, IEnumerable<VersionControlDetails> versionControlProvenance, IDictionary<string, ArtifactLocation> originalUriBaseIds, IEnumerable<Artifact> artifacts, IEnumerable<LogicalLocation> logicalLocations, IDictionary<string, Graph> graphs, IEnumerable<Result> results, RunAutomationDetails id, IEnumerable<RunAutomationDetails> aggregateIds, string baselineInstanceGuid, string markdownMessageMimeType, string redactionToken, string defaultFileEncoding, string defaultSourceLanguage, IEnumerable<string> newlineSequences, ColumnKind columnKind, ExternalPropertyFiles externalPropertyFiles, IEnumerable<ThreadFlowLocation> threadFlowLocations, IEnumerable<ReportingDescriptor> taxonomies, IEnumerable<Address> addresses, IDictionary<string, SerializedPropertyInfo> properties)
-        {
-            Init(tool, invocations, conversion, versionControlProvenance, originalUriBaseIds, artifacts, logicalLocations, graphs, results, id, aggregateIds, baselineInstanceGuid, markdownMessageMimeType, redactionToken, defaultFileEncoding, defaultSourceLanguage, newlineSequences, columnKind, externalPropertyFiles, threadFlowLocations, taxonomies, addresses, properties);
->>>>>>> bf7b6eb8
+        public Run(Tool tool, IEnumerable<Invocation> invocations, Conversion conversion, IEnumerable<VersionControlDetails> versionControlProvenance, IDictionary<string, ArtifactLocation> originalUriBaseIds, IEnumerable<Artifact> artifacts, IEnumerable<LogicalLocation> logicalLocations, IDictionary<string, Graph> graphs, IEnumerable<Result> results, RunAutomationDetails id, IEnumerable<RunAutomationDetails> aggregateIds, string baselineInstanceGuid, string markdownMessageMimeType, string redactionToken, string defaultFileEncoding, string defaultSourceLanguage, IEnumerable<string> newlineSequences, ColumnKind columnKind, ExternalPropertyFiles externalPropertyFiles, IEnumerable<ThreadFlowLocation> threadFlowLocations, IEnumerable<ReportingDescriptor> taxonomies, IEnumerable<Address> addresses, IEnumerable<Translation> translation IDictionary<string, SerializedPropertyInfo> properties)
+        {
+            Init(tool, invocations, conversion, versionControlProvenance, originalUriBaseIds, artifacts, logicalLocations, graphs, results, id, aggregateIds, baselineInstanceGuid, markdownMessageMimeType, redactionToken, defaultFileEncoding, defaultSourceLanguage, newlineSequences, columnKind, externalPropertyFiles, threadFlowLocations, taxonomies, addresses, translation, properties);
         }
 
         /// <summary>
@@ -310,11 +301,7 @@
                 throw new ArgumentNullException(nameof(other));
             }
 
-<<<<<<< HEAD
-            Init(other.Tool, other.Invocations, other.Conversion, other.VersionControlProvenance, other.OriginalUriBaseIds, other.Artifacts, other.LogicalLocations, other.Graphs, other.Results, other.Id, other.AggregateIds, other.BaselineInstanceGuid, other.MarkdownMessageMimeType, other.RedactionToken, other.DefaultFileEncoding, other.DefaultSourceLanguage, other.NewlineSequences, other.ColumnKind, other.ExternalPropertyFiles, other.ThreadFlowLocations, other.Taxonomies, other.Translation, other.Properties);
-=======
-            Init(other.Tool, other.Invocations, other.Conversion, other.VersionControlProvenance, other.OriginalUriBaseIds, other.Artifacts, other.LogicalLocations, other.Graphs, other.Results, other.Id, other.AggregateIds, other.BaselineInstanceGuid, other.MarkdownMessageMimeType, other.RedactionToken, other.DefaultFileEncoding, other.DefaultSourceLanguage, other.NewlineSequences, other.ColumnKind, other.ExternalPropertyFiles, other.ThreadFlowLocations, other.Taxonomies, other.Addresses, other.Properties);
->>>>>>> bf7b6eb8
+            Init(other.Tool, other.Invocations, other.Conversion, other.VersionControlProvenance, other.OriginalUriBaseIds, other.Artifacts, other.LogicalLocations, other.Graphs, other.Results, other.Id, other.AggregateIds, other.BaselineInstanceGuid, other.MarkdownMessageMimeType, other.RedactionToken, other.DefaultFileEncoding, other.DefaultSourceLanguage, other.NewlineSequences, other.ColumnKind, other.ExternalPropertyFiles, other.ThreadFlowLocations, other.Taxonomies, other.Addresses, other.Translation, other.Properties);
         }
 
         ISarifNode ISarifNode.DeepClone()
@@ -335,11 +322,7 @@
             return new Run(this);
         }
 
-<<<<<<< HEAD
-        private void Init(Tool tool, IEnumerable<Invocation> invocations, Conversion conversion, IEnumerable<VersionControlDetails> versionControlProvenance, IDictionary<string, ArtifactLocation> originalUriBaseIds, IEnumerable<Artifact> artifacts, IEnumerable<LogicalLocation> logicalLocations, IDictionary<string, Graph> graphs, IEnumerable<Result> results, RunAutomationDetails id, IEnumerable<RunAutomationDetails> aggregateIds, string baselineInstanceGuid, string markdownMessageMimeType, string redactionToken, string defaultFileEncoding, string defaultSourceLanguage, IEnumerable<string> newlineSequences, ColumnKind columnKind, ExternalPropertyFiles externalPropertyFiles, IEnumerable<ThreadFlowLocation> threadFlowLocations, IEnumerable<ReportingDescriptor> taxonomies, IEnumerable<Translation> translation, IDictionary<string, SerializedPropertyInfo> properties)
-=======
-        private void Init(Tool tool, IEnumerable<Invocation> invocations, Conversion conversion, IEnumerable<VersionControlDetails> versionControlProvenance, IDictionary<string, ArtifactLocation> originalUriBaseIds, IEnumerable<Artifact> artifacts, IEnumerable<LogicalLocation> logicalLocations, IDictionary<string, Graph> graphs, IEnumerable<Result> results, RunAutomationDetails id, IEnumerable<RunAutomationDetails> aggregateIds, string baselineInstanceGuid, string markdownMessageMimeType, string redactionToken, string defaultFileEncoding, string defaultSourceLanguage, IEnumerable<string> newlineSequences, ColumnKind columnKind, ExternalPropertyFiles externalPropertyFiles, IEnumerable<ThreadFlowLocation> threadFlowLocations, IEnumerable<ReportingDescriptor> taxonomies, IEnumerable<Address> addresses, IDictionary<string, SerializedPropertyInfo> properties)
->>>>>>> bf7b6eb8
+        private void Init(Tool tool, IEnumerable<Invocation> invocations, Conversion conversion, IEnumerable<VersionControlDetails> versionControlProvenance, IDictionary<string, ArtifactLocation> originalUriBaseIds, IEnumerable<Artifact> artifacts, IEnumerable<LogicalLocation> logicalLocations, IDictionary<string, Graph> graphs, IEnumerable<Result> results, RunAutomationDetails id, IEnumerable<RunAutomationDetails> aggregateIds, string baselineInstanceGuid, string markdownMessageMimeType, string redactionToken, string defaultFileEncoding, string defaultSourceLanguage, IEnumerable<string> newlineSequences, ColumnKind columnKind, ExternalPropertyFiles externalPropertyFiles, IEnumerable<ThreadFlowLocation> threadFlowLocations, IEnumerable<ReportingDescriptor> taxonomies, IEnumerable<Address> addresses, IEnumerable<Translation> translation, IDictionary<string, SerializedPropertyInfo> properties)
         {
             if (tool != null)
             {
@@ -540,7 +523,24 @@
                 Taxonomies = destination_8;
             }
 
-<<<<<<< HEAD
+            if (addresses != null)
+            {
+                var destination_7 = new List<Address>();
+                foreach (var value_9 in addresses)
+                {
+                    if (value_9 == null)
+                    {
+                        destination_7.Add(null);
+                    }
+                    else
+                    {
+                        destination_7.Add(new Address(value_9));
+                    }
+                }
+
+                Addresses = destination_7;
+            }
+
             if (translation != null)
             {
                 var destination_9 = new List<Translation>();
@@ -557,24 +557,6 @@
                 }
 
                 Translation = destination_9;
-=======
-            if (addresses != null)
-            {
-                var destination_7 = new List<Address>();
-                foreach (var value_9 in addresses)
-                {
-                    if (value_9 == null)
-                    {
-                        destination_7.Add(null);
-                    }
-                    else
-                    {
-                        destination_7.Add(new Address(value_9));
-                    }
-                }
-
-                Addresses = destination_7;
->>>>>>> bf7b6eb8
             }
 
             if (properties != null)
