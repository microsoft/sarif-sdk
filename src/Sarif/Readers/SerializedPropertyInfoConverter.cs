--- conflicted
+++ resolved
@@ -1,8 +1,4 @@
-<<<<<<< HEAD
-// Copyright (c) Microsoft.  All Rights Reserved.
-=======
 // Copyright (c) Microsoft. All rights reserved.
->>>>>>> 018374f3
 // Licensed under the MIT license. See LICENSE file in the project root for full license information.
 
 using System;
@@ -15,14 +11,11 @@
 {
     public class JsonToSerializedPropertyInfo : JsonConverter
     {
-<<<<<<< HEAD
         public static SerializedPropertyInfo Read<TRoot>(JsonReader reader, TRoot root)
         {
             return Read(reader);
         }
 
-=======
->>>>>>> 018374f3
         public static SerializedPropertyInfo Read(JsonReader reader)
         {
             if (reader.TokenType == JsonToken.Null)
