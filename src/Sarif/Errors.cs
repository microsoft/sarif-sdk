--- conflicted
+++ resolved
@@ -59,11 +59,7 @@
                     ruleId: null,
                     FailureLevel.Error,
                     context.TargetLoadException,
-<<<<<<< HEAD
-                    persistExceptionStack: persistExceptionStack,
-=======
                     persistExceptionStack: true,
->>>>>>> 90f6a6d5
                     messageFormat: null,
                     context.TargetUri.GetFileName(),
                     exceptionType,
