﻿// Copyright (c) Microsoft. All rights reserved.
// Licensed under the MIT license. See LICENSE file in the project root for full license information.using System;

using System;
using System.Collections.Generic;
using System.Diagnostics;
using System.Globalization;
using System.IO;
using System.Linq;
using System.Xml;

using Microsoft.CodeAnalysis.Sarif.Writers;

namespace Microsoft.CodeAnalysis.Sarif
{
    public static class ExtensionMethods
    {
<<<<<<< HEAD
=======
        public static OptionallyEmittedData ToFlags(this IEnumerable<OptionallyEmittedData> optionallyEmittedData)
        {
            OptionallyEmittedData convertedToFlags = OptionallyEmittedData.None;
            if (optionallyEmittedData != null)
            {
                Array.ForEach(optionallyEmittedData.ToArray(), data => convertedToFlags |= data);
            }

            return convertedToFlags;
        }

>>>>>>> 83183d54
        public static bool Includes(this OptionallyEmittedData optionallyEmittedData, OptionallyEmittedData otherOptionallyEmittedData)
        {
            return (optionallyEmittedData & otherOptionallyEmittedData) == otherOptionallyEmittedData;
        }

        public static bool Includes(this LoggingOptions loggingOptions, LoggingOptions otherLoggingOptions)
        {
            return (loggingOptions & otherLoggingOptions) == otherLoggingOptions;
        }

        public static string GetFileName(this Uri uri)
        {
            if (!uri.IsAbsoluteUri)
            {
                throw new InvalidOperationException();
            }

            return Path.GetFileName(uri.LocalPath);
        }

        public static string FormatForVisualStudio(this Region region)
        {
            if (region == null)
            {
                return String.Empty;
            }

            if (region.StartLine < 0)
            {
                throw new NotImplementedException();
            }

            // VS supports the following formatting options:
            //    (startLine)
            //    (startLine-endLine)
            //    (startLine,startColumn)
            //    (startLine,startColumn-endColumn)
            //    (startLine,startColumn,endLine,endColumn)

            bool multiline = region.EndLine > region.StartLine;
            bool multicolumn = (multiline || region.EndColumn > region.StartColumn);

            if (multiline)
            {
                if (multicolumn && (region.StartColumn > 1 || region.EndColumn > 1))
                {
                    //  (startLine,startColumn,endLine,endColumn)
                    return
                        "(" +
                        region.StartLine.ToString(CultureInfo.InvariantCulture) + "," +
                        (region.StartColumn > 0 ? region.StartColumn.ToString(CultureInfo.InvariantCulture) : "1") + "," +
                        region.EndLine.ToString(CultureInfo.InvariantCulture) + "," +
                        (region.EndColumn > 0 ? region.EndColumn.ToString(CultureInfo.InvariantCulture) : "1") +
                        ")";
                }
                //  (startLine-endLine)
                return
                    "(" +
                    region.StartLine.ToString(CultureInfo.InvariantCulture) + "-" + region.EndLine.ToString(CultureInfo.InvariantCulture) +
                    ")";
            }

            if (multicolumn)
            {
                // (startLine,startColumn-endColumn)
                return
                    "(" +
                    region.StartLine.ToString(CultureInfo.InvariantCulture) + "," +
                    region.StartColumn.ToString(CultureInfo.InvariantCulture) + "-" +
                    region.EndColumn.ToString(CultureInfo.InvariantCulture) +
                    ")";
            }

            if (region.StartColumn > 1)
            {
                // (startLine,startColumn)
                return
                     "(" +
                     region.StartLine.ToString(CultureInfo.InvariantCulture) + "," + region.StartColumn.ToString(CultureInfo.InvariantCulture) +
                     ")";
            }
            // (startLine)
            return
                 "(" +
                 region.StartLine.ToString(CultureInfo.InvariantCulture) +
                 ")";
        }

        public static string FormatForVisualStudio(this Result result, IRule rule)
        {
            if (result == null)
            {
                throw new ArgumentNullException(nameof(result));
            }

            if (rule == null)
            {
                throw new ArgumentNullException(nameof(rule));
            }

            var messageLines = new List<string>();

            foreach (var location in result.Locations)
            {
                Uri uri = location.PhysicalLocation.FileLocation.Uri;
                string path = uri.IsAbsoluteUri && uri.IsFile ? uri.LocalPath : uri.ToString();
                messageLines.Add(
                    string.Format(
                        CultureInfo.InvariantCulture, "{0}{1}: {2} {3}: {4}",
                        path,
                        location.PhysicalLocation.Region.FormatForVisualStudio(),
                        result.Level.FormatForVisualStudio(),
                        result.RuleId,
                        result.GetMessageText(rule)
                        ));
            }

            return string.Join(Environment.NewLine, messageLines);
        }

        public static string FormatForVisualStudio(this ResultLevel level)
        {
            switch (level)
            {
                case ResultLevel.Error:
                    return "error";

                case ResultLevel.Warning:
                    return "warning";

                default:
                    return "info";
            }
        }

        public static string GetMessageText(this Result result, IRule rule)
        {
            return GetMessageText(result, rule, concise: false);
        }

        public static string GetMessageText(this Result result, IRule rule, bool concise)
        {
            if (result == null)
            {
                throw new ArgumentNullException(nameof(result));
            }

            string text = result.Message?.Text;
            if (string.IsNullOrEmpty(text))
            {
                text = string.Empty;    // Ensure that it's not null.

                if (rule != null && !string.IsNullOrWhiteSpace(result.RuleMessageId))
                {
                    string ruleMessageId = result.RuleMessageId;
                    string messageString;

                    string[] arguments = null;

                    if (result.Message?.Arguments != null)
                    {
                        arguments = new string[result.Message.Arguments.Count];
                        result.Message.Arguments.CopyTo(arguments, 0);
                    }
                    else
                    {
                        arguments = new string[0];
                    }

                    if (rule.MessageStrings?.ContainsKey(ruleMessageId) == true)
                    {
                        messageString = rule.MessageStrings[ruleMessageId];

#if DEBUG
                        int argumentsCount = arguments.Length;
                        for (int i = 0; i < argumentsCount; i++)
                        {
                            // If this assert fires, there are too many arguments for the specifier
                            // or there is an argument is skipped or not consumed in the specifier
                            Debug.Assert(messageString.Contains("{" + i.ToString(CultureInfo.InvariantCulture) + "}"));
                        }
#endif

                        text = string.Format(CultureInfo.InvariantCulture, messageString, arguments);

#if DEBUG
                        // If this assert fires, an insufficient # of arguments might
                        // have been provided to String.Format.
                        Debug.Assert(!text.Contains("{"));
#endif
                    }
                }
            }

            if (concise)
            {
                text = GetFirstSentence(text);
            }

            return text;
        }

        public static string GetFirstSentence(string text)
        {
            if (text == null)
            {
                throw new ArgumentNullException(nameof(text));
            }

            int length = 0;
            bool withinQuotes = false;
            bool withinParentheses = false;
            bool lastEncounteredWasDot = false;
            bool withinEllipsis = false;

            foreach (char ch in text)
            {
                length++;
                switch (ch)
                {
                    case '\'':
                    {
                        // we'll ignore everything within parenthized text
                        if (!withinParentheses)
                        {
                            withinQuotes = !withinQuotes;
                        }
                        lastEncounteredWasDot = false;
                        break;
                    }

                    case '(':
                    {
                        if (!withinQuotes)
                        {
                            withinParentheses = true;
                        }
                        lastEncounteredWasDot = false;
                        break;
                    }

                    case ')':
                    {
                        if (!withinQuotes)
                        {
                            withinParentheses = false;
                        }
                        lastEncounteredWasDot = false;
                        break;
                    }

                    case '.':
                    {
                        if (withinQuotes || withinParentheses || withinEllipsis) { continue; }
                        if (length < text.Length && text[length] == '.')
                        {
                            withinEllipsis = true;
                            lastEncounteredWasDot = false;
                            break;
                        }

                        lastEncounteredWasDot = true;
                        break;
                    }

                    // If we encounter a line-break, we return all leading text.
                    case '\n':
                    case '\r':
                    {
                        if (withinQuotes || withinParentheses) { continue; }
                        return text.Substring(0, length).TrimEnd('\r', '\n', ' ', '.') + ".";
                    }

                    // If we encounter a space following a period, return 
                    // all text terminating in the period (inclusive).
                    case ' ':
                    {
                        if (!lastEncounteredWasDot) continue;
                        if (withinQuotes || withinParentheses) { continue; }
                        return text.Substring(0, length).TrimEnd('\r', '\n', ' ', '.') + ".";
                    }

                    default:
                    {
                        lastEncounteredWasDot = false;
                        break;
                    }
                }
            }
            return text.TrimEnd('.') + ".";
        }

        /// <summary>Retrieves a property value if it exists, or null.</summary>
        /// <param name="properties">A properties object from which the property shall be
        /// retrieved, or null.</param>
        /// <param name="key">The property name / key.</param>
        /// <returns>
        /// If <paramref name="properties"/> is not null and an entry for the supplied key exists, the
        /// value associated with that key; otherwise, null.
        /// </returns>
        internal static string PropertyValue(this Dictionary<string, string> properties, string key)
        {
            string propValue;

            if (properties != null &&
                properties.TryGetValue(key, out propValue))
            {
                return propValue;
            }

            return null;
        }

        /// <summary>Checks if a character is a newline.</summary>
        /// <param name="testedCharacter">The character to check.</param>
        /// <returns>true if newline, false if not.</returns>
        internal static bool IsNewline(this char testedCharacter)
        {
            return testedCharacter == '\r'
                || testedCharacter == '\n'
                || testedCharacter == '\u2028'  // Unicode line separator
                || testedCharacter == '\u2029'; // Unicode paragraph separator
        }

        /// <summary>
        /// Returns whether or not the range [<paramref name="startIndex"/>,
        /// <paramref name="startIndex"/> + <paramref name="target"/><c>.Length</c>) is equal to the
        /// supplied string.
        /// </summary>
        /// <param name="array">The array to check.</param>
        /// <param name="startIndex">The start index in the array to check.</param>
        /// <param name="target">Target string to look for in the array.</param>
        /// <returns>
        /// true if the range [<paramref name="startIndex"/>, <paramref name="startIndex"/> +
        /// <paramref name="target"/><c>.Length</c>) is equal to
        /// <paramref name="target"/>. If the range is undefined in the bounds of the array, false.
        /// </returns>
        internal static bool Matches(this char[] array, int startIndex, string target)
        {
            if (startIndex < 0)
            {
                return false;
            }

            int targetLength = target.Length;
            if (targetLength + startIndex >= array.Length)
            {
                return false;
            }

            for (int idx = 0; idx < targetLength; ++idx)
            {
                if (array[idx + startIndex] != target[idx])
                {
                    return false;
                }
            }

            return true;
        }

        /// <summary>
        /// Consumes content from an XML reader until the end element of the element at endElementDepth
        /// <paramref name="endElementDepth"/>, including the end element.
        /// </summary>
        /// <param name="xmlReader">The <see cref="XmlReader"/> whose contents shall be consumed.</param>
        /// <param name="endElementDepth">The endElementDepth of node to consume.</param>
        internal static void ConsumeElementOfDepth(this XmlReader xmlReader, int endElementDepth)
        {
            int enteringReaderDepth = xmlReader.Depth;

            if (enteringReaderDepth < endElementDepth)
            {
                return;
            }

            if (enteringReaderDepth == endElementDepth)
            {
                // Move to the following element
                xmlReader.Read();
            }

            while (xmlReader.Depth > endElementDepth && xmlReader.Read()) { }

            if (xmlReader.NodeType == XmlNodeType.EndElement)
            {
                // Consume the end element
                xmlReader.Read();
            }
        }

    }
}<|MERGE_RESOLUTION|>--- conflicted
+++ resolved
@@ -15,8 +15,6 @@
 {
     public static class ExtensionMethods
     {
-<<<<<<< HEAD
-=======
         public static OptionallyEmittedData ToFlags(this IEnumerable<OptionallyEmittedData> optionallyEmittedData)
         {
             OptionallyEmittedData convertedToFlags = OptionallyEmittedData.None;
@@ -28,7 +26,6 @@
             return convertedToFlags;
         }
 
->>>>>>> 83183d54
         public static bool Includes(this OptionallyEmittedData optionallyEmittedData, OptionallyEmittedData otherOptionallyEmittedData)
         {
             return (optionallyEmittedData & otherOptionallyEmittedData) == otherOptionallyEmittedData;
