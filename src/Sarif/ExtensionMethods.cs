--- conflicted
+++ resolved
@@ -250,20 +250,6 @@
             }
 
             if (text == string.Empty)
-<<<<<<< HEAD
-=======
-            {
-                return text;
-            }
-
-            int length = 0;
-            bool withinQuotes = false;
-            bool withinParentheses = false;
-            bool lastEncounteredWasDot = false;
-            bool withinEllipsis = false;
-
-            foreach (char ch in text)
->>>>>>> 7ae616eb
             {
                 return text;
             }
