﻿// Copyright (c) Microsoft. All rights reserved.
// Licensed under the MIT license. See LICENSE file in the project root for full license information.

using System;

namespace Microsoft.CodeAnalysis.Sarif
{
    [Flags]
    public enum DefaultTraces
    {
        None,
        /// <summary>
        /// Enables a trace message that reports the elapsed time for the end-to-end scan.
        /// </summary>
        ScanTime = 0x01,
<<<<<<< HEAD
        /// <summary>
        /// Enables a trace message that reports the elapsed time for every rule, per scan target.
        /// </summary>
        RuleScanTime = 0x2,
=======
        RuleScanTime = 0x02,
        PeakWorkingSet = 0x4,
>>>>>>> 62031c45
    }
}<|MERGE_RESOLUTION|>--- conflicted
+++ resolved
@@ -13,14 +13,13 @@
         /// Enables a trace message that reports the elapsed time for the end-to-end scan.
         /// </summary>
         ScanTime = 0x01,
-<<<<<<< HEAD
         /// <summary>
         /// Enables a trace message that reports the elapsed time for every rule, per scan target.
         /// </summary>
         RuleScanTime = 0x2,
-=======
-        RuleScanTime = 0x02,
+        /// <summary>
+        /// Enables a trace message that reports peak working set during analysis.
+        /// </summary>
         PeakWorkingSet = 0x4,
->>>>>>> 62031c45
     }
 }