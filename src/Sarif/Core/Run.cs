<<<<<<< HEAD
// Copyright (c) Microsoft.  All Rights Reserved.
=======
﻿// Copyright (c) Microsoft. All rights reserved.
>>>>>>> 018374f3
// Licensed under the MIT license. See LICENSE file in the project root for full license information.

using System;
using System.Collections.Generic;
using System.Linq;
using System.Text;

using Microsoft.CodeAnalysis.Sarif.Readers;
using Microsoft.CodeAnalysis.Sarif.Visitors;

namespace Microsoft.CodeAnalysis.Sarif
{
    public partial class Run
    {
        private static readonly Graph EmptyGraph = new Graph();
        private static readonly Artifact EmptyFile = new Artifact();
        private static readonly Invocation EmptyInvocation = new Invocation();
        private static readonly LogicalLocation EmptyLogicalLocation = new LogicalLocation();
        private Dictionary<string, FailureLevel> PoliciesCache;

        private IDictionary<ArtifactLocation, int> _artifactLocationToIndexMap;

        public Uri ExpandUrisWithUriBaseId(string key, string currentValue = null)
        {
            ArtifactLocation fileLocation = this.OriginalUriBaseIds[key];

            if (fileLocation.UriBaseId == null)
            {
                return fileLocation.Uri;
            }
            throw new InvalidOperationException("Author this code along with tests for originalUriBaseIds that are nested");
        }

        public int GetFileIndex(
            ArtifactLocation fileLocation,
            bool addToFilesTableIfNotPresent = true,
            OptionallyEmittedData dataToInsert = OptionallyEmittedData.None,
            Encoding encoding = null,
            HashData hashData = null)
        {
            if (fileLocation == null) { throw new ArgumentNullException(nameof(fileLocation)); }

            if (this.Artifacts == null || this.Artifacts.Count == 0)
            {
                if (!addToFilesTableIfNotPresent)
                {
                    return -1;
                }
            }

            if (_artifactLocationToIndexMap == null)
            {
                InitializeFileToIndexMap();
            }

            if (fileLocation.Uri == null)
            {
                // We only have a file index, so just return it.
                return fileLocation.Index;
            }

            // Strictly speaking, some elements that may contribute to a files table
            // key are case sensitive, e.g., everything but the scheme and protocol of a
            // web URI. We don't have a proper comparer implementation that can handle
            // all cases. For now, we cover the Windows happy path, which assumes that
            // most URIs in log files are file paths (which are case-insensitive).
            //
            // Tracking item for an improved comparer:
            // https://github.com/Microsoft/sarif-sdk/issues/973

            // When we perform a files table look-up, only the uri and uriBaseId
            // are relevant; these properties together comprise the unique identity
            // of the file object. The file index, of course, does not relate to the
            // file identity. We consciously exclude the properties bag as well.

            // We will normalize the input fileLocation.Uri to make URIs more consistent
            // throughout the emitted log.
            fileLocation.Uri = new Uri(UriHelper.MakeValidUri(fileLocation.Uri.OriginalString), UriKind.RelativeOrAbsolute);

            var artifactLocation = new ArtifactLocation
            {
                Uri = fileLocation.Uri,
                UriBaseId = fileLocation.UriBaseId
            };

            if (!_artifactLocationToIndexMap.TryGetValue(artifactLocation, out int artifactIndex))
            {
                if (addToFilesTableIfNotPresent)
                {
                    this.Artifacts = this.Artifacts ?? new List<Artifact>();
                    artifactIndex = this.Artifacts.Count;

                    Uri artifactUri = artifactLocation.TryReconstructAbsoluteUri(this.OriginalUriBaseIds, out Uri resolvedUri)
                        ? resolvedUri
                        : artifactLocation.Uri;

                    var artifact = Artifact.Create(
                        artifactUri,
                        dataToInsert,
                        hashData: hashData,
                        encoding: encoding);

                    // Copy ArtifactLocation to ensure changes to Result copy don't affect new Run.Artifacts copy
                    artifact.Location = new ArtifactLocation(fileLocation);

                    this.Artifacts.Add(artifact);

                    _artifactLocationToIndexMap[artifactLocation] = artifactIndex;
                }
                else
                {
                    // We did not find the item. The call was not configured to add the entry.
                    // Return the default value that indicates the item isn't present.
                    artifactIndex = -1;
                }
            }

            fileLocation.Index = artifactIndex;
            return artifactIndex;
        }

        private void InitializeFileToIndexMap()
        {
            _artifactLocationToIndexMap = new Dictionary<ArtifactLocation, int>(ArtifactLocation.ValueComparer);

            // First, we'll initialize our file object to index map
            // with any files that already exist in the table
            for (int i = 0; i < this.Artifacts?.Count; i++)
            {
                Artifact artifact = this.Artifacts[i];

                var artifactLocation = new ArtifactLocation
                {
                    Uri = artifact.Location?.Uri,
                    UriBaseId = artifact.Location?.UriBaseId,
                };

                _artifactLocationToIndexMap[artifactLocation] = i;
            }
        }

        /// <summary>
        ///  Find the ToolComponent corresponding to a ToolComponentReference.
        /// </summary>
        /// <param name="reference">ToolComponentReference to resolve</param>
        /// <returns>ToolComponent for reference</returns>
        public ToolComponent GetToolComponentFromReference(ToolComponentReference reference)
        {
            return this.Tool?.GetToolComponentFromReference(reference);
        }

        /// <summary>
        ///  Set the Run property on each Result to this Run, so that Result methods
        ///  and properties which may need to look up Run collections can do so.
        /// </summary>
        public void SetRunOnResults()
        {
            // Nothing: BSOA getter will handle
        }

        public void MergeResultsFrom(Run additional)
        {
            // Merge Results from the two Runs, building shared collections of result-referenced things
            var visitor = new RunMergingVisitor();

            visitor.VisitRun(this);
            visitor.VisitRun(additional);

            visitor.PopulateWithMerged(this);
        }
<<<<<<< HEAD
=======

        public bool ShouldSerializeColumnKind()
        {
            // This serialization helper does two things. 
            // 
            // First, if ColumnKind has not been 
            // explicitly set, we will set it to the value that works for the Microsoft 
            // platform (which is not the specified SARIF default). This makes sure that
            // the value is set appropriate for code running on the Microsoft platform, 
            // even if the SARIF producer is not aware of this rather obscure value. 
            if (this.ColumnKind == ColumnKind.None)
            {
                this.ColumnKind = ColumnKind.Utf16CodeUnits;
            }

            // Second, we will always explicitly serialize this value. Otherwise, we can't easily
            // distinguish between earlier versions of the format for which this property was typically absent.
            return true;
        }

        public bool ShouldSerializeArtifacts() { return this.Artifacts.HasAtLeastOneNonDefaultValue(Artifact.ValueComparer); }

        public bool ShouldSerializeGraphs() { return this.Graphs.HasAtLeastOneNonDefaultValue(Graph.ValueComparer); }

        public bool ShouldSerializeInvocations() { return this.Invocations.HasAtLeastOneNonNullValue(); }

        public bool ShouldSerializeLogicalLocations() { return this.LogicalLocations.HasAtLeastOneNonDefaultValue(LogicalLocation.ValueComparer); }

        public bool ShouldSerializeNewlineSequences() { return this.NewlineSequences.HasAtLeastOneNonNullValue(); }

        internal static Dictionary<string, FailureLevel> ComputePolicies(IEnumerable<ToolComponent> policies)
        {
            Dictionary<string, FailureLevel> localCache = new Dictionary<string, FailureLevel>();

            // checking if we have have policies
            if (policies == null || !policies.Any())
            {
                return localCache;
            }

            foreach (ToolComponent policy in policies)
            {
                foreach (ReportingDescriptor rule in policy.Rules)
                {
                    localCache[rule.Id] = rule.DefaultConfiguration.Level;
                }
            }

            return localCache;
        }

        /// <summary>
        /// Applies the policies contained in this run, if any, to remap result failure levels.
        /// When multiple policies remap the same rule, the last policy in the policies
        /// collection has precedence.
        /// </summary>
        public void ApplyPolicies()
        {
            if (PoliciesCache == null || PoliciesCache.Count == 0)
            {
                PoliciesCache = ComputePolicies(this.Policies);
            }

            foreach (Result result in this.Results)
            {
                string ruleId = result.ResolvedRuleId(this);

                if (PoliciesCache.ContainsKey(ruleId))
                {
                    result.Level = PoliciesCache[ruleId];
                }
            }
        }
>>>>>>> 018374f3
    }
}<|MERGE_RESOLUTION|>--- conflicted
+++ resolved
@@ -1,8 +1,4 @@
-<<<<<<< HEAD
-// Copyright (c) Microsoft.  All Rights Reserved.
-=======
 ﻿// Copyright (c) Microsoft. All rights reserved.
->>>>>>> 018374f3
 // Licensed under the MIT license. See LICENSE file in the project root for full license information.
 
 using System;
@@ -173,37 +169,6 @@
 
             visitor.PopulateWithMerged(this);
         }
-<<<<<<< HEAD
-=======
-
-        public bool ShouldSerializeColumnKind()
-        {
-            // This serialization helper does two things. 
-            // 
-            // First, if ColumnKind has not been 
-            // explicitly set, we will set it to the value that works for the Microsoft 
-            // platform (which is not the specified SARIF default). This makes sure that
-            // the value is set appropriate for code running on the Microsoft platform, 
-            // even if the SARIF producer is not aware of this rather obscure value. 
-            if (this.ColumnKind == ColumnKind.None)
-            {
-                this.ColumnKind = ColumnKind.Utf16CodeUnits;
-            }
-
-            // Second, we will always explicitly serialize this value. Otherwise, we can't easily
-            // distinguish between earlier versions of the format for which this property was typically absent.
-            return true;
-        }
-
-        public bool ShouldSerializeArtifacts() { return this.Artifacts.HasAtLeastOneNonDefaultValue(Artifact.ValueComparer); }
-
-        public bool ShouldSerializeGraphs() { return this.Graphs.HasAtLeastOneNonDefaultValue(Graph.ValueComparer); }
-
-        public bool ShouldSerializeInvocations() { return this.Invocations.HasAtLeastOneNonNullValue(); }
-
-        public bool ShouldSerializeLogicalLocations() { return this.LogicalLocations.HasAtLeastOneNonDefaultValue(LogicalLocation.ValueComparer); }
-
-        public bool ShouldSerializeNewlineSequences() { return this.NewlineSequences.HasAtLeastOneNonNullValue(); }
 
         internal static Dictionary<string, FailureLevel> ComputePolicies(IEnumerable<ToolComponent> policies)
         {
@@ -248,6 +213,5 @@
                 }
             }
         }
->>>>>>> 018374f3
     }
 }