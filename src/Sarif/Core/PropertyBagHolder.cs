<<<<<<< HEAD
// Copyright (c) Microsoft.  All Rights Reserved.
=======
﻿// Copyright (c) Microsoft. All rights reserved.
>>>>>>> 018374f3
// Licensed under the MIT license. See LICENSE file in the project root for full license information.

using System;
using System.Collections.Generic;
using System.Diagnostics;
using System.Globalization;
using System.Linq;

using Microsoft.CodeAnalysis.Sarif.Readers;
using Microsoft.CodeAnalysis.Sarif.Visitors;

using Newtonsoft.Json;

namespace Microsoft.CodeAnalysis.Sarif
{
    /// <summary>
    /// Base class for objects that can hold properties of arbitrary types.
    /// </summary>
    public class PropertyBagHolder : IPropertyBagHolder
    {
        [JsonIgnore]
        public IList<string> PropertyNames
        {
            get
            {
                return Properties?.Keys?.ToList() ?? new List<string>();
            }
        }

        /// <summary>
        /// Key/value pairs that provide additional information about the run.
        /// </summary>
        [JsonConverter(typeof(PropertyBagConverter))]
        [JsonProperty("properties", DefaultValueHandling = DefaultValueHandling.Ignore)]
        internal virtual IDictionary<string, SerializedPropertyInfo> Properties { get; set; }

        public bool TryGetProperty(string propertyName, out string value)
        {
            value = null;
            SerializedPropertyInfo propValue = null;

            if (Properties?.TryGetValue(propertyName, out propValue) ?? false)
            {
                if (propValue == null) { return true; }

                if (!propValue.IsString)
                {
                    throw new InvalidOperationException(SdkResources.CallGenericGetProperty);
                }

                // Remove the quotes around the serialized value ("x" => x).
                value = propValue.SerializedValue.Substring(1, propValue.SerializedValue.Length - 2);
                return true;
            }

            return false;
        }

        public string GetProperty(string propertyName)
        {
            string value;

            if (!TryGetProperty(propertyName, out value))
            {
                throw new InvalidOperationException(
                    string.Format(
                        CultureInfo.CurrentCulture,
                        SdkResources.PropertyDoesNotExist,
                        propertyName));
            }

            return value;
        }

        public bool TryGetProperty<T>(string propertyName, out T value)
        {
            value = default;

            SerializedPropertyInfo propValue = null;
            if (Properties?.TryGetValue(propertyName, out propValue) ?? false)
            {
                if (propValue == null)
                {
                    if (typeof(T).IsValueType)
                    {
                        throw new InvalidOperationException(
                            string.Format(
                                CultureInfo.CurrentCulture,
                                SdkResources.PropertyOfValueTypeCannotBeNull,
                                propertyName,
                                typeof(T).FullName));
                    }

                    // This will return null for reference types. Could not set null here b/c T could be a value type as well.
                    value = default;
                }
                else
                {
                    value = JsonConvert.DeserializeObject<T>(propValue.SerializedValue);
                }

                return true;
            }

            return false;
        }

        public T GetProperty<T>(string propertyName)
        {
            T value = default;

            if (!TryGetProperty<T>(propertyName, out value))
            {
                throw new InvalidOperationException(
                    string.Format(
                        CultureInfo.CurrentCulture,
                        SdkResources.PropertyDoesNotExist,
                        propertyName));
            }

            return value;
        }

        public bool TryGetSerializedPropertyValue(string propertyName, out string serializedValue)
        {
            SerializedPropertyInfo propValue = null;
            if (Properties?.TryGetValue(propertyName, out propValue) ?? false)
            {
                serializedValue = propValue?.SerializedValue;
                return true;
            }

            serializedValue = null;
            return false;
        }

        public string GetSerializedPropertyValue(string propertyName)
        {
            if (!TryGetSerializedPropertyValue(propertyName, out string serializedValue))
            {
                throw new InvalidOperationException(
                    string.Format(
                        CultureInfo.CurrentCulture,
                        SdkResources.PropertyDoesNotExist,
                        propertyName));
            }

            return serializedValue;
        }

        private static readonly JsonSerializerSettings s_settingsWithComprehensiveV2ContractResolver = new JsonSerializerSettings
        {
            ContractResolver = new SarifContractResolver(),
            Formatting = Formatting.None
        };

        public void SetProperty<T>(string propertyName, T value)
        {
            IDictionary<string, SerializedPropertyInfo> props = Properties;
            if (props == null) 
            {
                Properties = new Dictionary<string, SerializedPropertyInfo>();
                props = Properties;
            }

            bool isString = typeof(T) == typeof(string);

            if (value == null)
            {
                // This is consistent with what the PropertyBagConverter does when it encounters
                // a null-valued property. Whether we create a property bag dictionary entry
                // by deserializing a null from the log file or by calling SetProperty("aProp", null),
                // the internal representation is the same: a null value in the Properties
                // dictionary.
                props[propertyName] = null;
            }
            else
            {
                string serializedValue;

                if (isString)
                {
                    serializedValue = JsonConvert.ToString(value);
                }
                else
                {
                    // Use the appropriate serializer settings
                    JsonSerializerSettings settings = null;

                    if (propertyName.StartsWith("sarifv1/"))
                    {
                        settings = SarifTransformerUtilities.JsonSettingsV1Compact;
                    }
                    else if (propertyName.StartsWith("sarifv2/"))
                    {
                        settings = s_settingsWithComprehensiveV2ContractResolver;
                    }

                    serializedValue = JsonConvert.SerializeObject(value, settings);
                }

                props[propertyName] = new SerializedPropertyInfo(serializedValue, isString);
            }
        }

        public void SetPropertiesFrom(IPropertyBagHolder other)
        {
            if (other == null)
            {
                throw new ArgumentNullException(nameof(other));
            }

            // We need the concrete class because the IPropertyBagHolder interface
            // doesn't expose the raw Properties array.
            PropertyBagHolder otherHolder = other as PropertyBagHolder;
            Debug.Assert(otherHolder != null);

            IDictionary<string, SerializedPropertyInfo> props = Properties;
            props.Clear();

            foreach (string propertyName in other.PropertyNames)
            {
                SerializedPropertyInfo otherInfo = otherHolder.Properties[propertyName];
                props[propertyName] = new SerializedPropertyInfo(otherInfo.SerializedValue, otherInfo.IsString);
            }
        }

        public void RemoveProperty(string propertyName)
        {
            Properties?.Remove(propertyName);
        }

        [JsonIgnore]
        public TagsCollection Tags => new TagsCollection(this);

        public static bool PropertyBagHasAtLeastOneNonNullValue(IDictionary<string, SerializedPropertyInfo> properties)
        {
            return properties != null && properties.Any();
        }
    }
}<|MERGE_RESOLUTION|>--- conflicted
+++ resolved
@@ -1,8 +1,4 @@
-<<<<<<< HEAD
-// Copyright (c) Microsoft.  All Rights Reserved.
-=======
 ﻿// Copyright (c) Microsoft. All rights reserved.
->>>>>>> 018374f3
 // Licensed under the MIT license. See LICENSE file in the project root for full license information.
 
 using System;
