--- conflicted
+++ resolved
@@ -1,16 +1,9 @@
-<<<<<<< HEAD
-// Copyright (c) Microsoft.  All Rights Reserved.
+﻿﻿// Copyright (c) Microsoft. All rights reserved.
 // Licensed under the MIT license. See LICENSE file in the project root for full license information.
 
 using System;
 using System.IO;
 using System.Linq;
-=======
-﻿// Copyright (c) Microsoft. All rights reserved.
-// Licensed under the MIT license. See LICENSE file in the project root for full license information.
-
-using System.IO;
->>>>>>> 018374f3
 
 using Microsoft.CodeAnalysis.Sarif.Readers;
 
@@ -114,13 +107,8 @@
         /// <summary>
         ///  Write a SARIF log to a destination stream.
         /// </summary>
-<<<<<<< HEAD
-        /// <param name="streamWriter">Stream to write SARIF to</param>
+        /// <param name="stream">Stream to write SARIF to</param>
         public void Save(Stream stream, SarifFormat format = SarifFormat.JSON)
-=======
-        /// <param name="stream">Stream to write SARIF to</param>
-        public void Save(Stream stream)
->>>>>>> 018374f3
         {
             if (format == SarifFormat.BSOA)
             {
