{
  "$schema": "http://json-schema.org/draft-04/schema#",
  "title": "Static Analysis Results Format (SARIF) Version 2.0.0-csd.2.beta.2019-02-20 JSON Schema",
  "description": "Static Analysis Results Format (SARIF) Version 2.0.0-csd.2.beta-2019-02-20 JSON Schema: a standard format for the output of static analysis tools.",
  "additionalProperties": false,
  "type": "object",
  "properties": {

    "$schema": {
      "description": "The URI of the JSON schema corresponding to the version.",
      "type": "string",
      "format": "uri"
    },

    "version": {
      "description": "The SARIF format version of this log file.",
      "enum": [ "2.0.0-csd.2.beta.2019-02-20" ]
    },

    "runs": {
      "description": "The set of runs contained in this log file.",
      "type": "array",
      "minItems": 0,
      "uniqueItems": false,
      "items": {
        "$ref": "#/definitions/run"
      }
    },

    "inlineExternalProperties": {
      "description": "References to external property files that share data between runs.",
      "type": "array",
      "minItems": 0,
      "uniqueItems": false,
      "items": {
        "$ref": "#/definitions/externalProperties"
      }
    },

    "properties": {
      "description": "Key/value pairs that provide additional information about the log file.",
      "$ref": "#/definitions/propertyBag"
    }
  },

  "required": [ "version", "runs" ],

  "definitions": {

    "address": {
      "description": "The effective address of a reported issue.",
      "additionalProperties": false,
      "type": "object",
      "properties": {

        "baseAddress": {
          "description": "A base address rendered as a hexadecimal string.",
          "type": "integer",
          "minimum": 0
        },

        "kind": {
          "description": "An open-ended string that identifies the address kind. 'section' and 'segment' are well-known values.",
          "type": "string"
        },

        "name": {
          "description": "A name that is associated with the address, e.g., '.text'.",
          "type": "string"
        },

        "fullyQualifiedName": {
          "description": "A human-readable fully qualified name that is associated with the address.",
          "type": "string"
        },

        "offset": {
          "description": "an offset from the base address, if present, rendered as a hexadecimal string.",
          "type": "integer",
          "minimum": 0
        },

        "index": {
          "description": "An index into run.addresses used to retrieve a cached instance to represent the address.",
          "type": "integer",
          "minimum": 0
        },

        "parentIndex": {
          "description": "An index into run.addresses to retrieve a parent address. The parent can provide a base address (from which the current offset value is relevant) and other details.",
          "type": "integer",
          "minimum": 0
        },

        "properties": {
          "description": "Key/value pairs that provide additional information about the address.",
          "$ref": "#/definitions/propertyBag"
        }
      }
    },

    "artifact": {
      "description": "A single artifact. In some cases, this artifact might be nested within another artifact.",
      "additionalProperties": false,
      "type": "object",
      "properties": {

        "location": {
          "description": "The location of the artifact.",
          "$ref": "#/definitions/artifactLocation"
        },

        "parentIndex": {
          "description": "Identifies the index of the immediate parent of the artifact, if this artifact is nested.",
          "type": "integer",
          "default": -1,
          "minimum": -1
        },

        "offset": {
          "description": "The offset in bytes of the artifact within its containing artifact.",
          "type": "integer"
        },

        "length": {
          "description": "The length of the artifact in bytes.",
          "type": "integer"
        },

        "roles": {
          "description": "The role or roles played by the artifact in the analysis.",
          "type": "array",
          "minItems": 0,
          "uniqueItems": true,
          "default": [],
          "items": {
            "enum": [
              "analysisTarget",
              "toolComponent",
              "attachment",
              "responseFile",
              "resultFile",
              "standardStream",
              "traceFile",
              "unmodifiedFile",
              "modifiedFile",
              "addedFile",
              "deletedFile",
              "renamedFile",
              "uncontrolledFile"
            ]
          }
        },

        "mimeType": {
          "description": "The MIME type (RFC 2045) of the artifact.",
          "type": "string",
          "pattern": "[^/]+/.+"
        },

        "contents": {
          "description": "The contents of the artifact.",
          "$ref": "#/definitions/artifactContent"
        },

        "encoding": {
          "description": "Specifies the encoding for an artifact object that refers to a text file.",
          "type": "string"
        },

        "sourceLanguage": {
          "description": "Specifies the source language for any artifact object that refers to a text file that contains source code.",
          "type": "string"
        },

        "hashes": {
          "description": "A dictionary, each of whose keys is the name of a hash function and each of whose values is the hashed value of the artifact produced by the specified hash function.",
          "type": "object",
          "additionalProperties": {
            "type": "string"
          }
        },

        "lastModifiedTimeUtc": {
          "description": "The Coordinated Universal Time (UTC) date and time at which the artifact was most recently modified. See \"Date/time properties\" in the SARIF spec for the required format.",
          "type": "string",
          "format": "date-time"
        },

        "properties": {
          "description": "Key/value pairs that provide additional information about the artifact.",
          "$ref": "#/definitions/propertyBag"
        }
      }
    },

    "artifactChange": {
      "description": "A change to a single artifact.",
      "additionalProperties": false,
      "type": "object",
      "properties": {

        "artifactLocation": {
          "description": "The location of the artifact to change.",
          "$ref": "#/definitions/artifactLocation"
        },

        "replacements": {
          "description": "An array of replacement objects, each of which represents the replacement of a single region in a single artifact specified by 'artifactLocation'.",
          "type": "array",
          "minItems": 1,
          "uniqueItems": false,
          "items": {
            "$ref": "#/definitions/replacement"
          }
        },

        "properties": {
          "description": "Key/value pairs that provide additional information about the change.",
          "$ref": "#/definitions/propertyBag"
        }

      },

      "required": [ "artifactLocation", "replacements" ]
    },

    "artifactContent": {
      "description": "Represents the contents of an artifact.",
      "type": "object",
      "additionalProperties": false,
      "properties": {

        "text": {
          "description": "UTF-8-encoded content from a text artifact.",
          "type": "string"
        },

        "binary": {
          "description": "MIME Base64-encoded content from a binary artifact, or from a text artifact in its original encoding.",
          "type": "string"
        },

        "rendered": {
          "description": "An alternate rendered representation of the artifact (e.g., a decompiled representation of a binary region).",
          "$ref": "#/definitions/multiformatMessageString"
        },

        "properties": {
          "description": "Key/value pairs that provide additional information about the artifact content.",
          "$ref": "#/definitions/propertyBag"
        }
      }
    },

    "artifactLocation": {
      "description": "Specifies the location of an artifact.",
      "additionalProperties": false,
      "type": "object",
      "properties": {

        "uri": {
          "description": "A string containing a valid relative or absolute URI.",
          "type": "string",
          "format": "uri-reference"
        },

        "uriBaseId": {
          "description": "A string which indirectly specifies the absolute URI with respect to which a relative URI in the \"uri\" property is interpreted.",
          "type": "string"
        },

        "index": {
          "description": "The index within the run artifacts array of the artifact object associated with the artifact location.",
          "type": "integer",
          "default": -1,
          "minimum": -1
        },

        "properties": {
          "description": "Key/value pairs that provide additional information about the artifact location.",
          "$ref": "#/definitions/propertyBag"
        }
      }
    },

    "attachment": {
      "description": "An artifact relevant to a result.",
      "type": "object",
      "additionalProperties": false,
      "properties": {

        "description": {
          "description": "A message describing the role played by the attachment.",
          "$ref": "#/definitions/message"
        },

        "artifactLocation": {
          "description": "The location of the attachment.",
          "$ref": "#/definitions/artifactLocation"
        },

        "regions": {
          "description": "An array of regions of interest within the attachment.",
          "type": "array",
          "minItems": 0,
          "uniqueItems": true,
          "default": [],
          "items": {
            "$ref": "#/definitions/region"
          }
        },

        "rectangles": {
          "description": "An array of rectangles specifying areas of interest within the image.",
          "type": "array",
          "minItems": 0,
          "uniqueItems": true,
          "default": [],
          "items": {
            "$ref": "#/definitions/rectangle"
          }
        },

        "properties": {
          "description": "Key/value pairs that provide additional information about the attachment.",
          "$ref": "#/definitions/propertyBag"
        }
      },

      "required": [ "artifactLocation" ]
    },

    "codeFlow": {
      "description": "A set of threadFlows which together describe a pattern of code execution relevant to detecting a result.",
      "additionalProperties": false,
      "type": "object",
      "properties": {

        "message": {
          "description": "A message relevant to the code flow.",
          "$ref": "#/definitions/message"
        },

        "threadFlows": {
          "description": "An array of one or more unique threadFlow objects, each of which describes the progress of a program through a thread of execution.",
          "type": "array",
          "minItems": 1,
          "uniqueItems": false,
          "items": {
            "$ref": "#/definitions/threadFlow"
          }
        },

        "properties": {
          "description": "Key/value pairs that provide additional information about the code flow.",
          "$ref": "#/definitions/propertyBag"
        }
      },

      "required": [ "threadFlows" ]
    },

    "conversion": {
      "description": "Describes how a converter transformed the output of a static analysis tool from the analysis tool's native output format into the SARIF format.",
      "additionalProperties": false,
      "type": "object",
      "properties": {

        "tool": {
          "description": "A tool object that describes the converter.",
          "$ref": "#/definitions/tool"
        },

        "invocation": {
          "description": "An invocation object that describes the invocation of the converter.",
          "$ref": "#/definitions/invocation"
        },

        "analysisToolLogFiles": {
          "description": "The locations of the analysis tool's per-run log files.",
          "type": "array",
          "minItems": 0,
          "uniqueItems": true,
          "default": [],
          "items": {
            "$ref": "#/definitions/artifactLocation"
          }
        },

        "properties": {
          "description": "Key/value pairs that provide additional information about the conversion.",
          "$ref": "#/definitions/propertyBag"
        }

      },

      "required": [ "tool" ]
    },

    "edge": {
      "description": "Represents a directed edge in a graph.",
      "type": "object",
      "additionalProperties": false,
      "properties": {

        "id": {
          "description": "A string that uniquely identifies the edge within its graph.",
          "type": "string"
        },

        "label": {
          "description": "A short description of the edge.",
          "$ref": "#/definitions/message"
        },

        "sourceNodeId": {
          "description": "Identifies the source node (the node at which the edge starts).",
          "type": "string"
        },

        "targetNodeId": {
          "description": "Identifies the target node (the node at which the edge ends).",
          "type": "string"
        },

        "properties": {
          "description": "Key/value pairs that provide additional information about the edge.",
          "$ref": "#/definitions/propertyBag"
        }
      },

      "required": [ "id", "sourceNodeId", "targetNodeId" ]
    },

    "edgeTraversal": {
      "description": "Represents the traversal of a single edge during a graph traversal.",
      "type": "object",
      "additionalProperties": false,
      "properties": {

        "edgeId": {
          "description": "Identifies the edge being traversed.",
          "type": "string"
        },

        "message": {
          "description": "A message to display to the user as the edge is traversed.",
          "$ref": "#/definitions/message"
        },

        "finalState": {
          "description": "The values of relevant expressions after the edge has been traversed.",
          "type": "object",
          "additionalProperties": {
            "type": "string"
          }
        },

        "stepOverEdgeCount": {
          "description": "The number of edge traversals necessary to return from a nested graph.",
          "type": "integer"
        },

        "properties": {
          "description": "Key/value pairs that provide additional information about the edge traversal.",
          "$ref": "#/definitions/propertyBag"
        }
      },

      "required": [ "edgeId" ]
    },

    "exception": {
      "type": "object",
      "properties": {

        "kind": {
          "type": "string",
          "description": "A string that identifies the kind of exception, for example, the fully qualified type name of an object that was thrown, or the symbolic name of a signal."
        },

        "message": {
          "description": "A message that describes the exception.",
          "type": "string"
        },

        "stack": {
          "description": "The sequence of function calls leading to the exception.",
          "$ref": "#/definitions/stack"
        },

        "innerExceptions": {
          "description": "An array of exception objects each of which is considered a cause of this exception.",
          "type": "array",
          "minItems": 0,
          "uniqueItems": false,
          "default": [],
          "items": {
            "$ref": "#/definitions/exception"
          }
        },

        "properties": {
          "description": "Key/value pairs that provide additional information about the exception.",
          "$ref": "#/definitions/propertyBag"
        }
      }
    },

    "externalProperties": {
      "type": "object",
      "properties": {

        "schema": {
          "description": "The URI of the JSON schema corresponding to the version of the external property file format.",
          "type": "string",
          "format": "uri"
<<<<<<< HEAD
        },

        "version": {
          "description": "The SARIF format version of this external properties object.",
          "enum": [ "2.0.0-csd.2.beta.2019-02-20" ]
        },

        "guid": {
          "description": "A stable, unique identifer for this external properties object, in the form of a GUID.",
          "type": "string"
        },

        "runGuid": {
          "description": "A stable, unique identifer for the run associated with this external properties object, in the form of a GUID.",
          "type": "string"
        },

        "conversion": {
          "description": "A conversion object that will be merged with a separate run.",
          "$ref": "#/definitions/conversion"
        },

        "graphs": {
          "description": "An array of graph objects that will merged with a separate run.",
          "type": "object",
          "additionalProperties": {
            "$ref": "#/definitions/graph"
          }
        },

        "externalizedProperties": {
          "description": "Key/value pairs that provide additional information that will be merged with a separate run.",
          "$ref": "#/definitions/propertyBag"
        },

        "artifacts": {
          "description": "An array of artifact objects that will be merged with a separate run.",
          "type": "array",
          "minItems": 0,
          "uniqueItems": true,
          "items": {
            "$ref": "#/definitions/artifact"
          }
        },

        "invocations": {
          "description": "Describes the invocation of the analysis tool that will be merged with a separate run.",
          "type": "array",
          "minItems": 0,
          "uniqueItems": false,
          "default": [],
          "items": {
            "$ref": "#/definitions/invocation"
          }
        },

        "logicalLocations": {
          "description": "An array of logical locations such as namespaces, types or functions that will be merged with a separate run.",
          "type": "array",
          "minItems": 0,
          "uniqueItems": true,
          "default": [],
          "items": {
            "$ref": "#/definitions/logicalLocation"
          }
        },

        "threadFlowLocations": {
          "description": "An array of threadFlowLocation objects that will be merged with a separate run.",
          "type": "array",
          "minItems": 0,
          "uniqueItems": true,
          "default": [],
          "items": {
            "$ref": "#/definitions/threadFlowLocation"
          }
        },

        "results": {
          "description": "An array of result objects that will be merged with a separate run.",
          "type": "array",
          "minItems": 0,
          "uniqueItems": false,
          "items": {
            "$ref": "#/definitions/result"
          }
        },

        "taxonomies": {
          "description": "An array of reportingDescriptor objects that will be merged with a separate run.",
          "type": "array",
          "minItems": 0,
          "uniqueItems": true,
          "default": [],
          "items": {
            "$ref": "#/definitions/reportingDescriptor"
          }
        },

        "driver": {
          "description": "The analysis tool object that will be merged with a separate run.",
          "$ref": "#/definitions/toolComponent"
        },

        "extensions": {
          "description": "Tool extensions that will be merged with a separate run.",
=======
        },

        "version": {
          "description": "The SARIF format version of this external properties object.",
          "enum": [ "2.0.0-csd.2.beta.2019-02-20" ]
        },

        "guid": {
          "description": "A stable, unique identifer for this external properties object, in the form of a GUID.",
          "type": "string"
        },

        "runGuid": {
          "description": "A stable, unique identifer for the run associated with this external properties object, in the form of a GUID.",
          "type": "string"
        },

        "conversion": {
          "description": "A conversion object that will be merged with a separate run.",
          "$ref": "#/definitions/conversion"
        },

        "graphs": {
          "description": "An array of graph objects that will merged with a separate run.",
          "type": "array",
          "minItems": 0,
          "default": [],
          "uniqueItems": true,
          "items": {
            "$ref": "#/definitions/graph"
          }
        },

        "externalizedProperties": {
          "description": "Key/value pairs that provide additional information that will be merged with a separate run.",
          "$ref": "#/definitions/propertyBag"
        },

        "artifacts": {
          "description": "An array of artifact objects that will be merged with a separate run.",
          "type": "array",
          "minItems": 0,
          "uniqueItems": true,
          "items": {
            "$ref": "#/definitions/artifact"
          }
        },

        "invocations": {
          "description": "Describes the invocation of the analysis tool that will be merged with a separate run.",
          "type": "array",
          "minItems": 0,
          "uniqueItems": false,
          "default": [],
          "items": {
            "$ref": "#/definitions/invocation"
          }
        },

        "logicalLocations": {
          "description": "An array of logical locations such as namespaces, types or functions that will be merged with a separate run.",
>>>>>>> 280cf344
          "type": "array",
          "minItems": 0,
          "uniqueItems": true,
          "default": [],
          "items": {
<<<<<<< HEAD
            "$ref": "#/definitions/toolComponent"
          }
        },

=======
            "$ref": "#/definitions/logicalLocation"
          }
        },

        "threadFlowLocations": {
          "description": "An array of threadFlowLocation objects that will be merged with a separate run.",
          "type": "array",
          "minItems": 0,
          "uniqueItems": true,
          "default": [],
          "items": {
            "$ref": "#/definitions/threadFlowLocation"
          }
        },

        "results": {
          "description": "An array of result objects that will be merged with a separate run.",
          "type": "array",
          "minItems": 0,
          "uniqueItems": false,
          "items": {
            "$ref": "#/definitions/result"
          }
        },

        "taxonomies": {
          "description": "An array of reportingDescriptor objects that will be merged with a separate run.",
          "type": "array",
          "minItems": 0,
          "uniqueItems": true,
          "default": [],
          "items": {
            "$ref": "#/definitions/reportingDescriptor"
          }
        },

        "driver": {
          "description": "The analysis tool object that will be merged with a separate run.",
          "$ref": "#/definitions/toolComponent"
        },

        "extensions": {
          "description": "Tool extensions that will be merged with a separate run.",
          "type": "array",
          "minItems": 0,
          "uniqueItems": true,
          "default": [],
          "items": {
            "$ref": "#/definitions/toolComponent"
          }
        },

>>>>>>> 280cf344
        "properties": {
          "description": "Key/value pairs that provide additional information about the external properties.",
          "$ref": "#/definitions/propertyBag"
        }
      },
      "required": [ "version" ]
    },

    "externalPropertyFileReference": {
      "type": "object",
      "properties": {

        "location": {
          "description": "The location of the external property file.",
          "$ref": "#/definitions/artifactLocation"
        },

        "guid": {
          "description": "A stable, unique identifer for the external property file in the form of a GUID.",
          "type": "string"
        },

        "itemCount": {
          "description": "A non-negative integer specifying the number of items contained in the external property file.",
          "type": "integer",
          "default": 0,
          "minimum": 0
        },

        "properties": {
          "description": "Key/value pairs that provide additional information about the external property file.",
          "$ref": "#/definitions/propertyBag"
        }
      }
    },

    "externalPropertyFileReferences": {
      "description": "References to external property files that should be inlined with the content of a root log file.",
      "additionalProperties": false,
      "type": "object",
      "properties": {

        "conversion": {
          "description": "An external property file containing a run.conversion object to be merged with the root log file.",
          "$ref": "#/definitions/externalPropertyFileReference"
        },

        "graphs": {
<<<<<<< HEAD
          "description": "An external property file containing a run.graphs object to be merged with the root log file.",
          "$ref": "#/definitions/externalPropertyFileReference"
=======
          "description": "An array of external property files containing a run.graphs object to be merged with the root log file.",
          "type": "array",
          "minItems": 1,
          "uniqueItems": true,
          "items": {
            "$ref": "#/definitions/externalPropertyFileReference"
          }
>>>>>>> 280cf344
        },

        "externalizedProperties": {
          "description": "An external property file containing a run.properties object to be merged with the root log file.",
          "$ref": "#/definitions/externalPropertyFileReference"
        },

        "artifacts": {
          "description": "An array of external property files containing run.artifacts arrays to be merged with the root log file.",
          "type": "array",
          "minItems": 1,
          "uniqueItems": true,
          "items": {
            "$ref": "#/definitions/externalPropertyFileReference"
          }
        },

        "invocations": {
          "description": "An array of external property files containing run.invocations arrays to be merged with the root log file.",
          "type": "array",
          "minItems": 1,
          "uniqueItems": true,
          "items": {
            "$ref": "#/definitions/externalPropertyFileReference"
          }
        },

        "logicalLocations": {
          "description": "An array of external property files containing run.logicalLocations arrays to be merged with the root log file.",
          "type": "array",
          "minItems": 1,
          "uniqueItems": true,
          "items": {
            "$ref": "#/definitions/externalPropertyFileReference"
          }
        },

        "threadFlowLocations": {
          "description": "An array of external property files containing run.threadFlowLocations arrays to be merged with the root log file.",
          "type": "array",
          "minItems": 0,
          "uniqueItems": true,
          "default": [],
          "items": {
            "$ref": "#/definitions/externalPropertyFileReference"
          }
        },

        "results": {
          "description": "An array of external property files containing run.results arrays to be merged with the root log file.",
          "type": "array",
          "minItems": 1,
          "uniqueItems": false,
          "items": {
            "$ref": "#/definitions/externalPropertyFileReference"
          }
        },

        "taxonomies": {
          "description": "An array of external property files containing run.taxonomies arrays to be merged with the root log file.",
          "type": "array",
          "minItems": 1,
          "uniqueItems": true,
          "items": {
            "$ref": "#/definitions/externalPropertyFileReference"
          }
        },

        "addresses": {
          "description": "An array of external property files containing run.addresses arrays to be merged with the root log file.",
          "type": "array",
          "minItems": 0,
          "uniqueItems": false,
          "default": [],
          "items": {
            "$ref": "#/definitions/externalPropertyFileReference"
          }
        },

        "driver": {
          "description": "An external property file containing a run.driver object to be merged with the root log file.",
          "$ref": "#/definitions/externalPropertyFileReference"
        },

        "extensions": {
          "description": "An array of external property files containing run.extensions arrays to be merged with the root log file.",
          "type": "array",
          "minItems": 0,
          "uniqueItems": false,
          "default": [],
          "items": {
            "$ref": "#/definitions/externalPropertyFileReference"
          }
        },

        "properties": {
          "description": "Key/value pairs that provide additional information about the external property files.",
          "$ref": "#/definitions/propertyBag"
        }
      }
    },

    "fix": {
      "description": "A proposed fix for the problem represented by a result object. A fix specifies a set of artifacts to modify. For each artifact, it specifies a set of bytes to remove, and provides a set of new bytes to replace them.",
      "additionalProperties": false,
      "type": "object",
      "properties": {

        "description": {
          "description": "A message that describes the proposed fix, enabling viewers to present the proposed change to an end user.",
          "$ref": "#/definitions/message"
        },

        "changes": {
          "description": "One or more artifact changes that comprise a fix for a result.",
          "type": "array",
          "minItems": 1,
          "uniqueItems": true,
          "items": {
            "$ref": "#/definitions/artifactChange"
          }
        },

        "properties": {
          "description": "Key/value pairs that provide additional information about the fix.",
          "$ref": "#/definitions/propertyBag"
        }
      },
      "required": [ "changes" ]
    },

    "graph": {
      "description": "A network of nodes and directed edges that describes some aspect of the structure of the code (for example, a call graph).",
      "type": "object",
      "additionalProperties": false,
      "properties": {

        "id": {
          "description": "A string that uniquely identifies the graph within a run.graphs or result.graphs array.",
          "type": "string"
        },

        "description": {
          "description": "A description of the graph.",
          "$ref": "#/definitions/message"
        },

        "nodes": {
          "description": "An array of node objects representing the nodes of the graph.",
          "type": "array",
          "minItems": 0,
          "uniqueItems": true,
          "default": [],
          "items": {
            "$ref": "#/definitions/node"
          }
        },

        "edges": {
          "description": "An array of edge objects representing the edges of the graph.",
          "type": "array",
          "minItems": 0,
          "uniqueItems": true,
          "default": [],
          "items": {
            "$ref": "#/definitions/edge"
          }
        },

        "properties": {
          "description": "Key/value pairs that provide additional information about the graph.",
          "$ref": "#/definitions/propertyBag"
        }
      },

      "required": [ "id" ]
    },

    "graphTraversal": {
      "description": "Represents a path through a graph.",
      "type": "object",
      "additionalProperties": false,
      "properties": {

        "runGraphIndex": {
          "description": "The index within the run.graphs to be associated with the result.",
          "type": "integer",
          "default": -1,
          "minimum": -1
        },

        "resultGraphIndex": {
          "description": "The index within the result.graphs to be associated with the result.",
          "type": "integer",
          "default": -1,
          "minimum": -1
        },

        "description": {
          "description": "A description of this graph traversal.",
          "$ref": "#/definitions/message"
        },

        "initialState": {
          "description": "Values of relevant expressions at the start of the graph traversal.",
          "type": "object",
          "additionalProperties": {
            "type": "string"
          }
        },

        "edgeTraversals": {
          "description": "The sequences of edges traversed by this graph traversal.",
          "type": "array",
          "minItems": 0,
          "uniqueItems": false,
          "default": [],
          "items": {
            "$ref": "#/definitions/edgeTraversal"
          }
        },

        "properties": {
          "description": "Key/value pairs that provide additional information about the graph traversal.",
          "$ref": "#/definitions/propertyBag"
        }
      }
    },

    "invocation": {
      "description": "The runtime environment of the analysis tool run.",
      "additionalProperties": false,
      "type": "object",
      "properties": {

        "commandLine": {
          "description": "The command line used to invoke the tool.",
          "type": "string"
        },

        "arguments": {
          "description": "An array of strings, containing in order the command line arguments passed to the tool from the operating system.",
          "type": "array",
          "minItems": 0,
          "uniqueItems": false,
          "items": {
            "type": "string"
          }
        },

        "responseFiles": {
          "description": "The locations of any response files specified on the tool's command line.",
          "type": "array",
          "minItems": 0,
          "uniqueItems": true,
          "items": {
            "$ref": "#/definitions/artifactLocation"
          }
        },

        "startTimeUtc": {
          "description": "The Coordinated Universal Time (UTC) date and time at which the run started. See \"Date/time properties\" in the SARIF spec for the required format.",
          "type": "string",
          "format": "date-time"
        },

        "endTimeUtc": {
          "description": "The Coordinated Universal Time (UTC) date and time at which the run ended. See \"Date/time properties\" in the SARIF spec for the required format.",
          "type": "string",
          "format": "date-time"
        },

        "exitCode": {
          "description": "The process exit code.",
          "type": "integer"
        },

        "reportingConfigurationOverrides": {
          "description": "An array of reportingConfigurationOverride objects that describe runtime reporting behavior.",
          "type": "array",
          "minItems": 0,
          "uniqueItems": true,
          "items": {
            "$ref": "#/definitions/reportingConfigurationOverride"
          }
        },

        "toolExecutionNotifications": {
          "description": "A list of runtime conditions detected by the tool during the analysis.",
          "type": "array",
          "minItems": 0,
          "uniqueItems": false,
          "default": [],
          "items": {
            "$ref": "#/definitions/notification"
          }
        },

        "toolConfigurationNotifications": {
          "description": "A list of conditions detected by the tool that are relevant to the tool's configuration.",
          "type": "array",
          "minItems": 0,
          "uniqueItems": false,
          "default": [],
          "items": {
            "$ref": "#/definitions/notification"
          }
        },

        "exitCodeDescription": {
          "description": "The reason for the process exit.",
          "type": "string"
        },

        "exitSignalName": {
          "description": "The name of the signal that caused the process to exit.",
          "type": "string"
        },

        "exitSignalNumber": {
          "description": "The numeric value of the signal that caused the process to exit.",
          "type": "integer"
        },

        "processStartFailureMessage": {
          "description": "The reason given by the operating system that the process failed to start.",
          "type": "string"
        },

        "toolExecutionSuccessful": {
          "description": "A value indicating whether the tool's execution completed successfully.",
          "type": "boolean"
        },

        "machine": {
          "description": "The machine that hosted the analysis tool run.",
          "type": "string"
        },

        "account": {
          "description": "The account that ran the analysis tool.",
          "type": "string"
        },

        "processId": {
          "description": "The process id for the analysis tool run.",
          "type": "integer"
        },

        "executableLocation": {
          "description": "An absolute URI specifying the location of the analysis tool's executable.",
          "$ref": "#/definitions/artifactLocation"
        },

        "workingDirectory": {
          "description": "The working directory for the analysis tool run.",
          "$ref": "#/definitions/artifactLocation"
        },

        "environmentVariables": {
          "description": "The environment variables associated with the analysis tool process, expressed as key/value pairs.",
          "type": "object",
          "additionalProperties": {
            "type": "string"
          }
        },

        "stdin": {
          "description": "A file containing the standard input stream to the process that was invoked.",
          "$ref": "#/definitions/artifactLocation"
        },

        "stdout": {
          "description": "A file containing the standard output stream from the process that was invoked.",
          "$ref": "#/definitions/artifactLocation"
        },

        "stderr": {
          "description": "A file containing the standard error stream from the process that was invoked.",
          "$ref": "#/definitions/artifactLocation"
        },

        "stdoutStderr": {
          "description": "A file containing the interleaved standard output and standard error stream from the process that was invoked.",
          "$ref": "#/definitions/artifactLocation"
        },

        "properties": {
          "description": "Key/value pairs that provide additional information about the invocation.",
          "$ref": "#/definitions/propertyBag"
        }
      }
    },

    "location": {
      "description": "A location within a programming artifact.",
      "additionalProperties": false,
      "type": "object",
      "properties": {

        "physicalLocation": {
          "description": "Identifies the artifact and region.",
          "$ref": "#/definitions/physicalLocation"
        },

        "fullyQualifiedLogicalName": {
          "description": "The human-readable fully qualified name of the logical location. If run.logicalLocations is present, this value matches a property name within that object, from which further information about the logical location can be obtained.",
          "type": "string"
        },

        "logicalLocationIndex": {
          "description": "The index within the logical locations array of the logical location associated with the result.",
          "type": "integer",
          "default": -1,
          "minimum": -1
        },

        "message": {
          "description": "A message relevant to the location.",
          "$ref": "#/definitions/message"
        },

        "annotations": {
          "description": "A set of regions relevant to the location.",
          "type": "array",
          "minItems": 0,
          "uniqueItems": true,
          "default": [],
          "items": {
            "$ref": "#/definitions/region"
          }
        },

        "properties": {
          "description": "Key/value pairs that provide additional information about the location.",
          "$ref": "#/definitions/propertyBag"
        }
      }
    },

    "logicalLocation": {
      "description": "A logical location of a construct that produced a result.",
      "additionalProperties": false,
      "type": "object",
      "properties": {

        "name": {
          "description": "Identifies the construct in which the result occurred. For example, this property might contain the name of a class or a method.",
          "type": "string"
        },

        "fullyQualifiedName": {
          "description": "The human-readable fully qualified name of the logical location.",
          "type": "string"
        },

        "decoratedName": {
          "description": "The machine-readable name for the logical location, such as a mangled function name provided by a C++ compiler that encodes calling convention, return type and other details along with the function name.",
          "type": "string"
        },

        "parentIndex": {
          "description": "Identifies the index of the immediate parent of the construct in which the result was detected. For example, this property might point to a logical location that represents the namespace that holds a type.",
          "type": "integer",
          "default": -1,
          "minimum": -1
        },

        "kind": {
          "description": "The type of construct this logical location component refers to. Should be one of 'function', 'member', 'module', 'namespace', 'parameter', 'resource', 'returnType', 'type', 'variable', 'object', 'array', 'property', 'value', 'element', 'text', 'attribute', 'comment', 'declaration', 'dtd' or 'processingInstruction', if any of those accurately describe the construct.",
          "type": "string"
        },

        "properties": {
          "description": "Key/value pairs that provide additional information about the logical location.",
          "$ref": "#/definitions/propertyBag"
        }
      }
    },

    "message": {
      "description": "Encapsulates a message intended to be read by the end user.",
      "type": "object",
      "additionalProperties": false,

      "properties": {

        "text": {
          "description": "A plain text message string.",
          "type": "string"
        },

        "markdown": {
          "description": "A Markdown message string.",
          "type": "string"
        },

        "messageId": {
          "description": "The message identifier for this message.",
          "type": "string"
        },

        "arguments": {
          "description": "An array of strings to substitute into the message string.",
          "type": "array",
          "minItems": 0,
          "uniqueItems": false,
          "default": [],
          "items": {
            "type": "string"
          }
        },

        "properties": {
          "description": "Key/value pairs that provide additional information about the message.",
          "$ref": "#/definitions/propertyBag"
        }
      }
    },

    "multiformatMessageString": {
      "description": "A message string or message format string rendered in multiple formats.",
      "type": "object",
      "additionalProperties": false,

      "properties": {

        "text": {
          "description": "A plain text message string or format string.",
          "type": "string"
        },

        "markdown": {
          "description": "A Markdown message string or format string.",
          "type": "string"
        },

        "properties": {
          "description": "Key/value pairs that provide additional information about the message.",
          "$ref": "#/definitions/propertyBag"
        }
      }
    },

    "node": {
      "description": "Represents a node in a graph.",
      "type": "object",
      "additionalProperties": false,

      "properties": {

        "id": {
          "description": "A string that uniquely identifies the node within its graph.",
          "type": "string"
        },

        "label": {
          "description": "A short description of the node.",
          "$ref": "#/definitions/message"
        },

        "location": {
          "description": "A code location associated with the node.",
          "$ref": "#/definitions/location"
        },

        "children": {
          "description": "Array of child nodes.",
          "type": "array",
          "minItems": 0,
          "uniqueItems": true,
          "default": [],
          "items": {
            "$ref": "#/definitions/node"
          }
        },

        "properties": {
          "description": "Key/value pairs that provide additional information about the node.",
          "$ref": "#/definitions/propertyBag"
        }
      },

      "required": [ "id" ]
    },

    "notification": {
      "description": "Describes a condition relevant to the tool itself, as opposed to being relevant to a target being analyzed by the tool.",
      "type": "object",
      "additionalProperties": false,
      "properties": {

        "physicalLocation": {
          "description": "The artifact and region relevant to this notification.",
          "$ref": "#/definitions/physicalLocation"
        },

        "message": {
          "description": "A message that describes the condition that was encountered.",
          "$ref": "#/definitions/message"
        },

        "level": {
          "description": "A value specifying the severity level of the notification.",
          "default": "warning",
          "enum": [ "none", "note", "warning", "error" ]
        },

        "threadId": {
          "description": "The thread identifier of the code that generated the notification.",
          "type": "integer"
        },

        "timeUtc": {
          "description": "The Coordinated Universal Time (UTC) date and time at which the analysis tool generated the notification.",
          "type": "string",
          "format": "date-time"
        },

        "exception": {
          "description": "The runtime exception, if any, relevant to this notification.",
          "$ref": "#/definitions/exception"
        },

        "notificationDescriptorReference": {
          "description": "A reference used to locate the descriptor relevant to this notification.",
          "$ref": "#/definitions/reportingDescriptorReference"
        },

        "associatedRuleDescriptorReference": {
          "description": "A reference used to locate the rule descriptor associated with this notification.",
          "$ref": "#/definitions/reportingDescriptorReference"
        },

        "properties": {
          "description": "Key/value pairs that provide additional information about the notification.",
          "$ref": "#/definitions/propertyBag"
        }
      },

      "required": [ "message" ]
    },

    "physicalLocation": {
      "description": "A physical location relevant to a result. Specifies a reference to a programming artifact together with a range of bytes or characters within that artifact.",
      "additionalProperties": false,
      "type": "object",
      "properties": {

        "id": {
          "description": "Value that distinguishes this physical location from all other physical locations in this run object.",
          "type": "integer"
        },

        "address": {
          "description": "The address of the location.",
          "$ref": "#/definitions/address"
        },

        "artifactLocation": {
          "description": "The location of the artifact.",
          "$ref": "#/definitions/artifactLocation"
        },

        "region": {
          "description": "Specifies a portion of the artifact.",
          "$ref": "#/definitions/region"
        },

        "contextRegion": {
          "description": "Specifies a portion of the artifact that encloses the region. Allows a viewer to display additional context around the region.",
          "$ref": "#/definitions/region"
        },

        "properties": {
          "description": "Key/value pairs that provide additional information about the physical location.",
          "$ref": "#/definitions/propertyBag"
        }
      },

      "required": [ "artifactLocation" ]
    },

    "propertyBag": {
      "description": "Key/value pairs that provide additional information about the object.",
      "type": "object",
      "additionalProperties": true,
      "properties": {
        "tags": {

          "description": "A set of distinct strings that provide additional information.",
          "type": "array",
          "minItems": 0,
          "uniqueItems": true,
          "default": [],
          "items": {
            "type": "string"
          }
        }
      }
    },

    "rectangle": {
      "description": "An area within an image.",
      "additionalProperties": false,
      "type": "object",
      "properties": {

        "top": {
          "description": "The Y coordinate of the top edge of the rectangle, measured in the image's natural units.",
          "type": "number"
        },

        "left": {
          "description": "The X coordinate of the left edge of the rectangle, measured in the image's natural units.",
          "type": "number"
        },

        "bottom": {
          "description": "The Y coordinate of the bottom edge of the rectangle, measured in the image's natural units.",
          "type": "number"
        },

        "right": {
          "description": "The X coordinate of the right edge of the rectangle, measured in the image's natural units.",
          "type": "number"
        },

        "message": {
          "description": "A message relevant to the rectangle.",
          "$ref": "#/definitions/message"
        },

        "properties": {
          "description": "Key/value pairs that provide additional information about the rectangle.",
          "$ref": "#/definitions/propertyBag"
        }
      }
    },

    "region": {
      "description": "A region within an artifact where a result was detected.",
      "additionalProperties": false,
      "type": "object",
      "properties": {

        "startLine": {
          "description": "The line number of the first character in the region.",
          "type": "integer",
          "minimum": 1
        },

        "startColumn": {
          "description": "The column number of the first character in the region.",
          "type": "integer",
          "minimum": 1
        },

        "endLine": {
          "description": "The line number of the last character in the region.",
          "type": "integer",
          "minimum": 1
        },

        "endColumn": {
          "description": "The column number of the character following the end of the region.",
          "type": "integer",
          "minimum": 1
        },

        "charOffset": {
          "description": "The zero-based offset from the beginning of the artifact of the first character in the region.",
          "type": "integer",
          "default": -1,
          "minimum": -1
        },

        "charLength": {
          "description": "The length of the region in characters.",
          "type": "integer",
          "minimum": 0
        },

        "byteOffset": {
          "description": "The zero-based offset from the beginning of the artifact of the first byte in the region.",
          "type": "integer",
          "minimum": 0
        },

        "byteLength": {
          "description": "The length of the region in bytes.",
          "type": "integer",
          "minimum": 0
        },

        "snippet": {
          "description": "The portion of the artifact contents within the specified region.",
          "$ref": "#/definitions/artifactContent"
        },

        "message": {
          "description": "A message relevant to the region.",
          "$ref": "#/definitions/message"
        },

        "sourceLanguage": {
          "description": "Specifies the source language, if any, of the portion of the artifact specified by the region object.",
          "type": "string"
        },

        "properties": {
          "description": "Key/value pairs that provide additional information about the region.",
          "$ref": "#/definitions/propertyBag"
        }
      }
    },

    "replacement": {
      "description": "The replacement of a single region of an artifact.",
      "additionalProperties": false,
      "type": "object",
      "properties": {

        "deletedRegion": {
          "description": "The region of the artifact to delete.",
          "$ref": "#/definitions/region"
        },

        "insertedContent": {
          "description": "The content to insert at the location specified by the 'deletedRegion' property.",
          "$ref": "#/definitions/artifactContent"
        },

        "properties": {
          "description": "Key/value pairs that provide additional information about the replacement.",
          "$ref": "#/definitions/propertyBag"
        }
      },

      "required": [ "deletedRegion" ]
    },

    "reportingDescriptor": {
      "description": "Metadata that describes a specific report produced by the tool, as part of the analysis it provides or its runtime reporting.",
      "additionalProperties": false,
      "type": "object",
      "properties": {

        "id": {
          "description": "A stable, opaque identifier for the report.",
          "type": "string"
        },

        "guid": {
          "description": "A unique identifer for the reporting descriptor in the form of a GUID.",
          "type": "string"
        },

        "deprecatedIds": {
          "description": "An array of stable, opaque identifiers by which this report was known in some previous version of the analysis tool.",
          "type": "array",
          "minItems": 0,
          "uniqueItems": true,
          "items": {
            "type": "string"
          }
        },

        "name": {
          "description": "A report identifier that is understandable to an end user.",
          "type": "string"
        },

        "shortDescription": {
          "description": "A concise description of the report. Should be a single sentence that is understandable when visible space is limited to a single line of text.",
          "$ref": "#/definitions/multiformatMessageString"
        },

        "fullDescription": {
          "description": "A description of the report. Should, as far as possible, provide details sufficient to enable resolution of any problem indicated by the result.",
          "$ref": "#/definitions/multiformatMessageString"
        },

        "messageStrings": {
          "description": "A set of name/value pairs with arbitrary names. Each value is a multiformatMessageString object, which holds message strings in plain text and (optionally) Markdown format. The strings can include placeholders, which can be used to construct a message in combination with an arbitrary number of additional string arguments.",
          "type": "object",
          "additionalProperties": {
            "$ref": "#/definitions/multiformatMessageString"
          }
        },

        "defaultConfiguration": {
          "description": "Default reporting configuration information.",
          "$ref": "#/definitions/reportingConfiguration"
        },

        "helpUri": {
          "description": "A URI where the primary documentation for the report can be found.",
          "type": "string",
          "format": "uri"
        },

        "help": {
          "description": "Provides the primary documentation for the report, useful when there is no online documentation.",
          "$ref": "#/definitions/multiformatMessageString"
        },

        "taxonomyReferences": {
          "description": "An array of references used to locate a set of taxonomy reporting descriptors that are always applicable to a result.",
          "type": "array",
          "minItems": 1,
          "uniqueItems": true,
          "items": {
            "$ref": "#/definitions/reportingDescriptorReference"
          }
        },

        "optionalTaxonomyReferences": {
          "description": "An array of references used to locate an optional set of taxonomy reporting descriptors that may be applied to a result.",
          "type": "array",
          "minItems": 1,
          "uniqueItems": true,
          "items": {
            "$ref": "#/definitions/reportingDescriptorReference"
          }
        },

        "properties": {
          "description": "Key/value pairs that provide additional information about the report.",
          "$ref": "#/definitions/propertyBag"
        }
      }
    },

    "reportingDescriptorTranslation": {
      "description": "Provides localized message strings for a reporting descriptor in a single language.",
      "additionalProperties": false,
      "type": "object",
      "properties": {

        "id": {
          "description": "The stable, opaque identifier of the reporting descriptor to which this translation belongs, matching reportingDescriptor.id.",
          "type": "string"
        },

        "guid": {
          "description": "The unique identifier in the form of a GUID of the reporting descriptor to which this translation belongs, matching reportingDescriptor.guid.",
          "type": "string"
        },

        "shortDescription": {
          "description": "A concise description of the report. Should be a single sentence that is understandable when visible space is limited to a single line of text.",
          "$ref": "#/definitions/multiformatMessageString"
        },

        "fullDescription": {
          "description": "A description of the report. Should, as far as possible, provide details sufficient to enable resolution of any problem indicated by the result.",
          "$ref": "#/definitions/multiformatMessageString"
        },

        "messageStrings": {
          "description": "A set of name/value pairs with arbitrary names. Each value is a multiformatMessageString object, which holds message strings in plain text and (optionally) Markdown format. The property names are a subset of the property names in the messageStrings property of the reportingDescriptor object to which this translation belongs.",
          "type": "object",
          "additionalProperties": {
            "$ref": "#/definitions/multiformatMessageString"
          }
        },

        "properties": {
          "description": "Key/value pairs that provide additional information about reportingDescriptorTranslation.",
          "$ref": "#/definitions/propertyBag"
        }
      }
    },

    "reportingConfiguration": {
      "description": "Information about a tool report that can be configured at runtime.",
      "type": "object",
      "additionalProperties": false,
      "properties": {

        "enabled": {
          "default": true,
          "description": "Specifies whether the report may be produced during the scan.",
          "type": "boolean"
        },

        "level": {
          "description": "Specifies the failure level for the report.",
          "default": "warning",
          "enum": [ "none", "note", "warning", "error" ]
        },

        "rank": {
          "description": "Specifies the relative priority of the report. Used for analysis output only.",
          "type": "number",
          "default": -1.0,
          "minimum": -1.0,
          "maximum": 100.0
        },

        "parameters": {
          "description": "Contains configuration information specific to a report.",
          "$ref": "#/definitions/propertyBag"
        },

        "properties": {
          "description": "Key/value pairs that provide additional information about the reporting configuration.",
          "$ref": "#/definitions/propertyBag"
        }
      }
    },

    "reportingConfigurationOverride": {
      "description": "Information about how a specific tool report was reconfigured at runtime.",
      "type": "object",
      "additionalProperties": false,
      "properties": {

        "configuration": {
          "description": "Specifies how the report was configured during the scan.",
          "$ref": "#/definitions/reportingConfiguration"
        },

        "notificationIndex": {
          "description": "The index within the toolComponent.notificationDescriptors array of the reportingDescriptor associated with this override.",
          "type": "integer",
          "default": -1,
          "minimum": -1
        },

        "ruleIndex": {
          "description": "The index within the toolComponent.ruleDescriptors array of the reportingDescriptor associated with this override.",
          "type": "integer",
          "default": -1,
          "minimum": -1
        },

        "extensionIndex": {
          "description": "The index within the run.tool.extensions array of the toolComponent object which describes the plug-in or tool extension that produced the report.",
          "type": "integer",
          "default": -1,
          "minimum": -1
        },

        "properties": {
          "description": "Key/value pairs that provide additional information about the reporting configuration.",
          "$ref": "#/definitions/propertyBag"
        }
      }
    },

    "reportingDescriptorReference": {
      "description": "Information about how to locate a relevant reporting descriptor.",
      "type": "object",
      "additionalProperties": false,
      "properties": {

        "id": {
          "description": "The id of the descriptor.",
          "type": "string"
        },

        "index": {
          "description": "The index into an array of descriptors in toolComponent.ruleDescriptors, toolComponent.notificationDescriptors, or toolComponent.taxonomyDescriptors, depending on context.",
          "type": "integer",
          "default": -1,
          "minimum": -1
        },

        "guid": {
          "description": "A guid that uniquely identifies the descriptor.",
          "type": "string"
        },

        "toolComponentReference": {
          "description": "A reference used to locate the toolComponent associated with the descriptor.",
          "$ref": "#/definitions/toolComponentReference"
        },

        "properties": {
          "description": "Key/value pairs that provide additional information about the reporting descriptor reference.",
          "$ref": "#/definitions/propertyBag"
        }
      }
    },

    "result": {
      "description": "A result produced by an analysis tool.",
      "additionalProperties": false,
      "type": "object",
      "properties": {

        "ruleId": {
          "description": "The stable, unique identifier of the rule, if any, to which this notification is relevant. This member can be used to retrieve rule metadata from the rules dictionary, if it exists.",
          "type": "string"
        },

        "ruleIndex": {
          "description": "The index within the run resources array of the rule object associated with this result.",
          "type": "integer",
          "default": -1,
          "minimum": -1
        },

        "ruleExtensionIndex": {
          "description": "The index within the run.tool.extensions array of the tool component object which describes the plug-in or tool extension that produced the result.",
          "type": "integer",
          "default": -1,
          "minimum": -1
        },

        "kind": {
          "description": "A value that categorizes results by evaluation state.",
          "default": "fail",
          "enum": [ "notApplicable", "pass", "fail", "review", "open" ]
        },

        "level": {
          "description": "A value specifying the severity level of the result.",
          "default": "warning",
          "enum": [ "none", "note", "warning", "error" ]
        },

        "message": {
          "description": "A message that describes the result. The first sentence of the message only will be displayed when visible space is limited.",
          "$ref": "#/definitions/message"
        },

        "analysisTarget": {
          "description": "Identifies the artifact that the analysis tool was instructed to scan. This need not be the same as the artifact where the result actually occurred.",
          "$ref": "#/definitions/artifactLocation"
        },

        "locations": {
          "description": "The set of locations where the result was detected. Specify only one location unless the problem indicated by the result can only be corrected by making a change at every specified location.",
          "type": "array",
          "minItems": 0,
          "uniqueItems": false,
          "default": [],
          "items": {
            "$ref": "#/definitions/location"
          }
        },

        "instanceGuid": {
          "description": "A stable, unique identifer for the result in the form of a GUID.",
          "type": "string"
        },

        "correlationGuid": {
          "description": "A stable, unique identifier for the equivalence class of logically identical results to which this result belongs, in the form of a GUID.",
          "type": "string"
        },

        "occurrenceCount": {
          "description": "A positive integer specifying the number of times this logically unique result was observed in this run.",
          "type": "integer",
          "minimum": 1
        },

        "partialFingerprints": {
          "description": "A set of strings that contribute to the stable, unique identity of the result.",
          "type": "object",
          "additionalProperties": {
            "type": "string"
          }
        },

        "fingerprints": {
          "description": "A set of strings each of which individually defines a stable, unique identity for the result.",
          "type": "object",
          "additionalProperties": {
            "type": "string"
          }
        },

        "stacks": {
          "description": "An array of 'stack' objects relevant to the result.",
          "type": "array",
          "minItems": 0,
          "uniqueItems": false,
          "default": [],
          "items": {
            "$ref": "#/definitions/stack"
          }
        },

        "codeFlows": {
          "description": "An array of 'codeFlow' objects relevant to the result.",
          "type": "array",
          "minItems": 0,
          "uniqueItems": false,
          "default": [],
          "items": {
            "$ref": "#/definitions/codeFlow"
          }
        },

        "graphs": {
          "description": "An array of zero or more unique graph objects associated with the result.",
          "type": "array",
          "minItems": 0,
          "uniqueItems": true,
          "default": [],
          "items": {
            "$ref": "#/definitions/graph"
          }
        },

        "graphTraversals": {
          "description": "An array of one or more unique 'graphTraversal' objects.",
          "type": "array",
          "minItems": 0,
          "uniqueItems": true,
          "default": [],
          "items": {
            "$ref": "#/definitions/graphTraversal"
          }
        },

        "relatedLocations": {
          "description": "A set of locations relevant to this result.",
          "type": "array",
          "minItems": 0,
          "uniqueItems": false,
          "default": [],
          "items": {
            "$ref": "#/definitions/location"
          }
        },

        "suppressions": {
          "description": "A set of suppressions relevant to this result.",
          "type": "array",
          "minItems": 0,
          "uniqueItems": false,
          "default": [],
          "items": {
            "$ref": "#/definitions/suppression"
          }
        },

        "baselineState": {
          "description": "The state of a result relative to a baseline of a previous run.",
          "enum": [
            "new",
            "unchanged",
            "updated",
            "absent"
          ]
        },

        "rank": {
          "description": "A number representing the priority or importance of the result.",
          "type": "number",
          "default": -1.0,
          "minimum": -1.0,
          "maximum": 100.0
        },

        "attachments": {
          "description": "A set of artifacts relevant to the result.",
          "type": "array",
          "minItems": 0,
          "uniqueItems": true,
          "default": [],
          "items": {
            "$ref": "#/definitions/attachment"
          }
        },

        "hostedViewerUri": {
          "description": "An absolute URI at which the result can be viewed.",
          "type": "string",
          "format": "uri"
        },

        "workItemUris": {
          "description": "The URIs of the work items associated with this result.",
          "type": "array",
          "minItems": 0,
          "uniqueItems": true,
          "items": {
            "type": "string",
            "format": "uri"
          }
        },

        "provenance": {
          "description": "Information about how and when the result was detected.",
          "$ref": "#/definitions/resultProvenance"
        },

        "fixes": {
          "description": "An array of 'fix' objects, each of which represents a proposed fix to the problem indicated by the result.",
          "type": "array",
          "minItems": 0,
          "uniqueItems": true,
          "default": [],
          "items": {
            "$ref": "#/definitions/fix"
          }
        },

        "taxonomyReferences": {
          "description": "An array of references to taxonomy reporting descriptors that are applicable to the result.",
          "type": "array",
          "minItems": 1,
          "uniqueItems": true,
          "items": {
            "$ref": "#/definitions/reportingDescriptorReference"
          }
        },

        "ruleDescriptorReference": {
          "description": "A reference used to locate the rule descriptor relevant to this result.",
          "$ref": "#/definitions/reportingDescriptorReference"
        },

        "properties": {
          "description": "Key/value pairs that provide additional information about the result.",
          "$ref": "#/definitions/propertyBag"
        }
      },
      "required": [ "message" ]
    },

    "resultProvenance": {
      "description": "Contains information about how and when a result was detected.",
      "additionalProperties": false,
      "type": "object",
      "properties": {

        "firstDetectionTimeUtc": {
          "description": "The Coordinated Universal Time (UTC) date and time at which the result was first detected. See \"Date/time properties\" in the SARIF spec for the required format.",
          "type": "string",
          "format": "date-time"
        },

        "lastDetectionTimeUtc": {
          "description": "The Coordinated Universal Time (UTC) date and time at which the result was most recently detected. See \"Date/time properties\" in the SARIF spec for the required format.",
          "type": "string",
          "format": "date-time"
        },

        "firstDetectionRunInstanceGuid": {
          "description": "A GUID-valued string equal to the id.instanceGuid property of the run in which the result was first detected.",
          "type": "string"
        },

        "lastDetectionRunInstanceGuid": {
          "description": "A GUID-valued string equal to the id.instanceGuid property of the run in which the result was most recently detected.",
          "type": "string"
        },

        "invocationIndex": {
          "description": "The index within the run.invocations array of the invocation object which describes the tool invocation that detected the result.",
          "type": "integer",
          "default": -1,
          "minimum": -1
        },

        "conversionSources": {
          "description": "An array of physicalLocation objects which specify the portions of an analysis tool's output that a converter transformed into the result.",
          "type": "array",
          "minItems": 0,
          "uniqueItems": true,
          "default": [],
          "items": {
            "$ref": "#/definitions/physicalLocation"
          }
        },

        "properties": {
          "description": "Key/value pairs that provide additional information about the result.",
          "$ref": "#/definitions/propertyBag"
        }
      }
    },

    "run": {
      "description": "Describes a single run of an analysis tool, and contains the reported output of that run.",
      "additionalProperties": false,
      "type": "object",
      "properties": {

        "tool": {
          "description": "Information about the tool or tool pipeline that generated the results in this run. A run can only contain results produced by a single tool or tool pipeline. A run can aggregate results from multiple log files, as long as context around the tool run (tool command-line arguments and the like) is identical for all aggregated files.",
          "$ref": "#/definitions/tool"
        },

        "invocations": {
          "description": "Describes the invocation of the analysis tool.",
          "type": "array",
          "minItems": 0,
          "uniqueItems": false,
          "default": [],
          "items": {
            "$ref": "#/definitions/invocation"
          }
        },

        "conversion": {
          "description": "A conversion object that describes how a converter transformed an analysis tool's native reporting format into the SARIF format.",
          "$ref": "#/definitions/conversion"
        },

        "language": {
          "description": "The language of the messages emitted into the log file during this run (expressed as an ISO 649 two-letter lowercase culture code) and region (expressed as an ISO 3166 two-letter uppercase subculture code associated with a country or region).",
          "type": "string",
          "default": "en-US"
        },

        "versionControlProvenance": {
          "description": "Specifies the revision in version control of the artifacts that were scanned.",
          "type": "array",
          "minItems": 0,
          "uniqueItems": true,
          "default": [],
          "items": {
            "$ref": "#/definitions/versionControlDetails"
          }
        },

        "originalUriBaseIds": {
          "description": "The artifact location specified by each uriBaseId symbol on the machine where the tool originally ran.",
          "type": "object",
          "additionalProperties": {
            "$ref": "#/definitions/artifactLocation"
          }
        },

        "artifacts": {
          "description": "An array of artifact objects relevant to the run.",
          "type": "array",
          "minItems": 0,
          "uniqueItems": true,
          "items": {
            "$ref": "#/definitions/artifact"
          }
        },

        "logicalLocations": {
          "description": "An array of logical locations such as namespaces, types or functions.",
          "type": "array",
          "minItems": 0,
          "uniqueItems": true,
          "default": [],
          "items": {
            "$ref": "#/definitions/logicalLocation"
          }
        },

        "graphs": {
          "description": "An array of zero or more unique graph objects associated with the run.",
          "type": "array",
          "minItems": 0,
          "uniqueItems": true,
          "default": [],
          "items": {
            "$ref": "#/definitions/graph"
          }
        },

        "results": {
          "description": "The set of results contained in an SARIF log. The results array can be omitted when a run is solely exporting rules metadata. It must be present (but may be empty) if a log file represents an actual scan.",
          "type": "array",
          "minItems": 0,
          "uniqueItems": false,
          "items": {
            "$ref": "#/definitions/result"
          }
        },

        "id": {
          "description": "Automation details that describe this run.",
          "$ref": "#/definitions/runAutomationDetails"
        },

        "aggregateIds": {
          "description": "Automation details that describe the aggregate of runs to which this run belongs.",
          "type": "array",
          "minItems": 0,
          "uniqueItems": true,
          "default": [],
          "items": {
            "$ref": "#/definitions/runAutomationDetails"
          }
        },

        "baselineInstanceGuid": {
          "description": "The 'instanceGuid' property of a previous SARIF 'run' that comprises the baseline that was used to compute result 'baselineState' properties for the run.",
          "type": "string"
        },

        "markdownMessageMimeType": {
          "description": "The MIME type of all Markdown text message properties in the run. Default: \"text/markdown;variant=GFM\"",
          "type": "string",
          "default": "text/markdown;variant=GFM"
        },

        "redactionToken": {
          "description": "The string used to replace sensitive information in a redaction-aware property.",
          "type": "string"
        },

        "defaultFileEncoding": {
          "description": "Specifies the default encoding for any artifact object that refers to a text file.",
          "type": "string"
        },

        "defaultSourceLanguage": {
          "description": "Specifies the default source language for any artifact object that refers to a text file that contains source code.",
          "type": "string"
        },

        "newlineSequences": {
          "description": "An ordered list of character sequences that were treated as line breaks when computing region information for the run.",
          "type": "array",
          "minItems": 1,
          "uniqueItems": true,
          "default": [ "\r\n", "\n" ],
          "items": {
            "type": "string"
          }
        },

        "columnKind": {
          "description": "Specifies the unit in which the tool measures columns.",
          "enum": [ "utf16CodeUnits", "unicodeCodePoints" ],
          "default": "unicodeCodePoints"
        },

        "externalPropertyFileReferences": {
          "description": "References to external property files that should be inlined with the content of a root log file.",
          "$ref": "#/definitions/externalPropertyFileReferences"
        },

        "threadFlowLocations": {
          "description": "An array of threadFlowLocation objects cached at run level.",
          "type": "array",
          "minItems": 0,
          "uniqueItems": true,
          "default": [],
          "items": {
            "$ref": "#/definitions/threadFlowLocation"
          }
        },

        "taxonomies": {
          "description": "An array of reportingDescriptor objects relevant to a taxonomy in which results are categorized.",
          "type": "array",
          "minItems": 0,
          "uniqueItems": true,
          "default": [],
          "items": {
            "$ref": "#/definitions/reportingDescriptor"
          }
        },

        "addresses": {
          "description": "Addresses associated with this run instance, if any.",
          "type": "array",
          "minItems": 0,
          "uniqueItems": false,
          "default": [],
          "items": {
            "$ref": "#/definitions/address"
          }
        },

        "translations": {
          "description": "The set of available translations of the localized data provided by the tool.",
          "type": "array",
          "minItems": 0,
          "uniqueItems": true,
          "default": [],
          "items": {
            "$ref": "#/definitions/translation"
          }
        },

        "properties": {
          "description": "Key/value pairs that provide additional information about the run.",
          "$ref": "#/definitions/propertyBag"
        }
      },

      "required": [ "tool" ]
    },

    "runAutomationDetails": {
      "description": "Information that describes a run's identity and role within an engineering system process.",
      "additionalProperties": false,
      "type": "object",
      "properties": {

        "description": {
          "description": "A description of the identity and role played within the engineering system by this object's containing run object.",
          "$ref": "#/definitions/message"
        },

        "instanceId": {
          "description": "A hierarchical string that uniquely identifies this object's containing run object.",
          "type": "string"
        },

        "instanceGuid": {
          "description": "A stable, unique identifer for this object's containing run object in the form of a GUID.",
          "type": "string"
        },

        "correlationGuid": {
          "description": "A stable, unique identifier for the equivalence class of runs to which this object's containing run object belongs in the form of a GUID.",
          "type": "string"
        },

        "properties": {
          "description": "Key/value pairs that provide additional information about the run automation details.",
          "$ref": "#/definitions/propertyBag"
        }
      }
    },

    "stack": {
      "description": "A call stack that is relevant to a result.",
      "additionalProperties": false,
      "type": "object",
      "properties": {

        "message": {
          "description": "A message relevant to this call stack.",
          "$ref": "#/definitions/message"
        },

        "frames": {
          "description": "An array of stack frames that represents a sequence of calls, rendered in reverse chronological order, that comprise the call stack.",
          "type": "array",
          "minItems": 0,
          "uniqueItems": false,
          "items": {
            "$ref": "#/definitions/stackFrame"
          }
        },

        "properties": {
          "description": "Key/value pairs that provide additional information about the stack.",
          "$ref": "#/definitions/propertyBag"
        }
      },
      "required": [ "frames" ]
    },

    "stackFrame": {
      "description": "A function call within a stack trace.",
      "additionalProperties": false,
      "type": "object",
      "properties": {

        "location": {
          "description": "The location to which this stack frame refers.",
          "$ref": "#/definitions/location"
        },

        "module": {
          "description": "The name of the module that contains the code of this stack frame.",
          "type": "string"
        },

        "threadId": {
          "description": "The thread identifier of the stack frame.",
          "type": "integer"
        },

        "address": {
          "description": "The address of the method or function that is executing.",
          "$ref": "#/definitions/address"
        },

        "parameters": {
          "description": "The parameters of the call that is executing.",
          "type": "array",
          "minItems": 0,
          "uniqueItems": false,
          "default": [],
          "items": {
            "type": "string",
            "default": []
          }
        },

        "properties": {
          "description": "Key/value pairs that provide additional information about the stack frame.",
          "$ref": "#/definitions/propertyBag"
        }
      }
    },

    "suppression": {
      "description": "A suppression that is relevant to a result.",
      "additionalProperties": false,
      "type": "object",
      "properties": {

        "kind": {
          "description": "A string that indicates where the suppression is persisted.",
          "enum": [
            "suppressedInSource",
            "suppressedExternally"
          ]
        },

        "location": {
          "description": "Identifies the location associated with the suppression.",
          "$ref": "#/definitions/location"
        },

        "properties": {
          "description": "Key/value pairs that provide additional information about the suppression.",
          "$ref": "#/definitions/propertyBag"
        }
      },
      "required": [ "kind" ]
    },

    "threadFlow": {
      "type": "object",
      "properties": {

        "id": {
          "description": "An string that uniquely identifies the threadFlow within the codeFlow in which it occurs.",
          "type": "string"
        },

        "message": {
          "description": "A message relevant to the thread flow.",
          "$ref": "#/definitions/message"
        },

        "locations": {
          "description": "A temporally ordered array of 'threadFlowLocation' objects, each of which describes a location visited by the tool while producing the result.",
          "type": "array",
          "minItems": 1,
          "uniqueItems": false,
          "items": {
            "$ref": "#/definitions/threadFlowLocation"
          }
        },

        "properties": {
          "description": "Key/value pairs that provide additional information about the thread flow.",
          "$ref": "#/definitions/propertyBag"
        }
      },

      "required": [ "locations" ]
    },

    "threadFlowLocation": {
      "description": "A location visited by an analysis tool while simulating or monitoring the execution of a program.",
      "additionalProperties": false,
      "type": "object",
      "properties": {

        "index": {
          "description": "The index within the run threadFlowLocations array.",
          "type": "integer",
          "default": -1,
          "minimum": -1
        },

        "location": {
          "description": "The code location.",
          "$ref": "#/definitions/location"
        },

        "stack": {
          "description": "The call stack leading to this location.",
          "$ref": "#/definitions/stack"
        },

        "kinds": {
          "description": "A set of distinct strings that categorize the thread flow location. Well-known kinds include acquire, release, enter, exit, call, return, branch, implicit, false, true, caution, danger, unknown, unreachable, taint, function, handler, lock, memory, resource, and scope.",
          "type": "array",
          "minItems": 0,
          "uniqueItems": true,
          "default": [],
          "items": {
            "type": "string"
          }
        },

        "module": {
          "description": "The name of the module that contains the code that is executing.",
          "type": "string"
        },

        "state": {
          "description": "A dictionary, each of whose keys specifies a variable or expression, the associated value of which represents the variable or expression value. For an annotation of kind 'continuation', for example, this dictionary might hold the current assumed values of a set of global variables.",
          "type": "object",
          "additionalProperties": {
            "type": "string"
          }
        },

        "nestingLevel": {
          "description": "An integer representing a containment hierarchy within the thread flow.",
          "type": "integer"
        },

        "executionOrder": {
          "description": "An integer representing the temporal order in which execution reached this location.",
          "type": "integer"
        },

        "executionTimeUtc": {
          "description": "The Coordinated Universal Time (UTC) date and time at which this location was executed.",
          "type": "string",
          "format": "date-time"
        },

        "importance": {
          "description": "Specifies the importance of this location in understanding the code flow in which it occurs. The order from most to least important is \"essential\", \"important\", \"unimportant\". Default: \"important\".",
          "enum": [ "important", "essential", "unimportant" ]
        },

        "properties": {
          "description": "Key/value pairs that provide additional information about the threadflow location.",
          "$ref": "#/definitions/propertyBag"
        }
      }
    },

    "tool": {
      "description": "The analysis tool that was run.",
      "additionalProperties": false,
      "type": "object",
      "properties": {

        "driver": {
          "description": "The analysis tool that was run.",
          "$ref": "#/definitions/toolComponent"
        },

        "extensions": {
          "description": "Tool extensions that contributed to or reconfigured the analysis tool that was run.",
          "type": "array",
          "minItems": 0,
          "uniqueItems": true,
          "default": [],
          "items": {
            "$ref": "#/definitions/toolComponent"
          }
        },

        "properties": {
          "description": "Key/value pairs that provide additional information about the tool.",
          "$ref": "#/definitions/propertyBag"
        }
      },

      "required": [ "driver" ]
    },

    "toolComponent": {
      "description": "A component, such as a plug-in or the driver, of the analysis tool that was run.",
      "additionalProperties": false,
      "type": "object",
      "properties": {

        "guid": {
          "description": "A unique identifer for the tool component in the form of a GUID.",
          "type": "string"
        },

        "name": {
          "description": "The name of the tool component.",
          "type": "string"
        },

        "organization": {
          "description": "The organization or company that produced the tool component.",
          "type": "string"
        },

        "product": {
          "description": "A product suite to which the tool component belongs.",
          "type": "string"
        },

        "shortDescription": {
          "description": "A brief description of the tool component.",
          "$ref": "#/definitions/multiformatMessageString"
        },

        "fullDescription": {
          "description": "A comprehensive description of the tool component.",
          "$ref": "#/definitions/multiformatMessageString"
        },

        "fullName": {
          "description": "The name of the tool component along with its version and any other useful identifying information, such as its locale.",
          "type": "string"
        },

        "version": {
          "description": "The tool component version, in whatever format the component natively provides.",
          "type": "string"
        },

        "semanticVersion": {
          "description": "The tool component version in the format specified by Semantic Versioning 2.0.",
          "type": "string"
        },

        "dottedQuadFileVersion": {
          "description": "The binary version of the tool component's primary executable file expressed as four non-negative integers separated by a period (for operating systems that express file versions in this way).",
          "type": "string",
          "pattern": "[0-9]+(\\.[0-9]+){3}"
        },

        "downloadUri": {
          "description": "The absolute URI from which the tool component can be downloaded.",
          "type": "string",
          "format": "uri"
        },

        "globalMessageStrings": {
          "description": "A dictionary, each of whose keys is a resource identifier and each of whose values is a multiformatMessageString object, which holds message strings in plain text and (optionally) Markdown format. The strings can include placeholders, which can be used to construct a message in combination with an arbitrary number of additional string arguments.",
          "type": "object",
          "additionalProperties": {
            "$ref": "#/definitions/multiformatMessageString"
          }
        },

        "notificationDescriptors": {
          "description": "An array of reportDescriptor objects relevant to the notifications related to the configuration and runtime execution of the tool component.",
          "type": "array",
          "minItems": 0,
          "uniqueItems": true,
          "default": [],
          "items": {
            "$ref": "#/definitions/reportingDescriptor"
          }
        },

        "ruleDescriptors": {
          "description": "An array of reportDescriptor objects relevant to the analysis performed by the tool component.",
          "type": "array",
          "minItems": 0,
          "uniqueItems": true,
          "default": [],
          "items": {
            "$ref": "#/definitions/reportingDescriptor"
          }
        },

        "artifactIndices": {
          "description": "The indices within the run artifacts array of the artifact objects associated with the tool component.",
          "type": "array",
          "minItems": 0,
          "uniqueItems": true,
          "default": [],
          "items": {
            "type": "integer"
          }
        },

        "properties": {
          "description": "Key/value pairs that provide additional information about the tool component.",
          "$ref": "#/definitions/propertyBag"
        }
      },

      "required": [ "name" ]
    },

    "toolComponentReference": {
      "description": "",
      "type": "object",
      "properties": {

        "name": {
          "description": "The 'name' property of the referenced toolComponent.",
          "type": "string"
        },

        "index": {
          "description": "An index into the referenced toolComponent in tool.extensions.",
          "type": "integer"
        },

        "guid": {
          "description": "The 'guid' property of the referenced toolComponent.",
          "type": "string"
        },

        "properties": {
          "description": "Key/value pairs that provide additional information about the toolComponentReference.",
          "$ref": "#/definitions/propertyBag"
        }
      }
    },

    "toolComponentTranslation": {
      "description": "Provides localized message strings for a tool component in a single language.",
      "additionalProperties": false,
      "type": "object",
      "properties": {

        "toolComponentGuid": {
          "description": "The unique identifier for the tool component in the form of a GUID, matching toolComponent.guid.",
          "type": "string"
        },

        "location": {
          "description": "The location of the translation.",
          "$ref": "#/definitions/artifactLocation"
        },

        "downloadUri": {
          "description": "The absolute URI from which the tool component translation can be downloaded.",
          "type": "string",
          "format": "uri"
        },

        "semanticVersion": {
          "description": "The semantic version of the tool component for which the translation was made.",
          "type": "string"
        },

        "partialTranslation": {
          "description": "True if this object contains a subset of the strings defined by the tool component.",
          "type": "boolean"
        },

        "globalMessageStrings": {
          "description": "A dictionary, each of whose keys is a message identifier and each of whose values is a multiformatMessageString object, which holds message strings in plain text and (optionally) Markdown format. The strings can include placeholders, which can be used to construct a message in combination with an arbitrary number of additional string arguments. The property names are a subset of the property names in the globalMessageStrings property of the toolComponent object to which this translation belongs.",
          "type": "object",
          "additionalProperties": {
            "$ref": "#/definitions/multiformatMessageString"
          }
        },

        "reportingDescriptors": {
          "description": "Provides an array of translations for a reporting descriptor in a available languages.",
          "type": "array",
          "minItems": 0,
          "uniqueItems": true,
          "default": [],
          "items": {
            "$ref": "#/definitions/reportingDescriptorTranslation"
          }
        },

        "notificationDescriptors": {
          "description": "Provides an array of translations for a notification descriptor in a available languages.",
          "type": "array",
          "minItems": 0,
          "uniqueItems": true,
          "default": [],
          "items": {
            "$ref": "#/definitions/reportingDescriptorTranslation"
          }
        },

        "properties": {
          "description": "Key/value pairs that provide additional information about the translationComponentTranslation.",
          "$ref": "#/definitions/propertyBag"
        }
      }
    },

    "translation": {
      "description": "Provides localized strings for the current run in a single language.",
      "type": "object",
      "additionalProperties": false,
      "properties": {

        "language": {
          "description": "The translation language in ISO 639 format, e.g., 'en-US'.",
          "type": "string"
        },

        "toolComponentTranslations": {
          "description": "Provides localized message strings for a single tool component in a single language.",
          "type": "array",
          "minItems": 0,
          "uniqueItems": false,
          "items": {
            "$ref": "#/definitions/toolComponentTranslation"
          }
        },

        "properties": {
          "description": "Key/value pairs that provide additional information about the translation.",
          "$ref": "#/definitions/propertyBag"
        }
      }
    },

    "versionControlDetails": {
      "description": "Specifies the information necessary to retrieve a desired revision from a version control system.",
      "type": "object",
      "additionalProperties": false,
      "properties": {

        "repositoryUri": {
          "description": "The absolute URI of the repository.",
          "type": "string",
          "format": "uri"
        },

        "revisionId": {
          "description": "A string that uniquely and permanently identifies the revision within the repository.",
          "type": "string"
        },

        "branch": {
          "description": "The name of a branch containing the revision.",
          "type": "string"
        },

        "revisionTag": {
          "description": "A tag that has been applied to the revision.",
          "type": "string"
        },

        "asOfTimeUtc": {
          "description": "A Coordinated Universal Time (UTC) date and time that can be used to synchronize an enlistment to the state of the repository at that time.",
          "type": "string",
          "format": "date-time"
        },

        "mappedTo": {
          "description": "The location in the local file system to which the root of the repository was mapped at the time of the analysis.",
          "$ref": "#/definitions/artifactLocation"
        },

        "properties": {
          "description": "Key/value pairs that provide additional information about the version control details.",
          "$ref": "#/definitions/propertyBag"
        }
      },

      "required": [ "repositoryUri" ]
    }
  }
}<|MERGE_RESOLUTION|>--- conflicted
+++ resolved
@@ -516,7 +516,6 @@
           "description": "The URI of the JSON schema corresponding to the version of the external property file format.",
           "type": "string",
           "format": "uri"
-<<<<<<< HEAD
         },
 
         "version": {
@@ -541,8 +540,11 @@
 
         "graphs": {
           "description": "An array of graph objects that will merged with a separate run.",
-          "type": "object",
-          "additionalProperties": {
+          "type": "array",
+          "minItems": 0,
+          "default": [],
+          "uniqueItems": true,
+          "items": {
             "$ref": "#/definitions/graph"
           }
         },
@@ -623,133 +625,15 @@
 
         "extensions": {
           "description": "Tool extensions that will be merged with a separate run.",
-=======
-        },
-
-        "version": {
-          "description": "The SARIF format version of this external properties object.",
-          "enum": [ "2.0.0-csd.2.beta.2019-02-20" ]
-        },
-
-        "guid": {
-          "description": "A stable, unique identifer for this external properties object, in the form of a GUID.",
-          "type": "string"
-        },
-
-        "runGuid": {
-          "description": "A stable, unique identifer for the run associated with this external properties object, in the form of a GUID.",
-          "type": "string"
-        },
-
-        "conversion": {
-          "description": "A conversion object that will be merged with a separate run.",
-          "$ref": "#/definitions/conversion"
-        },
-
-        "graphs": {
-          "description": "An array of graph objects that will merged with a separate run.",
-          "type": "array",
-          "minItems": 0,
-          "default": [],
-          "uniqueItems": true,
-          "items": {
-            "$ref": "#/definitions/graph"
-          }
-        },
-
-        "externalizedProperties": {
-          "description": "Key/value pairs that provide additional information that will be merged with a separate run.",
-          "$ref": "#/definitions/propertyBag"
-        },
-
-        "artifacts": {
-          "description": "An array of artifact objects that will be merged with a separate run.",
-          "type": "array",
-          "minItems": 0,
-          "uniqueItems": true,
-          "items": {
-            "$ref": "#/definitions/artifact"
-          }
-        },
-
-        "invocations": {
-          "description": "Describes the invocation of the analysis tool that will be merged with a separate run.",
-          "type": "array",
-          "minItems": 0,
-          "uniqueItems": false,
-          "default": [],
-          "items": {
-            "$ref": "#/definitions/invocation"
-          }
-        },
-
-        "logicalLocations": {
-          "description": "An array of logical locations such as namespaces, types or functions that will be merged with a separate run.",
->>>>>>> 280cf344
-          "type": "array",
-          "minItems": 0,
-          "uniqueItems": true,
-          "default": [],
-          "items": {
-<<<<<<< HEAD
+          "type": "array",
+          "minItems": 0,
+          "uniqueItems": true,
+          "default": [],
+          "items": {
             "$ref": "#/definitions/toolComponent"
           }
         },
 
-=======
-            "$ref": "#/definitions/logicalLocation"
-          }
-        },
-
-        "threadFlowLocations": {
-          "description": "An array of threadFlowLocation objects that will be merged with a separate run.",
-          "type": "array",
-          "minItems": 0,
-          "uniqueItems": true,
-          "default": [],
-          "items": {
-            "$ref": "#/definitions/threadFlowLocation"
-          }
-        },
-
-        "results": {
-          "description": "An array of result objects that will be merged with a separate run.",
-          "type": "array",
-          "minItems": 0,
-          "uniqueItems": false,
-          "items": {
-            "$ref": "#/definitions/result"
-          }
-        },
-
-        "taxonomies": {
-          "description": "An array of reportingDescriptor objects that will be merged with a separate run.",
-          "type": "array",
-          "minItems": 0,
-          "uniqueItems": true,
-          "default": [],
-          "items": {
-            "$ref": "#/definitions/reportingDescriptor"
-          }
-        },
-
-        "driver": {
-          "description": "The analysis tool object that will be merged with a separate run.",
-          "$ref": "#/definitions/toolComponent"
-        },
-
-        "extensions": {
-          "description": "Tool extensions that will be merged with a separate run.",
-          "type": "array",
-          "minItems": 0,
-          "uniqueItems": true,
-          "default": [],
-          "items": {
-            "$ref": "#/definitions/toolComponent"
-          }
-        },
-
->>>>>>> 280cf344
         "properties": {
           "description": "Key/value pairs that provide additional information about the external properties.",
           "$ref": "#/definitions/propertyBag"
@@ -798,10 +682,6 @@
         },
 
         "graphs": {
-<<<<<<< HEAD
-          "description": "An external property file containing a run.graphs object to be merged with the root log file.",
-          "$ref": "#/definitions/externalPropertyFileReference"
-=======
           "description": "An array of external property files containing a run.graphs object to be merged with the root log file.",
           "type": "array",
           "minItems": 1,
@@ -809,7 +689,6 @@
           "items": {
             "$ref": "#/definitions/externalPropertyFileReference"
           }
->>>>>>> 280cf344
         },
 
         "externalizedProperties": {
