{
  "$schema": "http://json-schema.org/draft-04/schema#",
  "title": "Static Analysis Results Format (SARIF) Version 2.0.0-csd.2.beta.2019-01-24 JSON Schema",
  "description": "Static Analysis Results Format (SARIF) Version 2.0.0-csd.2.beta-2019-01-24 JSON Schema: a standard format for the output of static analysis tools.",
  "additionalProperties": false,
  "type": "object",
  "properties": {

    "$schema": {
      "description": "The URI of the JSON schema corresponding to the version.",
      "type": "string",
      "format": "uri"
    },

    "version": {
      "description": "The SARIF format version of this log file.",
      "enum": [ "2.0.0-csd.2.beta.2019-02-20" ]
    },

    "runs": {
      "description": "The set of runs contained in this log file.",
      "type": "array",
      "minItems": 0,
      "uniqueItems": false,
      "items": {
        "$ref": "#/definitions/run"
      }
    },

    "inlineExternalPropertyFiles": {
      "description": "References to external property files that share data between runs.",
      "type": "array",
      "minItems": 0,
      "uniqueItems": false,
      "items": {
        "$ref": "#/definitions/externalPropertyFile"
      }
    },

    "properties": {
      "description": "Key/value pairs that provide additional information about the log file.",
      "$ref": "#/definitions/propertyBag"
    }
  },

  "required": [ "version", "runs" ],

  "definitions": {

    "address": {
      "description": "The effective address of a reported issue.",
      "additionalProperties": false,
      "type": "object",
      "properties": {
        "baseAddress": {
          "description": "A base address rendered as a hexadecimal string.",
          "type": "integer",
          "minimum": 0
        },
        "kind": {
          "description": "An open-ended string that identifies the address kind. 'section' and 'segment' are well-known values.",
          "type": "string"
        },
        "name": {
          "description": "A name that is associated with the address, e.g., '.text'.",
          "type": "string"
        },
        "offset": {
          "description": "an offset from the base address, if present, rendered as a hexadecimal string.",
          "type": "integer",
          "minimum": 0
        },
        "index": {
          "description": "An index into run.addresses used to retrieve a cached instance to represent the address.",
          "type": "integer",
          "minimum": 0
        },
        "parentIndex": {
          "description": "An index into run.addresses to retrieve a parent address. The parent can provide a base address (from which the current offset value is relevant) and other details.",
          "type": "integer",
          "minimum": 0
        }
      }
    },

    "artifact": {
      "description": "A single artifact. In some cases, this artifact might be nested within another artifact.",
      "additionalProperties": false,
      "type": "object",
      "properties": {

        "location": {
          "description": "The location of the artifact.",
          "$ref": "#/definitions/artifactLocation"
        },

        "parentIndex": {
          "description": "Identifies the index of the immediate parent of the artifact, if this artifact is nested.",
          "type": "integer",
          "default": -1,
          "minimum": -1
        },

        "offset": {
          "description": "The offset in bytes of the artifact within its containing artifact.",
          "type": "integer"
        },

        "length": {
          "description": "The length of the artifact in bytes.",
          "type": "integer"
        },

        "roles": {
          "description": "The role or roles played by the artifact in the analysis.",
          "type": "array",
          "minItems": 0,
          "uniqueItems": true,
          "default": [],
          "items": {
            "enum": [
              "analysisTarget",
              "toolComponent",
              "attachment",
              "responseFile",
              "resultFile",
              "standardStream",
              "traceFile",
              "unmodifiedFile",
              "modifiedFile",
              "addedFile",
              "deletedFile",
              "renamedFile",
              "uncontrolledFile"
            ]
          }
        },

        "mimeType": {
          "description": "The MIME type (RFC 2045) of the artifact.",
          "type": "string",
          "pattern": "[^/]+/.+"
        },

        "contents": {
          "description": "The contents of the artifact.",
          "$ref": "#/definitions/artifactContent"
        },

        "encoding": {
          "description": "Specifies the encoding for an artifact object that refers to a text file.",
          "type": "string"
        },

        "sourceLanguage": {
          "description": "Specifies the source language for any artifact object that refers to a text file that contains source code.",
          "type": "string"
        },

        "hashes": {
          "description": "A dictionary, each of whose keys is the name of a hash function and each of whose values is the hashed value of the artifact produced by the specified hash function.",
          "type": "object",
          "additionalProperties": {
            "type": "string"
          }
        },

        "lastModifiedTimeUtc": {
          "description": "The Coordinated Universal Time (UTC) date and time at which the artifact was most recently modified. See \"Date/time properties\" in the SARIF spec for the required format.",
          "type": "string",
          "format": "date-time"
        },

        "properties": {
          "description": "Key/value pairs that provide additional information about the artifact.",
          "$ref": "#/definitions/propertyBag"
        }
      }
    },

    "artifactChange": {
      "description": "A change to a single artifact.",
      "additionalProperties": false,
      "type": "object",
      "properties": {

        "artifactLocation": {
          "description": "The location of the artifact to change.",
          "$ref": "#/definitions/artifactLocation"
        },

        "replacements": {
          "description": "An array of replacement objects, each of which represents the replacement of a single region in a single artifact specified by 'artifactLocation'.",
          "type": "array",
          "minItems": 1,
          "uniqueItems": false,
          "items": {
            "$ref": "#/definitions/replacement"
          }
        },

        "properties": {
          "description": "Key/value pairs that provide additional information about the change.",
          "$ref": "#/definitions/propertyBag"
        }

      },

      "required": [ "artifactLocation", "replacements" ]
    },

    "artifactContent": {
      "description": "Represents the contents of an artifact.",
      "type": "object",
      "additionalProperties": false,
      "properties": {

        "text": {
          "description": "UTF-8-encoded content from a text artifact.",
          "type": "string"
        },

        "binary": {
          "description": "MIME Base64-encoded content from a binary artifact, or from a text artifact in its original encoding.",
          "type": "string"
        },

        "properties": {
          "description": "Key/value pairs that provide additional information about the artifact content.",
          "$ref": "#/definitions/propertyBag"
        }
      }
    },

    "artifactLocation": {
      "description": "Specifies the location of an artifact.",
      "additionalProperties": false,
      "type": "object",
      "properties": {

        "uri": {
          "description": "A string containing a valid relative or absolute URI.",
          "type": "string",
          "format": "uri-reference"
        },

        "uriBaseId": {
          "description": "A string which indirectly specifies the absolute URI with respect to which a relative URI in the \"uri\" property is interpreted.",
          "type": "string"
        },

        "index": {
          "description": "The index within the run artifacts array of the artifact object associated with the artifact location.",
          "type": "integer",
          "default": -1,
          "minimum": -1
        },

        "properties": {
          "description": "Key/value pairs that provide additional information about the artifact location.",
          "$ref": "#/definitions/propertyBag"
        }
      }
    },

    "attachment": {
      "description": "An artifact relevant to a result.",
      "type": "object",
      "additionalProperties": false,
      "properties": {

        "description": {
          "description": "A message describing the role played by the attachment.",
          "$ref": "#/definitions/message"
        },

        "artifactLocation": {
          "description": "The location of the attachment.",
          "$ref": "#/definitions/artifactLocation"
        },

        "regions": {
          "description": "An array of regions of interest within the attachment.",
          "type": "array",
          "minItems": 0,
          "uniqueItems": true,
          "default": [],
          "items": {
            "$ref": "#/definitions/region"
          }
        },

        "rectangles": {
          "description": "An array of rectangles specifying areas of interest within the image.",
          "type": "array",
          "minItems": 0,
          "uniqueItems": true,
          "default": [],
          "items": {
            "$ref": "#/definitions/rectangle"
          }
        },

        "properties": {
          "description": "Key/value pairs that provide additional information about the attachment.",
          "$ref": "#/definitions/propertyBag"
        }
      },

      "required": [ "artifactLocation" ]
    },

    "codeFlow": {
      "description": "A set of threadFlows which together describe a pattern of code execution relevant to detecting a result.",
      "additionalProperties": false,
      "type": "object",
      "properties": {

        "message": {
          "description": "A message relevant to the code flow.",
          "$ref": "#/definitions/message"
        },

        "threadFlows": {
          "description": "An array of one or more unique threadFlow objects, each of which describes the progress of a program through a thread of execution.",
          "type": "array",
          "minItems": 1,
          "uniqueItems": false,
          "items": {
            "$ref": "#/definitions/threadFlow"
          }
        },

        "properties": {
          "description": "Key/value pairs that provide additional information about the code flow.",
          "$ref": "#/definitions/propertyBag"
        }
      },

      "required": [ "threadFlows" ]
    },

    "conversion": {
      "description": "Describes how a converter transformed the output of a static analysis tool from the analysis tool's native output format into the SARIF format.",
      "additionalProperties": false,
      "type": "object",
      "properties": {

        "tool": {
          "description": "A tool object that describes the converter.",
          "$ref": "#/definitions/tool"
        },

        "invocation": {
          "description": "An invocation object that describes the invocation of the converter.",
          "$ref": "#/definitions/invocation"
        },

        "analysisToolLogFiles": {
          "description": "The locations of the analysis tool's per-run log files.",
          "type": "array",
          "minItems": 0,
          "uniqueItems": true,
          "default": [],
          "items": {
            "$ref": "#/definitions/artifactLocation"
          }
        },

        "properties": {
          "description": "Key/value pairs that provide additional information about the conversion.",
          "$ref": "#/definitions/propertyBag"
        }

      },

      "required": [ "tool" ]
    },

    "edge": {
      "description": "Represents a directed edge in a graph.",
      "type": "object",
      "additionalProperties": false,
      "properties": {

        "id": {
          "description": "A string that uniquely identifies the edge within its graph.",
          "type": "string"
        },

        "label": {
          "description": "A short description of the edge.",
          "$ref": "#/definitions/message"
        },

        "sourceNodeId": {
          "description": "Identifies the source node (the node at which the edge starts).",
          "type": "string"
        },

        "targetNodeId": {
          "description": "Identifies the target node (the node at which the edge ends).",
          "type": "string"
        },

        "properties": {
          "description": "Key/value pairs that provide additional information about the edge.",
          "$ref": "#/definitions/propertyBag"
        }
      },

      "required": [ "id", "sourceNodeId", "targetNodeId" ]
    },

    "edgeTraversal": {
      "description": "Represents the traversal of a single edge during a graph traversal.",
      "type": "object",
      "additionalProperties": false,
      "properties": {

        "edgeId": {
          "description": "Identifies the edge being traversed.",
          "type": "string"
        },

        "message": {
          "description": "A message to display to the user as the edge is traversed.",
          "$ref": "#/definitions/message"
        },

        "finalState": {
          "description": "The values of relevant expressions after the edge has been traversed.",
          "type": "object",
          "additionalProperties": {
            "type": "string"
          }
        },

        "stepOverEdgeCount": {
          "description": "The number of edge traversals necessary to return from a nested graph.",
          "type": "integer"
        },

        "properties": {
          "description": "Key/value pairs that provide additional information about the edge traversal.",
          "$ref": "#/definitions/propertyBag"
        }
      },

      "required": [ "edgeId" ]
    },

    "exception": {
      "type": "object",
      "properties": {

        "kind": {
          "type": "string",
          "description": "A string that identifies the kind of exception, for example, the fully qualified type name of an object that was thrown, or the symbolic name of a signal."
        },

        "message": {
          "description": "A message that describes the exception.",
          "type": "string"
        },

        "stack": {
          "description": "The sequence of function calls leading to the exception.",
          "$ref": "#/definitions/stack"
        },

        "innerExceptions": {
          "description": "An array of exception objects each of which is considered a cause of this exception.",
          "type": "array",
          "minItems": 0,
          "uniqueItems": false,
          "default": [],
          "items": {
            "$ref": "#/definitions/exception"
          }
        },

        "properties": {
          "description": "Key/value pairs that provide additional information about the exception.",
          "$ref": "#/definitions/propertyBag"
        }
      }
    },

    "externalPropertyFile": {
      "type": "object",
      "properties": {
        "location": {
          "description": "The location of the external property file.",
          "$ref": "#/definitions/artifactLocation"
        },

        "guid": {
          "description": "A stable, unique identifer for the external property file in the form of a GUID.",
          "type": "string"
        },

        "itemCount": {
          "description": "A non-negative integer specifying the number of items contained in the external property file.",
          "type": "integer",
          "default": 0,
          "minimum": 0
        },

        "properties": {
          "description": "Key/value pairs that provide additional information about the external property file.",
          "$ref": "#/definitions/propertyBag"
        }
      }
    },

    "externalPropertyFiles": {
      "description": "References to external property files that should be inlined with the content of a root log file.",
      "additionalProperties": false,
      "type": "object",
      "properties": {

        "conversion": {
          "description": "An external property file containing a run.conversion object to be merged with the root log file.",
          "$ref": "#/definitions/externalPropertyFile"
        },

        "graphs": {
          "description": "An external property file containing a run.graphs object to be merged with the root log file.",
          "$ref": "#/definitions/externalPropertyFile"
        },

        "externalizedProperties": {
          "description": "An external property file containing a run.properties object to be merged with the root log file.",
          "$ref": "#/definitions/externalPropertyFile"
        },

        "artifacts": {
          "description": "An array of external property files containing run.artifacts arrays to be merged with the root log file.",
          "type": "array",
          "minItems": 1,
          "uniqueItems": true,
          "items": {
            "$ref": "#/definitions/externalPropertyFile"
          }
        },

        "invocations": {
          "description": "An array of external property files containing run.invocations arrays to be merged with the root log file.",
          "type": "array",
          "minItems": 1,
          "uniqueItems": true,
          "items": {
            "$ref": "#/definitions/externalPropertyFile"
          }
        },

        "logicalLocations": {
          "description": "An array of external property files containing run.logicalLocations arrays to be merged with the root log file.",
          "type": "array",
          "minItems": 1,
          "uniqueItems": true,
          "items": {
            "$ref": "#/definitions/externalPropertyFile"
          }
        },

        "threadFlowLocations": {
          "description": "An array of external property files containing run.threadFlowLocations arrays to be merged with the root log file.",
          "type": "array",
          "minItems": 0,
          "uniqueItems": true,
          "default": [],
          "items": {
            "$ref": "#/definitions/externalPropertyFile"
          }
        },

        "results": {
          "description": "An array of external property files containing run.results arrays to be merged with the root log file.",
          "type": "array",
          "minItems": 1,
          "uniqueItems": false,
          "items": {
            "$ref": "#/definitions/externalPropertyFile"
          }
        },

        "taxonomies": {
          "description": "An array of external property files containing run.taxonomies arrays to be merged with the root log file.",
          "type": "array",
          "minItems": 1,
          "uniqueItems": true,
          "items": {
            "$ref": "#/definitions/externalPropertyFile"
          }
        },

        "addresses": {
          "description": "An array of external property files containing run.addresses arrays to be merged with the root log file.",
          "type": "array",
          "minItems": 0,
          "uniqueItems": false,
          "default": [],
          "items": {
            "$ref": "#/definitions/externalPropertyFile"
          }
        },

        "tool": {
          "description": "An external property file containing a run.tool object to be merged with the root log file.",
          "$ref": "#/definitions/externalPropertyFile"
        },

        "properties": {
          "description": "Key/value pairs that provide additional information about the external property files.",
          "$ref": "#/definitions/propertyBag"
        }
      }
    },

    "fix": {
      "description": "A proposed fix for the problem represented by a result object. A fix specifies a set of artifacts to modify. For each artifact, it specifies a set of bytes to remove, and provides a set of new bytes to replace them.",
      "additionalProperties": false,
      "type": "object",
      "properties": {

        "description": {
          "description": "A message that describes the proposed fix, enabling viewers to present the proposed change to an end user.",
          "$ref": "#/definitions/message"
        },

        "changes": {
          "description": "One or more artifact changes that comprise a fix for a result.",
          "type": "array",
          "minItems": 1,
          "uniqueItems": true,
          "items": {
            "$ref": "#/definitions/artifactChange"
          }
        },

        "properties": {
          "description": "Key/value pairs that provide additional information about the fix.",
          "$ref": "#/definitions/propertyBag"
        }
      },
      "required": [ "changes" ]
    },

    "graph": {
      "description": "A network of nodes and directed edges that describes some aspect of the structure of the code (for example, a call graph).",
      "type": "object",
      "additionalProperties": false,
      "properties": {

        "id": {
          "description": "A string that uniquely identifies the graph within a run.graphs or result.graphs array.",
          "type": "string"
        },

        "description": {
          "description": "A description of the graph.",
          "$ref": "#/definitions/message"
        },

        "nodes": {
          "description": "An array of node objects representing the nodes of the graph.",
          "type": "array",
          "minItems": 0,
          "uniqueItems": true,
          "default": [],
          "items": {
            "$ref": "#/definitions/node"
          }
        },

        "edges": {
          "description": "An array of edge objects representing the edges of the graph.",
          "type": "array",
          "minItems": 0,
          "uniqueItems": true,
          "default": [],
          "items": {
            "$ref": "#/definitions/edge"
          }
        },

        "properties": {
          "description": "Key/value pairs that provide additional information about the graph.",
          "$ref": "#/definitions/propertyBag"
        }
      },

      "required": [ "id" ]
    },

    "graphTraversal": {
      "description": "Represents a path through a graph.",
      "type": "object",
      "additionalProperties": false,
      "properties": {

        "graphId": {
          "description": "A string that uniquely identifies that graph being traversed.",
          "type": "string"
        },

        "description": {
          "description": "A description of this graph traversal.",
          "$ref": "#/definitions/message"
        },

        "initialState": {
          "description": "Values of relevant expressions at the start of the graph traversal.",
          "type": "object",
          "additionalProperties": {
            "type": "string"
          }
        },

        "edgeTraversals": {
          "description": "The sequences of edges traversed by this graph traversal.",
          "type": "array",
          "minItems": 0,
          "uniqueItems": false,
          "default": [],
          "items": {
            "$ref": "#/definitions/edgeTraversal"
          }
        },

        "properties": {
          "description": "Key/value pairs that provide additional information about the graph traversal.",
          "$ref": "#/definitions/propertyBag"
        }
      },

      "required": [ "graphId" ]
    },

    "invocation": {
      "description": "The runtime environment of the analysis tool run.",
      "additionalProperties": false,
      "type": "object",
      "properties": {

        "commandLine": {
          "description": "The command line used to invoke the tool.",
          "type": "string"
        },

        "arguments": {
          "description": "An array of strings, containing in order the command line arguments passed to the tool from the operating system.",
          "type": "array",
          "minItems": 0,
          "uniqueItems": false,
          "items": {
            "type": "string"
          }
        },

        "responseFiles": {
          "description": "The locations of any response files specified on the tool's command line.",
          "type": "array",
          "minItems": 0,
          "uniqueItems": true,
          "items": {
            "$ref": "#/definitions/artifactLocation"
          }
        },

        "startTimeUtc": {
          "description": "The Coordinated Universal Time (UTC) date and time at which the run started. See \"Date/time properties\" in the SARIF spec for the required format.",
          "type": "string",
          "format": "date-time"
        },

        "endTimeUtc": {
          "description": "The Coordinated Universal Time (UTC) date and time at which the run ended. See \"Date/time properties\" in the SARIF spec for the required format.",
          "type": "string",
          "format": "date-time"
        },

        "exitCode": {
          "description": "The process exit code.",
          "type": "integer"
        },

        "reportingConfigurationOverrides": {
          "description": "An array of reportingConfigurationOverride objects that describe runtime reporting behavior.",
          "type": "array",
          "minItems": 0,
          "uniqueItems": true,
          "items": {
            "$ref": "#/definitions/reportingConfigurationOverride"
          }
        },

        "toolExecutionNotifications": {
          "description": "A list of runtime conditions detected by the tool during the analysis.",
          "type": "array",
          "minItems": 0,
          "uniqueItems": false,
          "default": [],
          "items": {
            "$ref": "#/definitions/notification"
          }
        },

        "toolConfigurationNotifications": {
          "description": "A list of conditions detected by the tool that are relevant to the tool's configuration.",
          "type": "array",
          "minItems": 0,
          "uniqueItems": false,
          "default": [],
          "items": {
            "$ref": "#/definitions/notification"
          }
        },

        "exitCodeDescription": {
          "description": "The reason for the process exit.",
          "type": "string"
        },

        "exitSignalName": {
          "description": "The name of the signal that caused the process to exit.",
          "type": "string"
        },

        "exitSignalNumber": {
          "description": "The numeric value of the signal that caused the process to exit.",
          "type": "integer"
        },

        "processStartFailureMessage": {
          "description": "The reason given by the operating system that the process failed to start.",
          "type": "string"
        },

        "toolExecutionSuccessful": {
          "description": "A value indicating whether the tool's execution completed successfully.",
          "type": "boolean"
        },

        "machine": {
          "description": "The machine that hosted the analysis tool run.",
          "type": "string"
        },

        "account": {
          "description": "The account that ran the analysis tool.",
          "type": "string"
        },

        "processId": {
          "description": "The process id for the analysis tool run.",
          "type": "integer"
        },

        "executableLocation": {
          "description": "An absolute URI specifying the location of the analysis tool's executable.",
          "$ref": "#/definitions/artifactLocation"
        },

        "workingDirectory": {
          "description": "The working directory for the analysis tool run.",
          "$ref": "#/definitions/artifactLocation"
        },

        "environmentVariables": {
          "description": "The environment variables associated with the analysis tool process, expressed as key/value pairs.",
          "type": "object",
          "additionalProperties": {
            "type": "string"
          }
        },

        "stdin": {
          "description": "A file containing the standard input stream to the process that was invoked.",
          "$ref": "#/definitions/artifactLocation"
        },

        "stdout": {
          "description": "A file containing the standard output stream from the process that was invoked.",
          "$ref": "#/definitions/artifactLocation"
        },

        "stderr": {
          "description": "A file containing the standard error stream from the process that was invoked.",
          "$ref": "#/definitions/artifactLocation"
        },

        "stdoutStderr": {
          "description": "A file containing the interleaved standard output and standard error stream from the process that was invoked.",
          "$ref": "#/definitions/artifactLocation"
        },

        "properties": {
          "description": "Key/value pairs that provide additional information about the invocation.",
          "$ref": "#/definitions/propertyBag"
        }
      }
    },

    "location": {
      "description": "A location within a programming artifact.",
      "additionalProperties": false,
      "type": "object",
      "properties": {

        "address": {
          "description": "The address of the location.",
          "$ref": "#/definitions/address"
        },

        "physicalLocation": {
          "description": "Identifies the artifact and region.",
          "$ref": "#/definitions/physicalLocation"
        },

        "fullyQualifiedLogicalName": {
          "description": "The human-readable fully qualified name of the logical location. If run.logicalLocations is present, this value matches a property name within that object, from which further information about the logical location can be obtained.",
          "type": "string"
        },

        "logicalLocationIndex": {
          "description": "The index within the logical locations array of the logical location associated with the result.",
          "type": "integer",
          "default": -1,
          "minimum": -1
        },

        "message": {
          "description": "A message relevant to the location.",
          "$ref": "#/definitions/message"
        },

        "annotations": {
          "description": "A set of regions relevant to the location.",
          "type": "array",
          "minItems": 0,
          "uniqueItems": true,
          "default": [],
          "items": {
            "$ref": "#/definitions/region"
          }
        },

        "properties": {
          "description": "Key/value pairs that provide additional information about the location.",
          "$ref": "#/definitions/propertyBag"
        }
      }
    },

    "logicalLocation": {
      "description": "A logical location of a construct that produced a result.",
      "additionalProperties": false,
      "type": "object",
      "properties": {

        "name": {
          "description": "Identifies the construct in which the result occurred. For example, this property might contain the name of a class or a method.",
          "type": "string"
        },

        "fullyQualifiedName": {
          "description": "The human-readable fully qualified name of the logical location.",
          "type": "string"
        },

        "decoratedName": {
          "description": "The machine-readable name for the logical location, such as a mangled function name provided by a C++ compiler that encodes calling convention, return type and other details along with the function name.",
          "type": "string"
        },

        "parentIndex": {
          "description": "Identifies the index of the immediate parent of the construct in which the result was detected. For example, this property might point to a logical location that represents the namespace that holds a type.",
          "type": "integer",
          "default": -1,
          "minimum": -1
        },

        "kind": {
          "description": "The type of construct this logical location component refers to. Should be one of 'function', 'member', 'module', 'namespace', 'parameter', 'resource', 'returnType', 'type', 'variable', 'object', 'array', 'property', 'value', 'element', 'text', 'attribute', 'comment', 'declaration', 'dtd' or 'processingInstruction', if any of those accurately describe the construct.",
          "type": "string"
        },

        "properties": {
          "description": "Key/value pairs that provide additional information about the logical location.",
          "$ref": "#/definitions/propertyBag"
        }
      }
    },

    "message": {
      "description": "Encapsulates a message intended to be read by the end user.",
      "type": "object",
      "additionalProperties": false,

      "properties": {

        "text": {
          "description": "A plain text message string.",
          "type": "string"
        },

        "markdown": {
          "description": "A Markdown message string.",
          "type": "string"
        },

        "messageId": {
          "description": "The message identifier for this message.",
          "type": "string"
        },

        "arguments": {
          "description": "An array of strings to substitute into the message string.",
          "type": "array",
          "minItems": 0,
          "uniqueItems": false,
          "default": [],
          "items": {
            "type": "string"
          }
        },

        "properties": {
          "description": "Key/value pairs that provide additional information about the message.",
          "$ref": "#/definitions/propertyBag"
        }
      }
    },

    "multiformatMessageString": {
      "description": "A message string or message format string rendered in multiple formats.",
      "type": "object",
      "additionalProperties": false,

      "properties": {

        "text": {
          "description": "A plain text message string or format string.",
          "type": "string"
        },

        "markdown": {
          "description": "A Markdown message string or format string.",
          "type": "string"
        },

        "properties": {
          "description": "Key/value pairs that provide additional information about the message.",
          "$ref": "#/definitions/propertyBag"
        }
      }
    },

    "node": {
      "description": "Represents a node in a graph.",
      "type": "object",
      "additionalProperties": false,

      "properties": {

        "id": {
          "description": "A string that uniquely identifies the node within its graph.",
          "type": "string"
        },

        "label": {
          "description": "A short description of the node.",
          "$ref": "#/definitions/message"
        },

        "location": {
          "description": "A code location associated with the node.",
          "$ref": "#/definitions/location"
        },

        "children": {
          "description": "Array of child nodes.",
          "type": "array",
          "minItems": 0,
          "uniqueItems": true,
          "default": [],
          "items": {
            "$ref": "#/definitions/node"
          }
        },

        "properties": {
          "description": "Key/value pairs that provide additional information about the node.",
          "$ref": "#/definitions/propertyBag"
        }
      },

      "required": [ "id" ]
    },

    "notification": {
      "description": "Describes a condition relevant to the tool itself, as opposed to being relevant to a target being analyzed by the tool.",
      "type": "object",
      "additionalProperties": false,
      "properties": {

        "id": {
          "description": "An identifier for the condition that was encountered.",
          "type": "string"
        },

        "ruleId": {
          "description": "The stable, unique identifier of the rule, if any, to which this notification is relevant.",
          "type": "string"
        },

        "ruleIndex": {
          "description": "The index within the run resources array of the rule object, if any, associated with this notification.",
          "type": "integer",
          "default": -1,
          "minimum": -1
        },

        "physicalLocation": {
          "description": "The artifact and region relevant to this notification.",
          "$ref": "#/definitions/physicalLocation"
        },

        "message": {
          "description": "A message that describes the condition that was encountered.",
          "$ref": "#/definitions/message"
        },

        "level": {
          "description": "A value specifying the severity level of the notification.",
          "default": "warning",
          "enum": [ "none", "note", "warning", "error" ]
        },

        "threadId": {
          "description": "The thread identifier of the code that generated the notification.",
          "type": "integer"
        },

        "timeUtc": {
          "description": "The Coordinated Universal Time (UTC) date and time at which the analysis tool generated the notification.",
          "type": "string",
          "format": "date-time"
        },

        "exception": {
          "description": "The runtime exception, if any, relevant to this notification.",
          "$ref": "#/definitions/exception"
        },

        "properties": {
          "description": "Key/value pairs that provide additional information about the notification.",
          "$ref": "#/definitions/propertyBag"
        }
      },

      "required": [ "message" ]
    },

    "physicalLocation": {
      "description": "A physical location relevant to a result. Specifies a reference to a programming artifact together with a range of bytes or characters within that artifact.",
      "additionalProperties": false,
      "type": "object",
      "properties": {

        "id": {
          "description": "Value that distinguishes this physical location from all other physical locations in this run object.",
          "type": "integer"
        },

        "artifactLocation": {
          "description": "The location of the artifact.",
          "$ref": "#/definitions/artifactLocation"
        },

        "region": {
          "description": "Specifies a portion of the artifact.",
          "$ref": "#/definitions/region"
        },

        "contextRegion": {
          "description": "Specifies a portion of the artifact that encloses the region. Allows a viewer to display additional context around the region.",
          "$ref": "#/definitions/region"
        },

        "properties": {
          "description": "Key/value pairs that provide additional information about the physical location.",
          "$ref": "#/definitions/propertyBag"
        }
      },

      "required": [ "artifactLocation" ]
    },

    "propertyBag": {
      "description": "Key/value pairs that provide additional information about the object.",
      "type": "object",
      "additionalProperties": true,
      "properties": {
        "tags": {

          "description": "A set of distinct strings that provide additional information.",
          "type": "array",
          "minItems": 0,
          "uniqueItems": true,
          "default": [],
          "items": {
            "type": "string"
          }
        }
      }
    },

    "rectangle": {
      "description": "An area within an image.",
      "additionalProperties": false,
      "type": "object",
      "properties": {

        "top": {
          "description": "The Y coordinate of the top edge of the rectangle, measured in the image's natural units.",
          "type": "number"
        },

        "left": {
          "description": "The X coordinate of the left edge of the rectangle, measured in the image's natural units.",
          "type": "number"
        },

        "bottom": {
          "description": "The Y coordinate of the bottom edge of the rectangle, measured in the image's natural units.",
          "type": "number"
        },

        "right": {
          "description": "The X coordinate of the right edge of the rectangle, measured in the image's natural units.",
          "type": "number"
        },

        "message": {
          "description": "A message relevant to the rectangle.",
          "$ref": "#/definitions/message"
        },

        "properties": {
          "description": "Key/value pairs that provide additional information about the rectangle.",
          "$ref": "#/definitions/propertyBag"
        }
      }
    },

    "region": {
      "description": "A region within an artifact where a result was detected.",
      "additionalProperties": false,
      "type": "object",
      "properties": {

        "startLine": {
          "description": "The line number of the first character in the region.",
          "type": "integer",
          "minimum": 1
        },

        "startColumn": {
          "description": "The column number of the first character in the region.",
          "type": "integer",
          "minimum": 1
        },

        "endLine": {
          "description": "The line number of the last character in the region.",
          "type": "integer",
          "minimum": 1
        },

        "endColumn": {
          "description": "The column number of the character following the end of the region.",
          "type": "integer",
          "minimum": 1
        },

        "charOffset": {
          "description": "The zero-based offset from the beginning of the artifact of the first character in the region.",
          "type": "integer",
          "default": -1,
          "minimum": -1
        },

        "charLength": {
          "description": "The length of the region in characters.",
          "type": "integer",
          "minimum": 0
        },

        "byteOffset": {
          "description": "The zero-based offset from the beginning of the artifact of the first byte in the region.",
          "type": "integer",
          "minimum": 0
        },

        "byteLength": {
          "description": "The length of the region in bytes.",
          "type": "integer",
          "minimum": 0
        },

        "snippet": {
          "description": "The portion of the artifact contents within the specified region.",
          "$ref": "#/definitions/artifactContent"
        },

        "message": {
          "description": "A message relevant to the region.",
          "$ref": "#/definitions/message"
        },

        "sourceLanguage": {
          "description": "Specifies the source language, if any, of the portion of the artifact specified by the region object.",
          "type": "string"
        },

        "properties": {
          "description": "Key/value pairs that provide additional information about the region.",
          "$ref": "#/definitions/propertyBag"
        }
      }
    },

    "replacement": {
      "description": "The replacement of a single region of an artifact.",
      "additionalProperties": false,
      "type": "object",
      "properties": {

        "deletedRegion": {
          "description": "The region of the artifact to delete.",
          "$ref": "#/definitions/region"
        },

        "insertedContent": {
          "description": "The content to insert at the location specified by the 'deletedRegion' property.",
          "$ref": "#/definitions/artifactContent"
        },

        "properties": {
          "description": "Key/value pairs that provide additional information about the replacement.",
          "$ref": "#/definitions/propertyBag"
        }
      },

      "required": [ "deletedRegion" ]
    },

    "reportingDescriptor": {
      "description": "Metadata that describes a specific report produced by the tool, as part of the analysis it provides or its runtime reporting.",
      "additionalProperties": false,
      "type": "object",
      "properties": {

        "id": {
          "description": "A stable, opaque identifier for the report.",
          "type": "string"
        },

        "guid": {
          "description": "A unique identifer for the reporting descriptor in the form of a GUID.",
          "type": "string"
        },

        "deprecatedIds": {
          "description": "An array of stable, opaque identifiers by which this report was known in some previous version of the analysis tool.",
          "type": "array",
          "minItems": 0,
          "uniqueItems": true,
          "items": {
            "type": "string"
          }
        },

        "name": {
          "description": "A report identifier that is understandable to an end user.",
          "type": "string"
        },

        "shortDescription": {
          "description": "A concise description of the report. Should be a single sentence that is understandable when visible space is limited to a single line of text.",
          "$ref": "#/definitions/multiformatMessageString"
        },

        "fullDescription": {
          "description": "A description of the report. Should, as far as possible, provide details sufficient to enable resolution of any problem indicated by the result.",
          "$ref": "#/definitions/multiformatMessageString"
        },

        "messageStrings": {
          "description": "A set of name/value pairs with arbitrary names. Each value is a multiformatMessageString object, which holds message strings in plain text and (optionally) Markdown format. The strings can include placeholders, which can be used to construct a message in combination with an arbitrary number of additional string arguments.",
          "type": "object",
          "additionalProperties": {
            "$ref": "#/definitions/multiformatMessageString"
          }
        },

        "defaultConfiguration": {
          "description": "Default reporting configuration information.",
          "$ref": "#/definitions/reportingConfiguration"
        },

        "helpUri": {
          "description": "A URI where the primary documentation for the report can be found.",
          "type": "string",
          "format": "uri"
        },

        "help": {
          "description": "Provides the primary documentation for the report, useful when there is no online documentation.",
          "$ref": "#/definitions/multiformatMessageString"
        },

        "taxonomyReferences": {
          "description": "An array of references used to locate a set of taxonomy reporting descriptors that are always applicable to a result.",
          "type": "array",
          "minItems": 1,
          "uniqueItems": true,
          "items": {
            "$ref": "#/definitions/reportingDescriptorReference"
          }
        },

        "optionalTaxonomyReferences": {
          "description": "An array of references used to locate an optional set of taxonomy reporting descriptors that may be applied to a result.",
          "type": "array",
          "minItems": 1,
          "uniqueItems": true,
          "items": {
            "$ref": "#/definitions/reportingDescriptorReference"
          }
        },

        "properties": {
          "description": "Key/value pairs that provide additional information about the report.",
          "$ref": "#/definitions/propertyBag"
        }
      }
    },

    "reportingDescriptorTranslation": {
      "description": "Provides localized message strings for a reporting descriptor in a single language.",
      "additionalProperties": false,
      "type": "object",
      "properties": {

        "id": {
          "description": "The stable, opaque identifier of the reporting descriptor to which this translation belongs, matching reportingDescriptor.id.",
          "type": "string"
        },

        "guid": {
          "description": "The unique identifier in the form of a GUID of the reporting descriptor to which this translation belongs, matching reportingDescriptor.guid.",
          "type": "string"
        },

        "shortDescription": {
          "description": "A concise description of the report. Should be a single sentence that is understandable when visible space is limited to a single line of text.",
          "$ref": "#/definitions/multiformatMessageString"
        },

        "fullDescription": {
          "description": "A description of the report. Should, as far as possible, provide details sufficient to enable resolution of any problem indicated by the result.",
          "$ref": "#/definitions/multiformatMessageString"
        },

        "messageStrings": {
          "description": "A set of name/value pairs with arbitrary names. Each value is a multiformatMessageString object, which holds message strings in plain text and (optionally) Markdown format. The property names are a subset of the property names in the messageStrings property of the reportingDescriptor object to which this translation belongs.",
          "type": "object",
          "additionalProperties": {
            "$ref": "#/definitions/multiformatMessageString"
          }
        },

        "properties": {
          "description": "Key/value pairs that provide additional information about reportingDescriptorTranslation.",
          "$ref": "#/definitions/propertyBag"
        }
      }
    },

    "reportingConfiguration": {
      "description": "Information about a tool report that can be configured at runtime.",
      "type": "object",
      "additionalProperties": false,
      "properties": {

        "enabled": {
          "default": true,
          "description": "Specifies whether the report may be produced during the scan.",
          "type": "boolean"
        },

        "level": {
          "description": "Specifies the failure level for the report.",
          "default": "warning",
          "enum": [ "none", "note", "warning", "error" ]
        },

        "rank": {
          "description": "Specifies the relative priority of the report. Used for analysis output only.",
          "type": "number",
          "default": -1.0,
          "minimum": -1.0,
          "maximum": 100.0
        },

        "parameters": {
          "description": "Contains configuration information specific to a report.",
          "$ref": "#/definitions/propertyBag"
        },

        "properties": {
          "description": "Key/value pairs that provide additional information about the reporting configuration.",
          "$ref": "#/definitions/propertyBag"
        }
      }
    },

    "reportingConfigurationOverride": {
      "description": "Information about how a specific tool report was reconfigured at runtime.",
      "type": "object",
      "additionalProperties": false,
      "properties": {

        "configuration": {
          "description": "Specifies how the report was configured during the scan.",
          "$ref": "#/definitions/reportingConfiguration"
        },

        "notificationIndex": {
          "description": "The index within the toolComponent.notificationDescriptors array of the reportingDescriptor associated with this override.",
          "type": "integer",
          "default": -1,
          "minimum": -1
        },

        "ruleIndex": {
          "description": "The index within the toolComponent.ruleDescriptors array of the reportingDescriptor associated with this override.",
          "type": "integer",
          "default": -1,
          "minimum": -1
        },

        "extensionIndex": {
          "description": "The index within the run.tool.extensions array of the toolComponent object which describes the plug-in or tool extension that produced the report.",
          "type": "integer",
          "default": -1,
          "minimum": -1
        },

        "properties": {
          "description": "Key/value pairs that provide additional information about the reporting configuration.",
          "$ref": "#/definitions/propertyBag"
        }
      }
    },

    "reportingDescriptorReference": {
      "description": "Information about how to locate a relevant reporting descriptor.",
      "type": "object",
      "additionalProperties": false,
      "properties": {

        "id": {
          "description": "A notification identifier.",
          "type": "string"
        },

        "pointer": {
          "description": "A JSON pointer used to retrieve a reporting descriptor from an array within a tool component.",
          "type": "string"
        },

        "properties": {
          "description": "Key/value pairs that provide additional information about the reporting descriptor reference.",
          "$ref": "#/definitions/propertyBag"
        }
      }
    },

    "result": {
      "description": "A result produced by an analysis tool.",
      "additionalProperties": false,
      "type": "object",
      "properties": {

        "ruleId": {
          "description": "The stable, unique identifier of the rule, if any, to which this notification is relevant. This member can be used to retrieve rule metadata from the rules dictionary, if it exists.",
          "type": "string"
        },

        "ruleIndex": {
          "description": "The index within the run resources array of the rule object associated with this result.",
          "type": "integer",
          "default": -1,
          "minimum": -1
        },

        "ruleExtensionIndex": {
          "description": "The index within the run.tool.extensions array of the tool component object which describes the plug-in or tool extension that produced the result.",
          "type": "integer",
          "default": -1,
          "minimum": -1
        },

        "kind": {
          "description": "A value that categorizes results by evaluation state.",
          "default": "fail",
          "enum": [ "notApplicable", "pass", "fail", "review", "open" ]
        },

        "level": {
          "description": "A value specifying the severity level of the result.",
          "default": "warning",
          "enum": [ "none", "note", "warning", "error" ]
        },

        "message": {
          "description": "A message that describes the result. The first sentence of the message only will be displayed when visible space is limited.",
          "$ref": "#/definitions/message"
        },

        "analysisTarget": {
          "description": "Identifies the artifact that the analysis tool was instructed to scan. This need not be the same as the artifact where the result actually occurred.",
          "$ref": "#/definitions/artifactLocation"
        },

        "locations": {
          "description": "The set of locations where the result was detected. Specify only one location unless the problem indicated by the result can only be corrected by making a change at every specified location.",
          "type": "array",
          "minItems": 0,
          "uniqueItems": false,
          "default": [],
          "items": {
            "$ref": "#/definitions/location"
          }
        },

        "instanceGuid": {
          "description": "A stable, unique identifer for the result in the form of a GUID.",
          "type": "string"
        },

        "correlationGuid": {
          "description": "A stable, unique identifier for the equivalence class of logically identical results to which this result belongs, in the form of a GUID.",
          "type": "string"
        },

        "occurrenceCount": {
          "description": "A positive integer specifying the number of times this logically unique result was observed in this run.",
          "type": "integer",
          "minimum": 1
        },

        "partialFingerprints": {
          "description": "A set of strings that contribute to the stable, unique identity of the result.",
          "type": "object",
          "additionalProperties": {
            "type": "string"
          }
        },

        "fingerprints": {
          "description": "A set of strings each of which individually defines a stable, unique identity for the result.",
          "type": "object",
          "additionalProperties": {
            "type": "string"
          }
        },

        "stacks": {
          "description": "An array of 'stack' objects relevant to the result.",
          "type": "array",
          "minItems": 0,
          "uniqueItems": false,
          "default": [],
          "items": {
            "$ref": "#/definitions/stack"
          }
        },

        "codeFlows": {
          "description": "An array of 'codeFlow' objects relevant to the result.",
          "type": "array",
          "minItems": 0,
          "uniqueItems": false,
          "default": [],
          "items": {
            "$ref": "#/definitions/codeFlow"
          }
        },

        "graphs": {
          "description": "A dictionary, each of whose keys is the id of a graph and each of whose values is a 'graph' object with that id.",
          "type": "object",
          "additionalProperties": {
            "$ref": "#/definitions/graph"
          }
        },

        "graphTraversals": {
          "description": "An array of one or more unique 'graphTraversal' objects.",
          "type": "array",
          "minItems": 1,
          "uniqueItems": true,
          "items": {
            "$ref": "#/definitions/graphTraversal"
          }
        },

        "relatedLocations": {
          "description": "A set of locations relevant to this result.",
          "type": "array",
          "minItems": 0,
          "uniqueItems": false,
          "default": [],
          "items": {
            "$ref": "#/definitions/location"
          }
        },

        "suppressionStates": {
          "description": "A set of flags indicating one or more suppression conditions.",
          "type": "array",
          "minItems": 0,
          "uniqueItems": true,
          "items": {
            "enum": [
              "suppressedInSource",
              "suppressedExternally"
            ]
          }
        },

        "baselineState": {
          "description": "The state of a result relative to a baseline of a previous run.",
          "enum": [
            "new",
            "unchanged",
            "updated",
            "absent"
          ]
        },

        "rank": {
          "description": "A number representing the priority or importance of the result.",
          "type": "number",
          "default": -1.0,
          "minimum": -1.0,
          "maximum": 100.0
        },

        "attachments": {
          "description": "A set of artifacts relevant to the result.",
          "type": "array",
          "minItems": 0,
          "uniqueItems": true,
          "default": [],
          "items": {
            "$ref": "#/definitions/attachment"
          }
        },

        "hostedViewerUri": {
          "description": "An absolute URI at which the result can be viewed.",
          "type": "string",
          "format": "uri"
        },

        "workItemUris": {
          "description": "The URIs of the work items associated with this result.",
          "type": "array",
          "minItems": 0,
          "uniqueItems": true,
          "items": {
            "type": "string",
            "format": "uri"
          }
        },

        "provenance": {
          "description": "Information about how and when the result was detected.",
          "$ref": "#/definitions/resultProvenance"
        },

        "fixes": {
          "description": "An array of 'fix' objects, each of which represents a proposed fix to the problem indicated by the result.",
          "type": "array",
          "minItems": 0,
          "uniqueItems": true,
          "default": [],
          "items": {
            "$ref": "#/definitions/fix"
          }
        },

        "taxonomyReferences": {
          "description": "An array of references to taxonomy reporting descriptors that are applicable to the result.",
          "type": "array",
          "minItems": 1,
          "uniqueItems": true,
          "items": {
            "$ref": "#/definitions/reportingDescriptorReference"
          }
        },

        "properties": {
          "description": "Key/value pairs that provide additional information about the result.",
          "$ref": "#/definitions/propertyBag"
        }
      },
      "required": [ "message" ]
    },

    "resultProvenance": {
      "description": "Contains information about how and when a result was detected.",
      "additionalProperties": false,
      "type": "object",
      "properties": {

        "firstDetectionTimeUtc": {
          "description": "The Coordinated Universal Time (UTC) date and time at which the result was first detected. See \"Date/time properties\" in the SARIF spec for the required format.",
          "type": "string",
          "format": "date-time"
        },

        "lastDetectionTimeUtc": {
          "description": "The Coordinated Universal Time (UTC) date and time at which the result was most recently detected. See \"Date/time properties\" in the SARIF spec for the required format.",
          "type": "string",
          "format": "date-time"
        },

        "firstDetectionRunInstanceGuid": {
          "description": "A GUID-valued string equal to the id.instanceGuid property of the run in which the result was first detected.",
          "type": "string"
        },

        "lastDetectionRunInstanceGuid": {
          "description": "A GUID-valued string equal to the id.instanceGuid property of the run in which the result was most recently detected.",
          "type": "string"
        },

        "invocationIndex": {
          "description": "The index within the run.invocations array of the invocation object which describes the tool invocation that detected the result.",
          "type": "integer",
          "default": -1,
          "minimum": -1
        },

        "conversionSources": {
          "description": "An array of physicalLocation objects which specify the portions of an analysis tool's output that a converter transformed into the result.",
          "type": "array",
          "minItems": 0,
          "uniqueItems": true,
          "default": [],
          "items": {
            "$ref": "#/definitions/physicalLocation"
          }
        },

        "properties": {
          "description": "Key/value pairs that provide additional information about the result.",
          "$ref": "#/definitions/propertyBag"
        }
      }
    },

    "run": {
      "description": "Describes a single run of an analysis tool, and contains the reported output of that run.",
      "additionalProperties": false,
      "type": "object",
      "properties": {

        "tool": {
          "description": "Information about the tool or tool pipeline that generated the results in this run. A run can only contain results produced by a single tool or tool pipeline. A run can aggregate results from multiple log files, as long as context around the tool run (tool command-line arguments and the like) is identical for all aggregated files.",
          "$ref": "#/definitions/tool"
        },

        "invocations": {
          "description": "Describes the invocation of the analysis tool.",
          "type": "array",
          "minItems": 0,
          "uniqueItems": false,
          "default": [],
          "items": {
            "$ref": "#/definitions/invocation"
          }
        },

        "conversion": {
          "description": "A conversion object that describes how a converter transformed an analysis tool's native reporting format into the SARIF format.",
          "$ref": "#/definitions/conversion"
        },

        "versionControlProvenance": {
          "description": "Specifies the revision in version control of the artifacts that were scanned.",
          "type": "array",
          "minItems": 0,
          "uniqueItems": true,
          "default": [],
          "items": {
            "$ref": "#/definitions/versionControlDetails"
          }
        },

        "originalUriBaseIds": {
          "description": "The artifact location specified by each uriBaseId symbol on the machine where the tool originally ran.",
          "type": "object",
          "additionalProperties": {
            "$ref": "#/definitions/artifactLocation"
          }
        },

        "artifacts": {
          "description": "An array of artifact objects relevant to the run.",
          "type": "array",
          "minItems": 0,
          "uniqueItems": true,
          "items": {
            "$ref": "#/definitions/artifact"
          }
        },

        "logicalLocations": {
          "description": "An array of logical locations such as namespaces, types or functions.",
          "type": "array",
          "minItems": 0,
          "uniqueItems": true,
          "default": [],
          "items": {
            "$ref": "#/definitions/logicalLocation"
          }
        },

        "graphs": {
          "description": "A dictionary, each of whose keys is the id of a graph and each of whose values is a 'graph' object with that id.",
          "type": "object",
          "additionalProperties": {
            "$ref": "#/definitions/graph"
          }
        },

        "results": {
          "description": "The set of results contained in an SARIF log. The results array can be omitted when a run is solely exporting rules metadata. It must be present (but may be empty) if a log file represents an actual scan.",
          "type": "array",
          "minItems": 0,
          "uniqueItems": false,
          "items": {
            "$ref": "#/definitions/result"
          }
        },

        "id": {
          "description": "Automation details that describe this run.",
          "$ref": "#/definitions/runAutomationDetails"
        },

        "aggregateIds": {
          "description": "Automation details that describe the aggregate of runs to which this run belongs.",
          "type": "array",
          "minItems": 0,
          "uniqueItems": true,
          "default": [],
          "items": {
            "$ref": "#/definitions/runAutomationDetails"
          }
        },

        "baselineInstanceGuid": {
          "description": "The 'instanceGuid' property of a previous SARIF 'run' that comprises the baseline that was used to compute result 'baselineState' properties for the run.",
          "type": "string"
        },

        "markdownMessageMimeType": {
          "description": "The MIME type of all Markdown text message properties in the run. Default: \"text/markdown;variant=GFM\"",
          "type": "string",
          "default": "text/markdown;variant=GFM"
        },

        "redactionToken": {
          "description": "The string used to replace sensitive information in a redaction-aware property.",
          "type": "string"
        },

        "defaultFileEncoding": {
          "description": "Specifies the default encoding for any artifact object that refers to a text file.",
          "type": "string"
        },

        "defaultSourceLanguage": {
          "description": "Specifies the default source language for any artifact object that refers to a text file that contains source code.",
          "type": "string"
        },

        "newlineSequences": {
          "description": "An ordered list of character sequences that were treated as line breaks when computing region information for the run.",
          "type": "array",
          "minItems": 1,
          "uniqueItems": true,
          "default": [ "\r\n", "\n" ],
          "items": {
            "type": "string"
          }
        },

        "columnKind": {
          "description": "Specifies the unit in which the tool measures columns.",
          "enum": [ "utf16CodeUnits", "unicodeCodePoints" ],
          "default": "unicodeCodePoints"
        },

        "externalPropertyFiles": {
          "description": "References to external property files that should be inlined with the content of a root log file.",
          "$ref": "#/definitions/externalPropertyFiles"
        },

<<<<<<< HEAD
        "threadFlowLocations": {
          "description": "An array of threadFlowLocation objects cached at run level.",
          "type": "array",
          "minItems": 0,
          "uniqueItems": true,
          "default": [],
          "items": {
            "$ref": "#/definitions/threadFlowLocation"
          }
        },

        "taxonomies": {
          "description": "An array of reportingDescriptor objects relevant to a taxonomy in which results are categorized.",
          "type": "array",
          "minItems": 0,
          "uniqueItems": true,
          "default": [],
          "items": {
            "$ref": "#/definitions/reportingDescriptor"
          }
        },

        "addresses": {
          "description": "Addresses associated with this run instance, if any.",
          "type": "array",
          "minItems": 0,
          "uniqueItems": false,
          "default": [],
          "items": {
            "$ref": "#/definitions/address"
          }
=======
                "threadFlowLocations": {
                    "description": "An array of external property files containing run.threadFlowLocations arrays to be merged with the root log file.",
                    "type": "array",
                    "minItems": 0,
                    "uniqueItems": true,
                    "default": [],
                    "items": {
                        "$ref": "#/definitions/externalPropertyFile"
                    }
                },

                "results": {
                    "description": "An array of external property files containing run.results arrays to be merged with the root log file.",
                    "type": "array",
                    "minItems": 1,
                    "uniqueItems": false,
                    "items": {
                        "$ref": "#/definitions/externalPropertyFile"
                    }
                },

                "taxonomies": {
                    "description": "An array of external property files containing run.taxonomies arrays to be merged with the root log file.",
                    "type": "array",
                    "minItems": 1,
                    "uniqueItems": true,
                    "items": {
                        "$ref": "#/definitions/externalPropertyFile"
                    }
                },

                "addresses": {
                    "description": "An array of external property files containing run.addresses arrays to be merged with the root log file.",
                    "type": "array",
                    "minItems": 0,
                    "uniqueItems": false,
                    "default": [],
                    "items": {
                        "$ref": "#/definitions/externalPropertyFile"
                    }
                },

                "driver": {
                    "description": "An external property file containing a run.driver object to be merged with the root log file.",
                    "$ref": "#/definitions/externalPropertyFile"
                },

                "extensions": {
                    "description": "An array of external property files containing run.extensions arrays to be merged with the root log file.",
                    "type": "array",
                    "minItems": 0,
                    "uniqueItems": false,
                    "default": [],
                    "items": {
                        "$ref": "#/definitions/externalPropertyFile"
                    }
                },

                "properties": {
                    "description": "Key/value pairs that provide additional information about the external property files.",
                    "$ref": "#/definitions/propertyBag"
                }
            }
        },

        "fix": {
            "description": "A proposed fix for the problem represented by a result object. A fix specifies a set of artifacts to modify. For each artifact, it specifies a set of bytes to remove, and provides a set of new bytes to replace them.",
            "additionalProperties": false,
            "type": "object",
            "properties": {

                "description": {
                    "description": "A message that describes the proposed fix, enabling viewers to present the proposed change to an end user.",
                    "$ref": "#/definitions/message"
                },

                "changes": {
                    "description": "One or more artifact changes that comprise a fix for a result.",
                    "type": "array",
                    "minItems": 1,
                    "uniqueItems": true,
                    "items": {
                        "$ref": "#/definitions/artifactChange"
                    }
                },

                "properties": {
                    "description": "Key/value pairs that provide additional information about the fix.",
                    "$ref": "#/definitions/propertyBag"
                }
            },
            "required": [ "changes" ]
        },

        "graph": {
            "description": "A network of nodes and directed edges that describes some aspect of the structure of the code (for example, a call graph).",
            "type": "object",
            "additionalProperties": false,
            "properties": {

                "id": {
                    "description": "A string that uniquely identifies the graph within a run.graphs or result.graphs array.",
                    "type": "string"
                },

                "description": {
                    "description": "A description of the graph.",
                    "$ref": "#/definitions/message"
                },

                "nodes": {
                    "description": "An array of node objects representing the nodes of the graph.",
                    "type": "array",
                    "minItems": 0,
                    "uniqueItems": true,
                    "default": [],
                    "items": {
                        "$ref": "#/definitions/node"
                    }
                },

                "edges": {
                    "description": "An array of edge objects representing the edges of the graph.",
                    "type": "array",
                    "minItems": 0,
                    "uniqueItems": true,
                    "default": [],
                    "items": {
                        "$ref": "#/definitions/edge"
                    }
                },

                "properties": {
                    "description": "Key/value pairs that provide additional information about the graph.",
                    "$ref": "#/definitions/propertyBag"
                }
            },

            "required": [ "id" ]
        },

        "graphTraversal": {
            "description": "Represents a path through a graph.",
            "type": "object",
            "additionalProperties": false,
            "properties": {

                "graphId": {
                    "description": "A string that uniquely identifies that graph being traversed.",
                    "type": "string"
                },

                "description": {
                    "description": "A description of this graph traversal.",
                    "$ref": "#/definitions/message"
                },

                "initialState": {
                    "description": "Values of relevant expressions at the start of the graph traversal.",
                    "type": "object",
                    "additionalProperties": {
                        "type": "string"
                    }
                },

                "edgeTraversals": {
                    "description": "The sequences of edges traversed by this graph traversal.",
                    "type": "array",
                    "minItems": 0,
                    "uniqueItems": false,
                    "default": [],
                    "items": {
                        "$ref": "#/definitions/edgeTraversal"
                    }
                },

                "properties": {
                    "description": "Key/value pairs that provide additional information about the graph traversal.",
                    "$ref": "#/definitions/propertyBag"
                }
            },

            "required": [ "graphId" ]
>>>>>>> 60157ca3
        },

        "translations": {
          "description": "The set of available translations of the localized data provided by the tool.",
          "type": "array",
          "minItems": 0,
          "uniqueItems": true,
          "default": [],
          "items": {
            "$ref": "#/definitions/translation"
          }
        },

        "properties": {
          "description": "Key/value pairs that provide additional information about the run.",
          "$ref": "#/definitions/propertyBag"
        }
      },

      "required": [ "tool" ]
    },

    "runAutomationDetails": {
      "description": "Information that describes a run's identity and role within an engineering system process.",
      "additionalProperties": false,
      "type": "object",
      "properties": {

        "description": {
          "description": "A description of the identity and role played within the engineering system by this object's containing run object.",
          "$ref": "#/definitions/message"
        },

        "instanceId": {
          "description": "A hierarchical string that uniquely identifies this object's containing run object.",
          "type": "string"
        },

        "instanceGuid": {
          "description": "A stable, unique identifer for this object's containing run object in the form of a GUID.",
          "type": "string"
        },

        "correlationGuid": {
          "description": "A stable, unique identifier for the equivalence class of runs to which this object's containing run object belongs in the form of a GUID.",
          "type": "string"
        },

        "properties": {
          "description": "Key/value pairs that provide additional information about the run automation details.",
          "$ref": "#/definitions/propertyBag"
        }
      }
    },

    "stack": {
      "description": "A call stack that is relevant to a result.",
      "additionalProperties": false,
      "type": "object",
      "properties": {

        "message": {
          "description": "A message relevant to this call stack.",
          "$ref": "#/definitions/message"
        },

        "frames": {
          "description": "An array of stack frames that represents a sequence of calls, rendered in reverse chronological order, that comprise the call stack.",
          "type": "array",
          "minItems": 0,
          "uniqueItems": false,
          "items": {
            "$ref": "#/definitions/stackFrame"
          }
        },

        "properties": {
          "description": "Key/value pairs that provide additional information about the stack.",
          "$ref": "#/definitions/propertyBag"
        }
      },
      "required": [ "frames" ]
    },

    "stackFrame": {
      "description": "A function call within a stack trace.",
      "additionalProperties": false,
      "type": "object",
      "properties": {

        "location": {
          "description": "The location to which this stack frame refers.",
          "$ref": "#/definitions/location"
        },

        "module": {
          "description": "The name of the module that contains the code of this stack frame.",
          "type": "string"
        },

        "threadId": {
          "description": "The thread identifier of the stack frame.",
          "type": "integer"
        },

        "address": {
          "description": "The address of the method or function that is executing.",
          "$ref": "#/definitions/address"
        },

        "parameters": {
          "description": "The parameters of the call that is executing.",
          "type": "array",
          "minItems": 0,
          "uniqueItems": false,
          "default": [],
          "items": {
            "type": "string",
            "default": []
          }
        },

        "properties": {
          "description": "Key/value pairs that provide additional information about the stack frame.",
          "$ref": "#/definitions/propertyBag"
        }
      }
    },

    "threadFlow": {
      "type": "object",
      "properties": {

        "id": {
          "description": "An string that uniquely identifies the threadFlow within the codeFlow in which it occurs.",
          "type": "string"
        },

        "message": {
          "description": "A message relevant to the thread flow.",
          "$ref": "#/definitions/message"
        },

        "locations": {
          "description": "A temporally ordered array of 'threadFlowLocation' objects, each of which describes a location visited by the tool while producing the result.",
          "type": "array",
          "minItems": 1,
          "uniqueItems": false,
          "items": {
            "$ref": "#/definitions/threadFlowLocation"
          }
        },

        "properties": {
          "description": "Key/value pairs that provide additional information about the thread flow.",
          "$ref": "#/definitions/propertyBag"
        }
      },

      "required": [ "locations" ]
    },

    "threadFlowLocation": {
      "description": "A location visited by an analysis tool while simulating or monitoring the execution of a program.",
      "additionalProperties": false,
      "type": "object",
      "properties": {

        "index": {
          "description": "The index within the run threadFlowLocations array.",
          "type": "integer",
          "default": -1,
          "minimum": -1
        },

        "location": {
          "description": "The code location.",
          "$ref": "#/definitions/location"
        },

        "stack": {
          "description": "The call stack leading to this location.",
          "$ref": "#/definitions/stack"
        },

        "kinds": {
          "description": "A set of distinct strings that categorize the thread flow location. Well-known kinds include acquire, release, enter, exit, call, return, branch, implicit, false, true, caution, danger, unknown, unreachable, taint, function, handler, lock, memory, resource, and scope.",
          "type": "array",
          "minItems": 0,
          "uniqueItems": true,
          "default": [],
          "items": {
            "type": "string"
          }
        },

        "module": {
          "description": "The name of the module that contains the code that is executing.",
          "type": "string"
        },

        "state": {
          "description": "A dictionary, each of whose keys specifies a variable or expression, the associated value of which represents the variable or expression value. For an annotation of kind 'continuation', for example, this dictionary might hold the current assumed values of a set of global variables.",
          "type": "object",
          "additionalProperties": {
            "type": "string"
          }
        },

        "nestingLevel": {
          "description": "An integer representing a containment hierarchy within the thread flow.",
          "type": "integer"
        },

        "executionOrder": {
          "description": "An integer representing the temporal order in which execution reached this location.",
          "type": "integer"
        },

        "executionTimeUtc": {
          "description": "The Coordinated Universal Time (UTC) date and time at which this location was executed.",
          "type": "string",
          "format": "date-time"
        },

        "importance": {
          "description": "Specifies the importance of this location in understanding the code flow in which it occurs. The order from most to least important is \"essential\", \"important\", \"unimportant\". Default: \"important\".",
          "enum": [ "important", "essential", "unimportant" ]
        },

        "properties": {
          "description": "Key/value pairs that provide additional information about the threadflow location.",
          "$ref": "#/definitions/propertyBag"
        }
      }
    },

    "tool": {
      "description": "The analysis tool that was run.",
      "additionalProperties": false,
      "type": "object",
      "properties": {

        "driver": {
          "description": "The analysis tool that was run.",
          "$ref": "#/definitions/toolComponent"
        },

        "extensions": {
          "description": "Tool extensions that contributed to or reconfigured the analysis tool that was run.",
          "type": "array",
          "minItems": 0,
          "uniqueItems": true,
          "default": [],
          "items": {
            "$ref": "#/definitions/toolComponent"
          }
        },

        "properties": {
          "description": "Key/value pairs that provide additional information about the tool.",
          "$ref": "#/definitions/propertyBag"
        }
      },

      "required": [ "driver" ]
    },

    "toolComponent": {
      "description": "A component, such as a plug-in or the driver, of the analysis tool that was run.",
      "additionalProperties": false,
      "type": "object",
      "properties": {

        "guid": {
          "description": "A unique identifer for the tool component in the form of a GUID.",
          "type": "string"
        },

        "name": {
          "description": "The name of the tool component.",
          "type": "string"
        },

        "organization": {
          "description": "The organization or company that produced the tool component.",
          "type": "string"
        },

        "product": {
          "description": "A product suite to which the tool component belongs.",
          "type": "string"
        },

        "shortDescription": {
          "description": "A brief description of the tool component.",
          "$ref": "#/definitions/multiformatMessageString"
        },

        "fullDescription": {
          "description": "A comprehensive description of the tool component.",
          "$ref": "#/definitions/multiformatMessageString"
        },

        "fullName": {
          "description": "The name of the tool component along with its version and any other useful identifying information, such as its locale.",
          "type": "string"
        },

        "version": {
          "description": "The tool component version, in whatever format the component natively provides.",
          "type": "string"
        },

        "semanticVersion": {
          "description": "The tool component version in the format specified by Semantic Versioning 2.0.",
          "type": "string"
        },

        "dottedQuadFileVersion": {
          "description": "The binary version of the tool component's primary executable file expressed as four non-negative integers separated by a period (for operating systems that express file versions in this way).",
          "type": "string",
          "pattern": "[0-9]+(\\.[0-9]+){3}"
        },

        "downloadUri": {
          "description": "The absolute URI from which the tool component can be downloaded.",
          "type": "string",
          "format": "uri"
        },

        "globalMessageStrings": {
          "description": "A dictionary, each of whose keys is a resource identifier and each of whose values is a multiformatMessageString object, which holds message strings in plain text and (optionally) Markdown format. The strings can include placeholders, which can be used to construct a message in combination with an arbitrary number of additional string arguments.",
          "type": "object",
          "additionalProperties": {
            "$ref": "#/definitions/multiformatMessageString"
          }
        },

        "notificationDescriptors": {
          "description": "An array of reportDescriptor objects relevant to the notifications related to the configuration and runtime execution of the tool component.",
          "type": "array",
          "minItems": 0,
          "uniqueItems": true,
          "default": [],
          "items": {
            "$ref": "#/definitions/reportingDescriptor"
          }
        },

        "ruleDescriptors": {
          "description": "An array of reportDescriptor objects relevant to the analysis performed by the tool component.",
          "type": "array",
          "minItems": 0,
          "uniqueItems": true,
          "default": [],
          "items": {
            "$ref": "#/definitions/reportingDescriptor"
          }
        },

        "artifactIndices": {
          "description": "The indices within the run artifacts array of the artifact objects associated with the tool component.",
          "type": "array",
          "minItems": 0,
          "uniqueItems": true,
          "default": [],
          "items": {
            "type": "integer"
          }
        },

        "properties": {
          "description": "Key/value pairs that provide additional information about the tool component.",
          "$ref": "#/definitions/propertyBag"
        }
      },

      "required": [ "name" ]
    },

    "toolComponentTranslation": {
      "description": "Provides localized message strings for a tool component in a single language.",
      "additionalProperties": false,
      "type": "object",
      "properties": {

        "toolComponentGuid": {
          "description": "The unique identifier for the tool component in the form of a GUID, matching toolComponent.guid.",
          "type": "string"
        },

        "location": {
          "description": "The location of the translation.",
          "$ref": "#/definitions/artifactLocation"
        },

        "semanticVersion": {
          "description": "The semantic version of the tool component for which the translation was made.",
          "type": "string"
        },

        "partialTranslation": {
          "description": "True if this object contains a subset of the strings defined by the tool component.",
          "type": "boolean"
        },

        "globalMessageStrings": {
          "description": "A dictionary, each of whose keys is a message identifier and each of whose values is a multiformatMessageString object, which holds message strings in plain text and (optionally) Markdown format. The strings can include placeholders, which can be used to construct a message in combination with an arbitrary number of additional string arguments. The property names are a subset of the property names in the globalMessageStrings property of the toolComponent object to which this translation belongs.",
          "type": "object",
          "additionalProperties": {
            "$ref": "#/definitions/multiformatMessageString"
          }
        },

        "reportingDescriptors": {
          "description": "Provides an array of translations for a reporting descriptor in a available languages.",
          "type": "array",
          "minItems": 0,
          "uniqueItems": true,
          "default": [],
          "items": {
            "$ref": "#/definitions/reportingDescriptorTranslation"
          }
        },

        "notificationDescriptors": {
          "description": "Provides an array of translations for a notification descriptor in a available languages.",
          "type": "array",
          "minItems": 0,
          "uniqueItems": true,
          "default": [],
          "items": {
            "$ref": "#/definitions/reportingDescriptorTranslation"
          }
        },

        "properties": {
          "description": "Key/value pairs that provide additional information about the translationComponentTranslation.",
          "$ref": "#/definitions/propertyBag"
        }
      }
    },

    "translation": {
      "description": "Provides localized strings for the current run in a single language.",
      "type": "object",
      "additionalProperties": false,
      "properties": {

        "language": {
          "description": "The translation language in ISO 639 format, e.g., 'en-US'.",
          "type": "string"
        },

        "toolComponentTranslations": {
          "description": "Provides localized message strings for a single tool component in a single language.",
          "type": "array",
          "minItems": 0,
          "uniqueItems": false,
          "items": {
            "$ref": "#/definitions/toolComponentTranslation"
          }
        },

        "properties": {
          "description": "Key/value pairs that provide additional information about the translation.",
          "$ref": "#/definitions/propertyBag"
        }
      }
    },

    "versionControlDetails": {
      "description": "Specifies the information necessary to retrieve a desired revision from a version control system.",
      "type": "object",
      "additionalProperties": false,
      "properties": {

        "repositoryUri": {
          "description": "The absolute URI of the repository.",
          "type": "string",
          "format": "uri"
        },

        "revisionId": {
          "description": "A string that uniquely and permanently identifies the revision within the repository.",
          "type": "string"
        },

        "branch": {
          "description": "The name of a branch containing the revision.",
          "type": "string"
        },

        "revisionTag": {
          "description": "A tag that has been applied to the revision.",
          "type": "string"
        },

        "asOfTimeUtc": {
          "description": "A Coordinated Universal Time (UTC) date and time that can be used to synchronize an enlistment to the state of the repository at that time.",
          "type": "string",
          "format": "date-time"
        },

        "mappedTo": {
          "description": "The location in the local file system to which the root of the repository was mapped at the time of the analysis.",
          "$ref": "#/definitions/artifactLocation"
        },

        "properties": {
          "description": "Key/value pairs that provide additional information about the version control details.",
          "$ref": "#/definitions/propertyBag"
        }
      },

      "required": [ "repositoryUri" ]
    }
  }
}<|MERGE_RESOLUTION|>--- conflicted
+++ resolved
@@ -565,1502 +565,6 @@
           }
         },
 
-        "threadFlowLocations": {
-          "description": "An array of external property files containing run.threadFlowLocations arrays to be merged with the root log file.",
-          "type": "array",
-          "minItems": 0,
-          "uniqueItems": true,
-          "default": [],
-          "items": {
-            "$ref": "#/definitions/externalPropertyFile"
-          }
-        },
-
-        "results": {
-          "description": "An array of external property files containing run.results arrays to be merged with the root log file.",
-          "type": "array",
-          "minItems": 1,
-          "uniqueItems": false,
-          "items": {
-            "$ref": "#/definitions/externalPropertyFile"
-          }
-        },
-
-        "taxonomies": {
-          "description": "An array of external property files containing run.taxonomies arrays to be merged with the root log file.",
-          "type": "array",
-          "minItems": 1,
-          "uniqueItems": true,
-          "items": {
-            "$ref": "#/definitions/externalPropertyFile"
-          }
-        },
-
-        "addresses": {
-          "description": "An array of external property files containing run.addresses arrays to be merged with the root log file.",
-          "type": "array",
-          "minItems": 0,
-          "uniqueItems": false,
-          "default": [],
-          "items": {
-            "$ref": "#/definitions/externalPropertyFile"
-          }
-        },
-
-        "tool": {
-          "description": "An external property file containing a run.tool object to be merged with the root log file.",
-          "$ref": "#/definitions/externalPropertyFile"
-        },
-
-        "properties": {
-          "description": "Key/value pairs that provide additional information about the external property files.",
-          "$ref": "#/definitions/propertyBag"
-        }
-      }
-    },
-
-    "fix": {
-      "description": "A proposed fix for the problem represented by a result object. A fix specifies a set of artifacts to modify. For each artifact, it specifies a set of bytes to remove, and provides a set of new bytes to replace them.",
-      "additionalProperties": false,
-      "type": "object",
-      "properties": {
-
-        "description": {
-          "description": "A message that describes the proposed fix, enabling viewers to present the proposed change to an end user.",
-          "$ref": "#/definitions/message"
-        },
-
-        "changes": {
-          "description": "One or more artifact changes that comprise a fix for a result.",
-          "type": "array",
-          "minItems": 1,
-          "uniqueItems": true,
-          "items": {
-            "$ref": "#/definitions/artifactChange"
-          }
-        },
-
-        "properties": {
-          "description": "Key/value pairs that provide additional information about the fix.",
-          "$ref": "#/definitions/propertyBag"
-        }
-      },
-      "required": [ "changes" ]
-    },
-
-    "graph": {
-      "description": "A network of nodes and directed edges that describes some aspect of the structure of the code (for example, a call graph).",
-      "type": "object",
-      "additionalProperties": false,
-      "properties": {
-
-        "id": {
-          "description": "A string that uniquely identifies the graph within a run.graphs or result.graphs array.",
-          "type": "string"
-        },
-
-        "description": {
-          "description": "A description of the graph.",
-          "$ref": "#/definitions/message"
-        },
-
-        "nodes": {
-          "description": "An array of node objects representing the nodes of the graph.",
-          "type": "array",
-          "minItems": 0,
-          "uniqueItems": true,
-          "default": [],
-          "items": {
-            "$ref": "#/definitions/node"
-          }
-        },
-
-        "edges": {
-          "description": "An array of edge objects representing the edges of the graph.",
-          "type": "array",
-          "minItems": 0,
-          "uniqueItems": true,
-          "default": [],
-          "items": {
-            "$ref": "#/definitions/edge"
-          }
-        },
-
-        "properties": {
-          "description": "Key/value pairs that provide additional information about the graph.",
-          "$ref": "#/definitions/propertyBag"
-        }
-      },
-
-      "required": [ "id" ]
-    },
-
-    "graphTraversal": {
-      "description": "Represents a path through a graph.",
-      "type": "object",
-      "additionalProperties": false,
-      "properties": {
-
-        "graphId": {
-          "description": "A string that uniquely identifies that graph being traversed.",
-          "type": "string"
-        },
-
-        "description": {
-          "description": "A description of this graph traversal.",
-          "$ref": "#/definitions/message"
-        },
-
-        "initialState": {
-          "description": "Values of relevant expressions at the start of the graph traversal.",
-          "type": "object",
-          "additionalProperties": {
-            "type": "string"
-          }
-        },
-
-        "edgeTraversals": {
-          "description": "The sequences of edges traversed by this graph traversal.",
-          "type": "array",
-          "minItems": 0,
-          "uniqueItems": false,
-          "default": [],
-          "items": {
-            "$ref": "#/definitions/edgeTraversal"
-          }
-        },
-
-        "properties": {
-          "description": "Key/value pairs that provide additional information about the graph traversal.",
-          "$ref": "#/definitions/propertyBag"
-        }
-      },
-
-      "required": [ "graphId" ]
-    },
-
-    "invocation": {
-      "description": "The runtime environment of the analysis tool run.",
-      "additionalProperties": false,
-      "type": "object",
-      "properties": {
-
-        "commandLine": {
-          "description": "The command line used to invoke the tool.",
-          "type": "string"
-        },
-
-        "arguments": {
-          "description": "An array of strings, containing in order the command line arguments passed to the tool from the operating system.",
-          "type": "array",
-          "minItems": 0,
-          "uniqueItems": false,
-          "items": {
-            "type": "string"
-          }
-        },
-
-        "responseFiles": {
-          "description": "The locations of any response files specified on the tool's command line.",
-          "type": "array",
-          "minItems": 0,
-          "uniqueItems": true,
-          "items": {
-            "$ref": "#/definitions/artifactLocation"
-          }
-        },
-
-        "startTimeUtc": {
-          "description": "The Coordinated Universal Time (UTC) date and time at which the run started. See \"Date/time properties\" in the SARIF spec for the required format.",
-          "type": "string",
-          "format": "date-time"
-        },
-
-        "endTimeUtc": {
-          "description": "The Coordinated Universal Time (UTC) date and time at which the run ended. See \"Date/time properties\" in the SARIF spec for the required format.",
-          "type": "string",
-          "format": "date-time"
-        },
-
-        "exitCode": {
-          "description": "The process exit code.",
-          "type": "integer"
-        },
-
-        "reportingConfigurationOverrides": {
-          "description": "An array of reportingConfigurationOverride objects that describe runtime reporting behavior.",
-          "type": "array",
-          "minItems": 0,
-          "uniqueItems": true,
-          "items": {
-            "$ref": "#/definitions/reportingConfigurationOverride"
-          }
-        },
-
-        "toolExecutionNotifications": {
-          "description": "A list of runtime conditions detected by the tool during the analysis.",
-          "type": "array",
-          "minItems": 0,
-          "uniqueItems": false,
-          "default": [],
-          "items": {
-            "$ref": "#/definitions/notification"
-          }
-        },
-
-        "toolConfigurationNotifications": {
-          "description": "A list of conditions detected by the tool that are relevant to the tool's configuration.",
-          "type": "array",
-          "minItems": 0,
-          "uniqueItems": false,
-          "default": [],
-          "items": {
-            "$ref": "#/definitions/notification"
-          }
-        },
-
-        "exitCodeDescription": {
-          "description": "The reason for the process exit.",
-          "type": "string"
-        },
-
-        "exitSignalName": {
-          "description": "The name of the signal that caused the process to exit.",
-          "type": "string"
-        },
-
-        "exitSignalNumber": {
-          "description": "The numeric value of the signal that caused the process to exit.",
-          "type": "integer"
-        },
-
-        "processStartFailureMessage": {
-          "description": "The reason given by the operating system that the process failed to start.",
-          "type": "string"
-        },
-
-        "toolExecutionSuccessful": {
-          "description": "A value indicating whether the tool's execution completed successfully.",
-          "type": "boolean"
-        },
-
-        "machine": {
-          "description": "The machine that hosted the analysis tool run.",
-          "type": "string"
-        },
-
-        "account": {
-          "description": "The account that ran the analysis tool.",
-          "type": "string"
-        },
-
-        "processId": {
-          "description": "The process id for the analysis tool run.",
-          "type": "integer"
-        },
-
-        "executableLocation": {
-          "description": "An absolute URI specifying the location of the analysis tool's executable.",
-          "$ref": "#/definitions/artifactLocation"
-        },
-
-        "workingDirectory": {
-          "description": "The working directory for the analysis tool run.",
-          "$ref": "#/definitions/artifactLocation"
-        },
-
-        "environmentVariables": {
-          "description": "The environment variables associated with the analysis tool process, expressed as key/value pairs.",
-          "type": "object",
-          "additionalProperties": {
-            "type": "string"
-          }
-        },
-
-        "stdin": {
-          "description": "A file containing the standard input stream to the process that was invoked.",
-          "$ref": "#/definitions/artifactLocation"
-        },
-
-        "stdout": {
-          "description": "A file containing the standard output stream from the process that was invoked.",
-          "$ref": "#/definitions/artifactLocation"
-        },
-
-        "stderr": {
-          "description": "A file containing the standard error stream from the process that was invoked.",
-          "$ref": "#/definitions/artifactLocation"
-        },
-
-        "stdoutStderr": {
-          "description": "A file containing the interleaved standard output and standard error stream from the process that was invoked.",
-          "$ref": "#/definitions/artifactLocation"
-        },
-
-        "properties": {
-          "description": "Key/value pairs that provide additional information about the invocation.",
-          "$ref": "#/definitions/propertyBag"
-        }
-      }
-    },
-
-    "location": {
-      "description": "A location within a programming artifact.",
-      "additionalProperties": false,
-      "type": "object",
-      "properties": {
-
-        "address": {
-          "description": "The address of the location.",
-          "$ref": "#/definitions/address"
-        },
-
-        "physicalLocation": {
-          "description": "Identifies the artifact and region.",
-          "$ref": "#/definitions/physicalLocation"
-        },
-
-        "fullyQualifiedLogicalName": {
-          "description": "The human-readable fully qualified name of the logical location. If run.logicalLocations is present, this value matches a property name within that object, from which further information about the logical location can be obtained.",
-          "type": "string"
-        },
-
-        "logicalLocationIndex": {
-          "description": "The index within the logical locations array of the logical location associated with the result.",
-          "type": "integer",
-          "default": -1,
-          "minimum": -1
-        },
-
-        "message": {
-          "description": "A message relevant to the location.",
-          "$ref": "#/definitions/message"
-        },
-
-        "annotations": {
-          "description": "A set of regions relevant to the location.",
-          "type": "array",
-          "minItems": 0,
-          "uniqueItems": true,
-          "default": [],
-          "items": {
-            "$ref": "#/definitions/region"
-          }
-        },
-
-        "properties": {
-          "description": "Key/value pairs that provide additional information about the location.",
-          "$ref": "#/definitions/propertyBag"
-        }
-      }
-    },
-
-    "logicalLocation": {
-      "description": "A logical location of a construct that produced a result.",
-      "additionalProperties": false,
-      "type": "object",
-      "properties": {
-
-        "name": {
-          "description": "Identifies the construct in which the result occurred. For example, this property might contain the name of a class or a method.",
-          "type": "string"
-        },
-
-        "fullyQualifiedName": {
-          "description": "The human-readable fully qualified name of the logical location.",
-          "type": "string"
-        },
-
-        "decoratedName": {
-          "description": "The machine-readable name for the logical location, such as a mangled function name provided by a C++ compiler that encodes calling convention, return type and other details along with the function name.",
-          "type": "string"
-        },
-
-        "parentIndex": {
-          "description": "Identifies the index of the immediate parent of the construct in which the result was detected. For example, this property might point to a logical location that represents the namespace that holds a type.",
-          "type": "integer",
-          "default": -1,
-          "minimum": -1
-        },
-
-        "kind": {
-          "description": "The type of construct this logical location component refers to. Should be one of 'function', 'member', 'module', 'namespace', 'parameter', 'resource', 'returnType', 'type', 'variable', 'object', 'array', 'property', 'value', 'element', 'text', 'attribute', 'comment', 'declaration', 'dtd' or 'processingInstruction', if any of those accurately describe the construct.",
-          "type": "string"
-        },
-
-        "properties": {
-          "description": "Key/value pairs that provide additional information about the logical location.",
-          "$ref": "#/definitions/propertyBag"
-        }
-      }
-    },
-
-    "message": {
-      "description": "Encapsulates a message intended to be read by the end user.",
-      "type": "object",
-      "additionalProperties": false,
-
-      "properties": {
-
-        "text": {
-          "description": "A plain text message string.",
-          "type": "string"
-        },
-
-        "markdown": {
-          "description": "A Markdown message string.",
-          "type": "string"
-        },
-
-        "messageId": {
-          "description": "The message identifier for this message.",
-          "type": "string"
-        },
-
-        "arguments": {
-          "description": "An array of strings to substitute into the message string.",
-          "type": "array",
-          "minItems": 0,
-          "uniqueItems": false,
-          "default": [],
-          "items": {
-            "type": "string"
-          }
-        },
-
-        "properties": {
-          "description": "Key/value pairs that provide additional information about the message.",
-          "$ref": "#/definitions/propertyBag"
-        }
-      }
-    },
-
-    "multiformatMessageString": {
-      "description": "A message string or message format string rendered in multiple formats.",
-      "type": "object",
-      "additionalProperties": false,
-
-      "properties": {
-
-        "text": {
-          "description": "A plain text message string or format string.",
-          "type": "string"
-        },
-
-        "markdown": {
-          "description": "A Markdown message string or format string.",
-          "type": "string"
-        },
-
-        "properties": {
-          "description": "Key/value pairs that provide additional information about the message.",
-          "$ref": "#/definitions/propertyBag"
-        }
-      }
-    },
-
-    "node": {
-      "description": "Represents a node in a graph.",
-      "type": "object",
-      "additionalProperties": false,
-
-      "properties": {
-
-        "id": {
-          "description": "A string that uniquely identifies the node within its graph.",
-          "type": "string"
-        },
-
-        "label": {
-          "description": "A short description of the node.",
-          "$ref": "#/definitions/message"
-        },
-
-        "location": {
-          "description": "A code location associated with the node.",
-          "$ref": "#/definitions/location"
-        },
-
-        "children": {
-          "description": "Array of child nodes.",
-          "type": "array",
-          "minItems": 0,
-          "uniqueItems": true,
-          "default": [],
-          "items": {
-            "$ref": "#/definitions/node"
-          }
-        },
-
-        "properties": {
-          "description": "Key/value pairs that provide additional information about the node.",
-          "$ref": "#/definitions/propertyBag"
-        }
-      },
-
-      "required": [ "id" ]
-    },
-
-    "notification": {
-      "description": "Describes a condition relevant to the tool itself, as opposed to being relevant to a target being analyzed by the tool.",
-      "type": "object",
-      "additionalProperties": false,
-      "properties": {
-
-        "id": {
-          "description": "An identifier for the condition that was encountered.",
-          "type": "string"
-        },
-
-        "ruleId": {
-          "description": "The stable, unique identifier of the rule, if any, to which this notification is relevant.",
-          "type": "string"
-        },
-
-        "ruleIndex": {
-          "description": "The index within the run resources array of the rule object, if any, associated with this notification.",
-          "type": "integer",
-          "default": -1,
-          "minimum": -1
-        },
-
-        "physicalLocation": {
-          "description": "The artifact and region relevant to this notification.",
-          "$ref": "#/definitions/physicalLocation"
-        },
-
-        "message": {
-          "description": "A message that describes the condition that was encountered.",
-          "$ref": "#/definitions/message"
-        },
-
-        "level": {
-          "description": "A value specifying the severity level of the notification.",
-          "default": "warning",
-          "enum": [ "none", "note", "warning", "error" ]
-        },
-
-        "threadId": {
-          "description": "The thread identifier of the code that generated the notification.",
-          "type": "integer"
-        },
-
-        "timeUtc": {
-          "description": "The Coordinated Universal Time (UTC) date and time at which the analysis tool generated the notification.",
-          "type": "string",
-          "format": "date-time"
-        },
-
-        "exception": {
-          "description": "The runtime exception, if any, relevant to this notification.",
-          "$ref": "#/definitions/exception"
-        },
-
-        "properties": {
-          "description": "Key/value pairs that provide additional information about the notification.",
-          "$ref": "#/definitions/propertyBag"
-        }
-      },
-
-      "required": [ "message" ]
-    },
-
-    "physicalLocation": {
-      "description": "A physical location relevant to a result. Specifies a reference to a programming artifact together with a range of bytes or characters within that artifact.",
-      "additionalProperties": false,
-      "type": "object",
-      "properties": {
-
-        "id": {
-          "description": "Value that distinguishes this physical location from all other physical locations in this run object.",
-          "type": "integer"
-        },
-
-        "artifactLocation": {
-          "description": "The location of the artifact.",
-          "$ref": "#/definitions/artifactLocation"
-        },
-
-        "region": {
-          "description": "Specifies a portion of the artifact.",
-          "$ref": "#/definitions/region"
-        },
-
-        "contextRegion": {
-          "description": "Specifies a portion of the artifact that encloses the region. Allows a viewer to display additional context around the region.",
-          "$ref": "#/definitions/region"
-        },
-
-        "properties": {
-          "description": "Key/value pairs that provide additional information about the physical location.",
-          "$ref": "#/definitions/propertyBag"
-        }
-      },
-
-      "required": [ "artifactLocation" ]
-    },
-
-    "propertyBag": {
-      "description": "Key/value pairs that provide additional information about the object.",
-      "type": "object",
-      "additionalProperties": true,
-      "properties": {
-        "tags": {
-
-          "description": "A set of distinct strings that provide additional information.",
-          "type": "array",
-          "minItems": 0,
-          "uniqueItems": true,
-          "default": [],
-          "items": {
-            "type": "string"
-          }
-        }
-      }
-    },
-
-    "rectangle": {
-      "description": "An area within an image.",
-      "additionalProperties": false,
-      "type": "object",
-      "properties": {
-
-        "top": {
-          "description": "The Y coordinate of the top edge of the rectangle, measured in the image's natural units.",
-          "type": "number"
-        },
-
-        "left": {
-          "description": "The X coordinate of the left edge of the rectangle, measured in the image's natural units.",
-          "type": "number"
-        },
-
-        "bottom": {
-          "description": "The Y coordinate of the bottom edge of the rectangle, measured in the image's natural units.",
-          "type": "number"
-        },
-
-        "right": {
-          "description": "The X coordinate of the right edge of the rectangle, measured in the image's natural units.",
-          "type": "number"
-        },
-
-        "message": {
-          "description": "A message relevant to the rectangle.",
-          "$ref": "#/definitions/message"
-        },
-
-        "properties": {
-          "description": "Key/value pairs that provide additional information about the rectangle.",
-          "$ref": "#/definitions/propertyBag"
-        }
-      }
-    },
-
-    "region": {
-      "description": "A region within an artifact where a result was detected.",
-      "additionalProperties": false,
-      "type": "object",
-      "properties": {
-
-        "startLine": {
-          "description": "The line number of the first character in the region.",
-          "type": "integer",
-          "minimum": 1
-        },
-
-        "startColumn": {
-          "description": "The column number of the first character in the region.",
-          "type": "integer",
-          "minimum": 1
-        },
-
-        "endLine": {
-          "description": "The line number of the last character in the region.",
-          "type": "integer",
-          "minimum": 1
-        },
-
-        "endColumn": {
-          "description": "The column number of the character following the end of the region.",
-          "type": "integer",
-          "minimum": 1
-        },
-
-        "charOffset": {
-          "description": "The zero-based offset from the beginning of the artifact of the first character in the region.",
-          "type": "integer",
-          "default": -1,
-          "minimum": -1
-        },
-
-        "charLength": {
-          "description": "The length of the region in characters.",
-          "type": "integer",
-          "minimum": 0
-        },
-
-        "byteOffset": {
-          "description": "The zero-based offset from the beginning of the artifact of the first byte in the region.",
-          "type": "integer",
-          "minimum": 0
-        },
-
-        "byteLength": {
-          "description": "The length of the region in bytes.",
-          "type": "integer",
-          "minimum": 0
-        },
-
-        "snippet": {
-          "description": "The portion of the artifact contents within the specified region.",
-          "$ref": "#/definitions/artifactContent"
-        },
-
-        "message": {
-          "description": "A message relevant to the region.",
-          "$ref": "#/definitions/message"
-        },
-
-        "sourceLanguage": {
-          "description": "Specifies the source language, if any, of the portion of the artifact specified by the region object.",
-          "type": "string"
-        },
-
-        "properties": {
-          "description": "Key/value pairs that provide additional information about the region.",
-          "$ref": "#/definitions/propertyBag"
-        }
-      }
-    },
-
-    "replacement": {
-      "description": "The replacement of a single region of an artifact.",
-      "additionalProperties": false,
-      "type": "object",
-      "properties": {
-
-        "deletedRegion": {
-          "description": "The region of the artifact to delete.",
-          "$ref": "#/definitions/region"
-        },
-
-        "insertedContent": {
-          "description": "The content to insert at the location specified by the 'deletedRegion' property.",
-          "$ref": "#/definitions/artifactContent"
-        },
-
-        "properties": {
-          "description": "Key/value pairs that provide additional information about the replacement.",
-          "$ref": "#/definitions/propertyBag"
-        }
-      },
-
-      "required": [ "deletedRegion" ]
-    },
-
-    "reportingDescriptor": {
-      "description": "Metadata that describes a specific report produced by the tool, as part of the analysis it provides or its runtime reporting.",
-      "additionalProperties": false,
-      "type": "object",
-      "properties": {
-
-        "id": {
-          "description": "A stable, opaque identifier for the report.",
-          "type": "string"
-        },
-
-        "guid": {
-          "description": "A unique identifer for the reporting descriptor in the form of a GUID.",
-          "type": "string"
-        },
-
-        "deprecatedIds": {
-          "description": "An array of stable, opaque identifiers by which this report was known in some previous version of the analysis tool.",
-          "type": "array",
-          "minItems": 0,
-          "uniqueItems": true,
-          "items": {
-            "type": "string"
-          }
-        },
-
-        "name": {
-          "description": "A report identifier that is understandable to an end user.",
-          "type": "string"
-        },
-
-        "shortDescription": {
-          "description": "A concise description of the report. Should be a single sentence that is understandable when visible space is limited to a single line of text.",
-          "$ref": "#/definitions/multiformatMessageString"
-        },
-
-        "fullDescription": {
-          "description": "A description of the report. Should, as far as possible, provide details sufficient to enable resolution of any problem indicated by the result.",
-          "$ref": "#/definitions/multiformatMessageString"
-        },
-
-        "messageStrings": {
-          "description": "A set of name/value pairs with arbitrary names. Each value is a multiformatMessageString object, which holds message strings in plain text and (optionally) Markdown format. The strings can include placeholders, which can be used to construct a message in combination with an arbitrary number of additional string arguments.",
-          "type": "object",
-          "additionalProperties": {
-            "$ref": "#/definitions/multiformatMessageString"
-          }
-        },
-
-        "defaultConfiguration": {
-          "description": "Default reporting configuration information.",
-          "$ref": "#/definitions/reportingConfiguration"
-        },
-
-        "helpUri": {
-          "description": "A URI where the primary documentation for the report can be found.",
-          "type": "string",
-          "format": "uri"
-        },
-
-        "help": {
-          "description": "Provides the primary documentation for the report, useful when there is no online documentation.",
-          "$ref": "#/definitions/multiformatMessageString"
-        },
-
-        "taxonomyReferences": {
-          "description": "An array of references used to locate a set of taxonomy reporting descriptors that are always applicable to a result.",
-          "type": "array",
-          "minItems": 1,
-          "uniqueItems": true,
-          "items": {
-            "$ref": "#/definitions/reportingDescriptorReference"
-          }
-        },
-
-        "optionalTaxonomyReferences": {
-          "description": "An array of references used to locate an optional set of taxonomy reporting descriptors that may be applied to a result.",
-          "type": "array",
-          "minItems": 1,
-          "uniqueItems": true,
-          "items": {
-            "$ref": "#/definitions/reportingDescriptorReference"
-          }
-        },
-
-        "properties": {
-          "description": "Key/value pairs that provide additional information about the report.",
-          "$ref": "#/definitions/propertyBag"
-        }
-      }
-    },
-
-    "reportingDescriptorTranslation": {
-      "description": "Provides localized message strings for a reporting descriptor in a single language.",
-      "additionalProperties": false,
-      "type": "object",
-      "properties": {
-
-        "id": {
-          "description": "The stable, opaque identifier of the reporting descriptor to which this translation belongs, matching reportingDescriptor.id.",
-          "type": "string"
-        },
-
-        "guid": {
-          "description": "The unique identifier in the form of a GUID of the reporting descriptor to which this translation belongs, matching reportingDescriptor.guid.",
-          "type": "string"
-        },
-
-        "shortDescription": {
-          "description": "A concise description of the report. Should be a single sentence that is understandable when visible space is limited to a single line of text.",
-          "$ref": "#/definitions/multiformatMessageString"
-        },
-
-        "fullDescription": {
-          "description": "A description of the report. Should, as far as possible, provide details sufficient to enable resolution of any problem indicated by the result.",
-          "$ref": "#/definitions/multiformatMessageString"
-        },
-
-        "messageStrings": {
-          "description": "A set of name/value pairs with arbitrary names. Each value is a multiformatMessageString object, which holds message strings in plain text and (optionally) Markdown format. The property names are a subset of the property names in the messageStrings property of the reportingDescriptor object to which this translation belongs.",
-          "type": "object",
-          "additionalProperties": {
-            "$ref": "#/definitions/multiformatMessageString"
-          }
-        },
-
-        "properties": {
-          "description": "Key/value pairs that provide additional information about reportingDescriptorTranslation.",
-          "$ref": "#/definitions/propertyBag"
-        }
-      }
-    },
-
-    "reportingConfiguration": {
-      "description": "Information about a tool report that can be configured at runtime.",
-      "type": "object",
-      "additionalProperties": false,
-      "properties": {
-
-        "enabled": {
-          "default": true,
-          "description": "Specifies whether the report may be produced during the scan.",
-          "type": "boolean"
-        },
-
-        "level": {
-          "description": "Specifies the failure level for the report.",
-          "default": "warning",
-          "enum": [ "none", "note", "warning", "error" ]
-        },
-
-        "rank": {
-          "description": "Specifies the relative priority of the report. Used for analysis output only.",
-          "type": "number",
-          "default": -1.0,
-          "minimum": -1.0,
-          "maximum": 100.0
-        },
-
-        "parameters": {
-          "description": "Contains configuration information specific to a report.",
-          "$ref": "#/definitions/propertyBag"
-        },
-
-        "properties": {
-          "description": "Key/value pairs that provide additional information about the reporting configuration.",
-          "$ref": "#/definitions/propertyBag"
-        }
-      }
-    },
-
-    "reportingConfigurationOverride": {
-      "description": "Information about how a specific tool report was reconfigured at runtime.",
-      "type": "object",
-      "additionalProperties": false,
-      "properties": {
-
-        "configuration": {
-          "description": "Specifies how the report was configured during the scan.",
-          "$ref": "#/definitions/reportingConfiguration"
-        },
-
-        "notificationIndex": {
-          "description": "The index within the toolComponent.notificationDescriptors array of the reportingDescriptor associated with this override.",
-          "type": "integer",
-          "default": -1,
-          "minimum": -1
-        },
-
-        "ruleIndex": {
-          "description": "The index within the toolComponent.ruleDescriptors array of the reportingDescriptor associated with this override.",
-          "type": "integer",
-          "default": -1,
-          "minimum": -1
-        },
-
-        "extensionIndex": {
-          "description": "The index within the run.tool.extensions array of the toolComponent object which describes the plug-in or tool extension that produced the report.",
-          "type": "integer",
-          "default": -1,
-          "minimum": -1
-        },
-
-        "properties": {
-          "description": "Key/value pairs that provide additional information about the reporting configuration.",
-          "$ref": "#/definitions/propertyBag"
-        }
-      }
-    },
-
-    "reportingDescriptorReference": {
-      "description": "Information about how to locate a relevant reporting descriptor.",
-      "type": "object",
-      "additionalProperties": false,
-      "properties": {
-
-        "id": {
-          "description": "A notification identifier.",
-          "type": "string"
-        },
-
-        "pointer": {
-          "description": "A JSON pointer used to retrieve a reporting descriptor from an array within a tool component.",
-          "type": "string"
-        },
-
-        "properties": {
-          "description": "Key/value pairs that provide additional information about the reporting descriptor reference.",
-          "$ref": "#/definitions/propertyBag"
-        }
-      }
-    },
-
-    "result": {
-      "description": "A result produced by an analysis tool.",
-      "additionalProperties": false,
-      "type": "object",
-      "properties": {
-
-        "ruleId": {
-          "description": "The stable, unique identifier of the rule, if any, to which this notification is relevant. This member can be used to retrieve rule metadata from the rules dictionary, if it exists.",
-          "type": "string"
-        },
-
-        "ruleIndex": {
-          "description": "The index within the run resources array of the rule object associated with this result.",
-          "type": "integer",
-          "default": -1,
-          "minimum": -1
-        },
-
-        "ruleExtensionIndex": {
-          "description": "The index within the run.tool.extensions array of the tool component object which describes the plug-in or tool extension that produced the result.",
-          "type": "integer",
-          "default": -1,
-          "minimum": -1
-        },
-
-        "kind": {
-          "description": "A value that categorizes results by evaluation state.",
-          "default": "fail",
-          "enum": [ "notApplicable", "pass", "fail", "review", "open" ]
-        },
-
-        "level": {
-          "description": "A value specifying the severity level of the result.",
-          "default": "warning",
-          "enum": [ "none", "note", "warning", "error" ]
-        },
-
-        "message": {
-          "description": "A message that describes the result. The first sentence of the message only will be displayed when visible space is limited.",
-          "$ref": "#/definitions/message"
-        },
-
-        "analysisTarget": {
-          "description": "Identifies the artifact that the analysis tool was instructed to scan. This need not be the same as the artifact where the result actually occurred.",
-          "$ref": "#/definitions/artifactLocation"
-        },
-
-        "locations": {
-          "description": "The set of locations where the result was detected. Specify only one location unless the problem indicated by the result can only be corrected by making a change at every specified location.",
-          "type": "array",
-          "minItems": 0,
-          "uniqueItems": false,
-          "default": [],
-          "items": {
-            "$ref": "#/definitions/location"
-          }
-        },
-
-        "instanceGuid": {
-          "description": "A stable, unique identifer for the result in the form of a GUID.",
-          "type": "string"
-        },
-
-        "correlationGuid": {
-          "description": "A stable, unique identifier for the equivalence class of logically identical results to which this result belongs, in the form of a GUID.",
-          "type": "string"
-        },
-
-        "occurrenceCount": {
-          "description": "A positive integer specifying the number of times this logically unique result was observed in this run.",
-          "type": "integer",
-          "minimum": 1
-        },
-
-        "partialFingerprints": {
-          "description": "A set of strings that contribute to the stable, unique identity of the result.",
-          "type": "object",
-          "additionalProperties": {
-            "type": "string"
-          }
-        },
-
-        "fingerprints": {
-          "description": "A set of strings each of which individually defines a stable, unique identity for the result.",
-          "type": "object",
-          "additionalProperties": {
-            "type": "string"
-          }
-        },
-
-        "stacks": {
-          "description": "An array of 'stack' objects relevant to the result.",
-          "type": "array",
-          "minItems": 0,
-          "uniqueItems": false,
-          "default": [],
-          "items": {
-            "$ref": "#/definitions/stack"
-          }
-        },
-
-        "codeFlows": {
-          "description": "An array of 'codeFlow' objects relevant to the result.",
-          "type": "array",
-          "minItems": 0,
-          "uniqueItems": false,
-          "default": [],
-          "items": {
-            "$ref": "#/definitions/codeFlow"
-          }
-        },
-
-        "graphs": {
-          "description": "A dictionary, each of whose keys is the id of a graph and each of whose values is a 'graph' object with that id.",
-          "type": "object",
-          "additionalProperties": {
-            "$ref": "#/definitions/graph"
-          }
-        },
-
-        "graphTraversals": {
-          "description": "An array of one or more unique 'graphTraversal' objects.",
-          "type": "array",
-          "minItems": 1,
-          "uniqueItems": true,
-          "items": {
-            "$ref": "#/definitions/graphTraversal"
-          }
-        },
-
-        "relatedLocations": {
-          "description": "A set of locations relevant to this result.",
-          "type": "array",
-          "minItems": 0,
-          "uniqueItems": false,
-          "default": [],
-          "items": {
-            "$ref": "#/definitions/location"
-          }
-        },
-
-        "suppressionStates": {
-          "description": "A set of flags indicating one or more suppression conditions.",
-          "type": "array",
-          "minItems": 0,
-          "uniqueItems": true,
-          "items": {
-            "enum": [
-              "suppressedInSource",
-              "suppressedExternally"
-            ]
-          }
-        },
-
-        "baselineState": {
-          "description": "The state of a result relative to a baseline of a previous run.",
-          "enum": [
-            "new",
-            "unchanged",
-            "updated",
-            "absent"
-          ]
-        },
-
-        "rank": {
-          "description": "A number representing the priority or importance of the result.",
-          "type": "number",
-          "default": -1.0,
-          "minimum": -1.0,
-          "maximum": 100.0
-        },
-
-        "attachments": {
-          "description": "A set of artifacts relevant to the result.",
-          "type": "array",
-          "minItems": 0,
-          "uniqueItems": true,
-          "default": [],
-          "items": {
-            "$ref": "#/definitions/attachment"
-          }
-        },
-
-        "hostedViewerUri": {
-          "description": "An absolute URI at which the result can be viewed.",
-          "type": "string",
-          "format": "uri"
-        },
-
-        "workItemUris": {
-          "description": "The URIs of the work items associated with this result.",
-          "type": "array",
-          "minItems": 0,
-          "uniqueItems": true,
-          "items": {
-            "type": "string",
-            "format": "uri"
-          }
-        },
-
-        "provenance": {
-          "description": "Information about how and when the result was detected.",
-          "$ref": "#/definitions/resultProvenance"
-        },
-
-        "fixes": {
-          "description": "An array of 'fix' objects, each of which represents a proposed fix to the problem indicated by the result.",
-          "type": "array",
-          "minItems": 0,
-          "uniqueItems": true,
-          "default": [],
-          "items": {
-            "$ref": "#/definitions/fix"
-          }
-        },
-
-        "taxonomyReferences": {
-          "description": "An array of references to taxonomy reporting descriptors that are applicable to the result.",
-          "type": "array",
-          "minItems": 1,
-          "uniqueItems": true,
-          "items": {
-            "$ref": "#/definitions/reportingDescriptorReference"
-          }
-        },
-
-        "properties": {
-          "description": "Key/value pairs that provide additional information about the result.",
-          "$ref": "#/definitions/propertyBag"
-        }
-      },
-      "required": [ "message" ]
-    },
-
-    "resultProvenance": {
-      "description": "Contains information about how and when a result was detected.",
-      "additionalProperties": false,
-      "type": "object",
-      "properties": {
-
-        "firstDetectionTimeUtc": {
-          "description": "The Coordinated Universal Time (UTC) date and time at which the result was first detected. See \"Date/time properties\" in the SARIF spec for the required format.",
-          "type": "string",
-          "format": "date-time"
-        },
-
-        "lastDetectionTimeUtc": {
-          "description": "The Coordinated Universal Time (UTC) date and time at which the result was most recently detected. See \"Date/time properties\" in the SARIF spec for the required format.",
-          "type": "string",
-          "format": "date-time"
-        },
-
-        "firstDetectionRunInstanceGuid": {
-          "description": "A GUID-valued string equal to the id.instanceGuid property of the run in which the result was first detected.",
-          "type": "string"
-        },
-
-        "lastDetectionRunInstanceGuid": {
-          "description": "A GUID-valued string equal to the id.instanceGuid property of the run in which the result was most recently detected.",
-          "type": "string"
-        },
-
-        "invocationIndex": {
-          "description": "The index within the run.invocations array of the invocation object which describes the tool invocation that detected the result.",
-          "type": "integer",
-          "default": -1,
-          "minimum": -1
-        },
-
-        "conversionSources": {
-          "description": "An array of physicalLocation objects which specify the portions of an analysis tool's output that a converter transformed into the result.",
-          "type": "array",
-          "minItems": 0,
-          "uniqueItems": true,
-          "default": [],
-          "items": {
-            "$ref": "#/definitions/physicalLocation"
-          }
-        },
-
-        "properties": {
-          "description": "Key/value pairs that provide additional information about the result.",
-          "$ref": "#/definitions/propertyBag"
-        }
-      }
-    },
-
-    "run": {
-      "description": "Describes a single run of an analysis tool, and contains the reported output of that run.",
-      "additionalProperties": false,
-      "type": "object",
-      "properties": {
-
-        "tool": {
-          "description": "Information about the tool or tool pipeline that generated the results in this run. A run can only contain results produced by a single tool or tool pipeline. A run can aggregate results from multiple log files, as long as context around the tool run (tool command-line arguments and the like) is identical for all aggregated files.",
-          "$ref": "#/definitions/tool"
-        },
-
-        "invocations": {
-          "description": "Describes the invocation of the analysis tool.",
-          "type": "array",
-          "minItems": 0,
-          "uniqueItems": false,
-          "default": [],
-          "items": {
-            "$ref": "#/definitions/invocation"
-          }
-        },
-
-        "conversion": {
-          "description": "A conversion object that describes how a converter transformed an analysis tool's native reporting format into the SARIF format.",
-          "$ref": "#/definitions/conversion"
-        },
-
-        "versionControlProvenance": {
-          "description": "Specifies the revision in version control of the artifacts that were scanned.",
-          "type": "array",
-          "minItems": 0,
-          "uniqueItems": true,
-          "default": [],
-          "items": {
-            "$ref": "#/definitions/versionControlDetails"
-          }
-        },
-
-        "originalUriBaseIds": {
-          "description": "The artifact location specified by each uriBaseId symbol on the machine where the tool originally ran.",
-          "type": "object",
-          "additionalProperties": {
-            "$ref": "#/definitions/artifactLocation"
-          }
-        },
-
-        "artifacts": {
-          "description": "An array of artifact objects relevant to the run.",
-          "type": "array",
-          "minItems": 0,
-          "uniqueItems": true,
-          "items": {
-            "$ref": "#/definitions/artifact"
-          }
-        },
-
-        "logicalLocations": {
-          "description": "An array of logical locations such as namespaces, types or functions.",
-          "type": "array",
-          "minItems": 0,
-          "uniqueItems": true,
-          "default": [],
-          "items": {
-            "$ref": "#/definitions/logicalLocation"
-          }
-        },
-
-        "graphs": {
-          "description": "A dictionary, each of whose keys is the id of a graph and each of whose values is a 'graph' object with that id.",
-          "type": "object",
-          "additionalProperties": {
-            "$ref": "#/definitions/graph"
-          }
-        },
-
-        "results": {
-          "description": "The set of results contained in an SARIF log. The results array can be omitted when a run is solely exporting rules metadata. It must be present (but may be empty) if a log file represents an actual scan.",
-          "type": "array",
-          "minItems": 0,
-          "uniqueItems": false,
-          "items": {
-            "$ref": "#/definitions/result"
-          }
-        },
-
-        "id": {
-          "description": "Automation details that describe this run.",
-          "$ref": "#/definitions/runAutomationDetails"
-        },
-
-        "aggregateIds": {
-          "description": "Automation details that describe the aggregate of runs to which this run belongs.",
-          "type": "array",
-          "minItems": 0,
-          "uniqueItems": true,
-          "default": [],
-          "items": {
-            "$ref": "#/definitions/runAutomationDetails"
-          }
-        },
-
-        "baselineInstanceGuid": {
-          "description": "The 'instanceGuid' property of a previous SARIF 'run' that comprises the baseline that was used to compute result 'baselineState' properties for the run.",
-          "type": "string"
-        },
-
-        "markdownMessageMimeType": {
-          "description": "The MIME type of all Markdown text message properties in the run. Default: \"text/markdown;variant=GFM\"",
-          "type": "string",
-          "default": "text/markdown;variant=GFM"
-        },
-
-        "redactionToken": {
-          "description": "The string used to replace sensitive information in a redaction-aware property.",
-          "type": "string"
-        },
-
-        "defaultFileEncoding": {
-          "description": "Specifies the default encoding for any artifact object that refers to a text file.",
-          "type": "string"
-        },
-
-        "defaultSourceLanguage": {
-          "description": "Specifies the default source language for any artifact object that refers to a text file that contains source code.",
-          "type": "string"
-        },
-
-        "newlineSequences": {
-          "description": "An ordered list of character sequences that were treated as line breaks when computing region information for the run.",
-          "type": "array",
-          "minItems": 1,
-          "uniqueItems": true,
-          "default": [ "\r\n", "\n" ],
-          "items": {
-            "type": "string"
-          }
-        },
-
-        "columnKind": {
-          "description": "Specifies the unit in which the tool measures columns.",
-          "enum": [ "utf16CodeUnits", "unicodeCodePoints" ],
-          "default": "unicodeCodePoints"
-        },
-
-        "externalPropertyFiles": {
-          "description": "References to external property files that should be inlined with the content of a root log file.",
-          "$ref": "#/definitions/externalPropertyFiles"
-        },
-
-<<<<<<< HEAD
-        "threadFlowLocations": {
-          "description": "An array of threadFlowLocation objects cached at run level.",
-          "type": "array",
-          "minItems": 0,
-          "uniqueItems": true,
-          "default": [],
-          "items": {
-            "$ref": "#/definitions/threadFlowLocation"
-          }
-        },
-
-        "taxonomies": {
-          "description": "An array of reportingDescriptor objects relevant to a taxonomy in which results are categorized.",
-          "type": "array",
-          "minItems": 0,
-          "uniqueItems": true,
-          "default": [],
-          "items": {
-            "$ref": "#/definitions/reportingDescriptor"
-          }
-        },
-
-        "addresses": {
-          "description": "Addresses associated with this run instance, if any.",
-          "type": "array",
-          "minItems": 0,
-          "uniqueItems": false,
-          "default": [],
-          "items": {
-            "$ref": "#/definitions/address"
-          }
-=======
                 "threadFlowLocations": {
                     "description": "An array of external property files containing run.threadFlowLocations arrays to be merged with the root log file.",
                     "type": "array",
@@ -2072,36 +576,36 @@
                     }
                 },
 
-                "results": {
-                    "description": "An array of external property files containing run.results arrays to be merged with the root log file.",
-                    "type": "array",
-                    "minItems": 1,
-                    "uniqueItems": false,
-                    "items": {
-                        "$ref": "#/definitions/externalPropertyFile"
-                    }
-                },
-
-                "taxonomies": {
-                    "description": "An array of external property files containing run.taxonomies arrays to be merged with the root log file.",
-                    "type": "array",
-                    "minItems": 1,
-                    "uniqueItems": true,
-                    "items": {
-                        "$ref": "#/definitions/externalPropertyFile"
-                    }
-                },
-
-                "addresses": {
-                    "description": "An array of external property files containing run.addresses arrays to be merged with the root log file.",
-                    "type": "array",
-                    "minItems": 0,
-                    "uniqueItems": false,
-                    "default": [],
-                    "items": {
-                        "$ref": "#/definitions/externalPropertyFile"
-                    }
-                },
+        "results": {
+          "description": "An array of external property files containing run.results arrays to be merged with the root log file.",
+          "type": "array",
+          "minItems": 1,
+          "uniqueItems": false,
+          "items": {
+            "$ref": "#/definitions/externalPropertyFile"
+          }
+        },
+
+        "taxonomies": {
+          "description": "An array of external property files containing run.taxonomies arrays to be merged with the root log file.",
+          "type": "array",
+          "minItems": 1,
+          "uniqueItems": true,
+          "items": {
+            "$ref": "#/definitions/externalPropertyFile"
+          }
+        },
+
+        "addresses": {
+          "description": "An array of external property files containing run.addresses arrays to be merged with the root log file.",
+          "type": "array",
+          "minItems": 0,
+          "uniqueItems": false,
+          "default": [],
+          "items": {
+            "$ref": "#/definitions/externalPropertyFile"
+          }
+        },
 
                 "driver": {
                     "description": "An external property file containing a run.driver object to be merged with the root log file.",
@@ -2119,132 +623,1453 @@
                     }
                 },
 
-                "properties": {
-                    "description": "Key/value pairs that provide additional information about the external property files.",
-                    "$ref": "#/definitions/propertyBag"
-                }
-            }
-        },
-
-        "fix": {
-            "description": "A proposed fix for the problem represented by a result object. A fix specifies a set of artifacts to modify. For each artifact, it specifies a set of bytes to remove, and provides a set of new bytes to replace them.",
-            "additionalProperties": false,
-            "type": "object",
-            "properties": {
-
-                "description": {
-                    "description": "A message that describes the proposed fix, enabling viewers to present the proposed change to an end user.",
-                    "$ref": "#/definitions/message"
-                },
-
-                "changes": {
-                    "description": "One or more artifact changes that comprise a fix for a result.",
-                    "type": "array",
-                    "minItems": 1,
-                    "uniqueItems": true,
-                    "items": {
-                        "$ref": "#/definitions/artifactChange"
-                    }
-                },
-
-                "properties": {
-                    "description": "Key/value pairs that provide additional information about the fix.",
-                    "$ref": "#/definitions/propertyBag"
-                }
-            },
-            "required": [ "changes" ]
-        },
-
-        "graph": {
-            "description": "A network of nodes and directed edges that describes some aspect of the structure of the code (for example, a call graph).",
-            "type": "object",
-            "additionalProperties": false,
-            "properties": {
-
-                "id": {
-                    "description": "A string that uniquely identifies the graph within a run.graphs or result.graphs array.",
-                    "type": "string"
-                },
-
-                "description": {
-                    "description": "A description of the graph.",
-                    "$ref": "#/definitions/message"
-                },
-
-                "nodes": {
-                    "description": "An array of node objects representing the nodes of the graph.",
-                    "type": "array",
-                    "minItems": 0,
-                    "uniqueItems": true,
-                    "default": [],
-                    "items": {
-                        "$ref": "#/definitions/node"
-                    }
-                },
-
-                "edges": {
-                    "description": "An array of edge objects representing the edges of the graph.",
-                    "type": "array",
-                    "minItems": 0,
-                    "uniqueItems": true,
-                    "default": [],
-                    "items": {
-                        "$ref": "#/definitions/edge"
-                    }
-                },
-
-                "properties": {
-                    "description": "Key/value pairs that provide additional information about the graph.",
-                    "$ref": "#/definitions/propertyBag"
-                }
-            },
-
-            "required": [ "id" ]
-        },
-
-        "graphTraversal": {
-            "description": "Represents a path through a graph.",
-            "type": "object",
-            "additionalProperties": false,
-            "properties": {
-
-                "graphId": {
-                    "description": "A string that uniquely identifies that graph being traversed.",
-                    "type": "string"
-                },
-
-                "description": {
-                    "description": "A description of this graph traversal.",
-                    "$ref": "#/definitions/message"
-                },
-
-                "initialState": {
-                    "description": "Values of relevant expressions at the start of the graph traversal.",
-                    "type": "object",
-                    "additionalProperties": {
-                        "type": "string"
-                    }
-                },
-
-                "edgeTraversals": {
-                    "description": "The sequences of edges traversed by this graph traversal.",
-                    "type": "array",
-                    "minItems": 0,
-                    "uniqueItems": false,
-                    "default": [],
-                    "items": {
-                        "$ref": "#/definitions/edgeTraversal"
-                    }
-                },
-
-                "properties": {
-                    "description": "Key/value pairs that provide additional information about the graph traversal.",
-                    "$ref": "#/definitions/propertyBag"
-                }
-            },
-
-            "required": [ "graphId" ]
->>>>>>> 60157ca3
+        "properties": {
+          "description": "Key/value pairs that provide additional information about the external property files.",
+          "$ref": "#/definitions/propertyBag"
+        }
+      }
+    },
+
+    "fix": {
+      "description": "A proposed fix for the problem represented by a result object. A fix specifies a set of artifacts to modify. For each artifact, it specifies a set of bytes to remove, and provides a set of new bytes to replace them.",
+      "additionalProperties": false,
+      "type": "object",
+      "properties": {
+
+        "description": {
+          "description": "A message that describes the proposed fix, enabling viewers to present the proposed change to an end user.",
+          "$ref": "#/definitions/message"
+        },
+
+        "changes": {
+          "description": "One or more artifact changes that comprise a fix for a result.",
+          "type": "array",
+          "minItems": 1,
+          "uniqueItems": true,
+          "items": {
+            "$ref": "#/definitions/artifactChange"
+          }
+        },
+
+        "properties": {
+          "description": "Key/value pairs that provide additional information about the fix.",
+          "$ref": "#/definitions/propertyBag"
+        }
+      },
+      "required": [ "changes" ]
+    },
+
+    "graph": {
+      "description": "A network of nodes and directed edges that describes some aspect of the structure of the code (for example, a call graph).",
+      "type": "object",
+      "additionalProperties": false,
+      "properties": {
+
+        "id": {
+          "description": "A string that uniquely identifies the graph within a run.graphs or result.graphs array.",
+          "type": "string"
+        },
+
+        "description": {
+          "description": "A description of the graph.",
+          "$ref": "#/definitions/message"
+        },
+
+        "nodes": {
+          "description": "An array of node objects representing the nodes of the graph.",
+          "type": "array",
+          "minItems": 0,
+          "uniqueItems": true,
+          "default": [],
+          "items": {
+            "$ref": "#/definitions/node"
+          }
+        },
+
+        "edges": {
+          "description": "An array of edge objects representing the edges of the graph.",
+          "type": "array",
+          "minItems": 0,
+          "uniqueItems": true,
+          "default": [],
+          "items": {
+            "$ref": "#/definitions/edge"
+          }
+        },
+
+        "properties": {
+          "description": "Key/value pairs that provide additional information about the graph.",
+          "$ref": "#/definitions/propertyBag"
+        }
+      },
+
+      "required": [ "id" ]
+    },
+
+    "graphTraversal": {
+      "description": "Represents a path through a graph.",
+      "type": "object",
+      "additionalProperties": false,
+      "properties": {
+
+        "graphId": {
+          "description": "A string that uniquely identifies that graph being traversed.",
+          "type": "string"
+        },
+
+        "description": {
+          "description": "A description of this graph traversal.",
+          "$ref": "#/definitions/message"
+        },
+
+        "initialState": {
+          "description": "Values of relevant expressions at the start of the graph traversal.",
+          "type": "object",
+          "additionalProperties": {
+            "type": "string"
+          }
+        },
+
+        "edgeTraversals": {
+          "description": "The sequences of edges traversed by this graph traversal.",
+          "type": "array",
+          "minItems": 0,
+          "uniqueItems": false,
+          "default": [],
+          "items": {
+            "$ref": "#/definitions/edgeTraversal"
+          }
+        },
+
+        "properties": {
+          "description": "Key/value pairs that provide additional information about the graph traversal.",
+          "$ref": "#/definitions/propertyBag"
+        }
+      },
+
+      "required": [ "graphId" ]
+    },
+
+    "invocation": {
+      "description": "The runtime environment of the analysis tool run.",
+      "additionalProperties": false,
+      "type": "object",
+      "properties": {
+
+        "commandLine": {
+          "description": "The command line used to invoke the tool.",
+          "type": "string"
+        },
+
+        "arguments": {
+          "description": "An array of strings, containing in order the command line arguments passed to the tool from the operating system.",
+          "type": "array",
+          "minItems": 0,
+          "uniqueItems": false,
+          "items": {
+            "type": "string"
+          }
+        },
+
+        "responseFiles": {
+          "description": "The locations of any response files specified on the tool's command line.",
+          "type": "array",
+          "minItems": 0,
+          "uniqueItems": true,
+          "items": {
+            "$ref": "#/definitions/artifactLocation"
+          }
+        },
+
+        "startTimeUtc": {
+          "description": "The Coordinated Universal Time (UTC) date and time at which the run started. See \"Date/time properties\" in the SARIF spec for the required format.",
+          "type": "string",
+          "format": "date-time"
+        },
+
+        "endTimeUtc": {
+          "description": "The Coordinated Universal Time (UTC) date and time at which the run ended. See \"Date/time properties\" in the SARIF spec for the required format.",
+          "type": "string",
+          "format": "date-time"
+        },
+
+        "exitCode": {
+          "description": "The process exit code.",
+          "type": "integer"
+        },
+
+        "reportingConfigurationOverrides": {
+          "description": "An array of reportingConfigurationOverride objects that describe runtime reporting behavior.",
+          "type": "array",
+          "minItems": 0,
+          "uniqueItems": true,
+          "items": {
+            "$ref": "#/definitions/reportingConfigurationOverride"
+          }
+        },
+
+        "toolExecutionNotifications": {
+          "description": "A list of runtime conditions detected by the tool during the analysis.",
+          "type": "array",
+          "minItems": 0,
+          "uniqueItems": false,
+          "default": [],
+          "items": {
+            "$ref": "#/definitions/notification"
+          }
+        },
+
+        "toolConfigurationNotifications": {
+          "description": "A list of conditions detected by the tool that are relevant to the tool's configuration.",
+          "type": "array",
+          "minItems": 0,
+          "uniqueItems": false,
+          "default": [],
+          "items": {
+            "$ref": "#/definitions/notification"
+          }
+        },
+
+        "exitCodeDescription": {
+          "description": "The reason for the process exit.",
+          "type": "string"
+        },
+
+        "exitSignalName": {
+          "description": "The name of the signal that caused the process to exit.",
+          "type": "string"
+        },
+
+        "exitSignalNumber": {
+          "description": "The numeric value of the signal that caused the process to exit.",
+          "type": "integer"
+        },
+
+        "processStartFailureMessage": {
+          "description": "The reason given by the operating system that the process failed to start.",
+          "type": "string"
+        },
+
+        "toolExecutionSuccessful": {
+          "description": "A value indicating whether the tool's execution completed successfully.",
+          "type": "boolean"
+        },
+
+        "machine": {
+          "description": "The machine that hosted the analysis tool run.",
+          "type": "string"
+        },
+
+        "account": {
+          "description": "The account that ran the analysis tool.",
+          "type": "string"
+        },
+
+        "processId": {
+          "description": "The process id for the analysis tool run.",
+          "type": "integer"
+        },
+
+        "executableLocation": {
+          "description": "An absolute URI specifying the location of the analysis tool's executable.",
+          "$ref": "#/definitions/artifactLocation"
+        },
+
+        "workingDirectory": {
+          "description": "The working directory for the analysis tool run.",
+          "$ref": "#/definitions/artifactLocation"
+        },
+
+        "environmentVariables": {
+          "description": "The environment variables associated with the analysis tool process, expressed as key/value pairs.",
+          "type": "object",
+          "additionalProperties": {
+            "type": "string"
+          }
+        },
+
+        "stdin": {
+          "description": "A file containing the standard input stream to the process that was invoked.",
+          "$ref": "#/definitions/artifactLocation"
+        },
+
+        "stdout": {
+          "description": "A file containing the standard output stream from the process that was invoked.",
+          "$ref": "#/definitions/artifactLocation"
+        },
+
+        "stderr": {
+          "description": "A file containing the standard error stream from the process that was invoked.",
+          "$ref": "#/definitions/artifactLocation"
+        },
+
+        "stdoutStderr": {
+          "description": "A file containing the interleaved standard output and standard error stream from the process that was invoked.",
+          "$ref": "#/definitions/artifactLocation"
+        },
+
+        "properties": {
+          "description": "Key/value pairs that provide additional information about the invocation.",
+          "$ref": "#/definitions/propertyBag"
+        }
+      }
+    },
+
+    "location": {
+      "description": "A location within a programming artifact.",
+      "additionalProperties": false,
+      "type": "object",
+      "properties": {
+
+        "address": {
+          "description": "The address of the location.",
+          "$ref": "#/definitions/address"
+        },
+
+        "physicalLocation": {
+          "description": "Identifies the artifact and region.",
+          "$ref": "#/definitions/physicalLocation"
+        },
+
+        "fullyQualifiedLogicalName": {
+          "description": "The human-readable fully qualified name of the logical location. If run.logicalLocations is present, this value matches a property name within that object, from which further information about the logical location can be obtained.",
+          "type": "string"
+        },
+
+        "logicalLocationIndex": {
+          "description": "The index within the logical locations array of the logical location associated with the result.",
+          "type": "integer",
+          "default": -1,
+          "minimum": -1
+        },
+
+        "message": {
+          "description": "A message relevant to the location.",
+          "$ref": "#/definitions/message"
+        },
+
+        "annotations": {
+          "description": "A set of regions relevant to the location.",
+          "type": "array",
+          "minItems": 0,
+          "uniqueItems": true,
+          "default": [],
+          "items": {
+            "$ref": "#/definitions/region"
+          }
+        },
+
+        "properties": {
+          "description": "Key/value pairs that provide additional information about the location.",
+          "$ref": "#/definitions/propertyBag"
+        }
+      }
+    },
+
+    "logicalLocation": {
+      "description": "A logical location of a construct that produced a result.",
+      "additionalProperties": false,
+      "type": "object",
+      "properties": {
+
+        "name": {
+          "description": "Identifies the construct in which the result occurred. For example, this property might contain the name of a class or a method.",
+          "type": "string"
+        },
+
+        "fullyQualifiedName": {
+          "description": "The human-readable fully qualified name of the logical location.",
+          "type": "string"
+        },
+
+        "decoratedName": {
+          "description": "The machine-readable name for the logical location, such as a mangled function name provided by a C++ compiler that encodes calling convention, return type and other details along with the function name.",
+          "type": "string"
+        },
+
+        "parentIndex": {
+          "description": "Identifies the index of the immediate parent of the construct in which the result was detected. For example, this property might point to a logical location that represents the namespace that holds a type.",
+          "type": "integer",
+          "default": -1,
+          "minimum": -1
+        },
+
+        "kind": {
+          "description": "The type of construct this logical location component refers to. Should be one of 'function', 'member', 'module', 'namespace', 'parameter', 'resource', 'returnType', 'type', 'variable', 'object', 'array', 'property', 'value', 'element', 'text', 'attribute', 'comment', 'declaration', 'dtd' or 'processingInstruction', if any of those accurately describe the construct.",
+          "type": "string"
+        },
+
+        "properties": {
+          "description": "Key/value pairs that provide additional information about the logical location.",
+          "$ref": "#/definitions/propertyBag"
+        }
+      }
+    },
+
+    "message": {
+      "description": "Encapsulates a message intended to be read by the end user.",
+      "type": "object",
+      "additionalProperties": false,
+
+      "properties": {
+
+        "text": {
+          "description": "A plain text message string.",
+          "type": "string"
+        },
+
+        "markdown": {
+          "description": "A Markdown message string.",
+          "type": "string"
+        },
+
+        "messageId": {
+          "description": "The message identifier for this message.",
+          "type": "string"
+        },
+
+        "arguments": {
+          "description": "An array of strings to substitute into the message string.",
+          "type": "array",
+          "minItems": 0,
+          "uniqueItems": false,
+          "default": [],
+          "items": {
+            "type": "string"
+          }
+        },
+
+        "properties": {
+          "description": "Key/value pairs that provide additional information about the message.",
+          "$ref": "#/definitions/propertyBag"
+        }
+      }
+    },
+
+    "multiformatMessageString": {
+      "description": "A message string or message format string rendered in multiple formats.",
+      "type": "object",
+      "additionalProperties": false,
+
+      "properties": {
+
+        "text": {
+          "description": "A plain text message string or format string.",
+          "type": "string"
+        },
+
+        "markdown": {
+          "description": "A Markdown message string or format string.",
+          "type": "string"
+        },
+
+        "properties": {
+          "description": "Key/value pairs that provide additional information about the message.",
+          "$ref": "#/definitions/propertyBag"
+        }
+      }
+    },
+
+    "node": {
+      "description": "Represents a node in a graph.",
+      "type": "object",
+      "additionalProperties": false,
+
+      "properties": {
+
+        "id": {
+          "description": "A string that uniquely identifies the node within its graph.",
+          "type": "string"
+        },
+
+        "label": {
+          "description": "A short description of the node.",
+          "$ref": "#/definitions/message"
+        },
+
+        "location": {
+          "description": "A code location associated with the node.",
+          "$ref": "#/definitions/location"
+        },
+
+        "children": {
+          "description": "Array of child nodes.",
+          "type": "array",
+          "minItems": 0,
+          "uniqueItems": true,
+          "default": [],
+          "items": {
+            "$ref": "#/definitions/node"
+          }
+        },
+
+        "properties": {
+          "description": "Key/value pairs that provide additional information about the node.",
+          "$ref": "#/definitions/propertyBag"
+        }
+      },
+
+      "required": [ "id" ]
+    },
+
+    "notification": {
+      "description": "Describes a condition relevant to the tool itself, as opposed to being relevant to a target being analyzed by the tool.",
+      "type": "object",
+      "additionalProperties": false,
+      "properties": {
+
+        "id": {
+          "description": "An identifier for the condition that was encountered.",
+          "type": "string"
+        },
+
+        "ruleId": {
+          "description": "The stable, unique identifier of the rule, if any, to which this notification is relevant.",
+          "type": "string"
+        },
+
+        "ruleIndex": {
+          "description": "The index within the run resources array of the rule object, if any, associated with this notification.",
+          "type": "integer",
+          "default": -1,
+          "minimum": -1
+        },
+
+        "physicalLocation": {
+          "description": "The artifact and region relevant to this notification.",
+          "$ref": "#/definitions/physicalLocation"
+        },
+
+        "message": {
+          "description": "A message that describes the condition that was encountered.",
+          "$ref": "#/definitions/message"
+        },
+
+        "level": {
+          "description": "A value specifying the severity level of the notification.",
+          "default": "warning",
+          "enum": [ "none", "note", "warning", "error" ]
+        },
+
+        "threadId": {
+          "description": "The thread identifier of the code that generated the notification.",
+          "type": "integer"
+        },
+
+        "timeUtc": {
+          "description": "The Coordinated Universal Time (UTC) date and time at which the analysis tool generated the notification.",
+          "type": "string",
+          "format": "date-time"
+        },
+
+        "exception": {
+          "description": "The runtime exception, if any, relevant to this notification.",
+          "$ref": "#/definitions/exception"
+        },
+
+        "properties": {
+          "description": "Key/value pairs that provide additional information about the notification.",
+          "$ref": "#/definitions/propertyBag"
+        }
+      },
+
+      "required": [ "message" ]
+    },
+
+    "physicalLocation": {
+      "description": "A physical location relevant to a result. Specifies a reference to a programming artifact together with a range of bytes or characters within that artifact.",
+      "additionalProperties": false,
+      "type": "object",
+      "properties": {
+
+        "id": {
+          "description": "Value that distinguishes this physical location from all other physical locations in this run object.",
+          "type": "integer"
+        },
+
+        "artifactLocation": {
+          "description": "The location of the artifact.",
+          "$ref": "#/definitions/artifactLocation"
+        },
+
+        "region": {
+          "description": "Specifies a portion of the artifact.",
+          "$ref": "#/definitions/region"
+        },
+
+        "contextRegion": {
+          "description": "Specifies a portion of the artifact that encloses the region. Allows a viewer to display additional context around the region.",
+          "$ref": "#/definitions/region"
+        },
+
+        "properties": {
+          "description": "Key/value pairs that provide additional information about the physical location.",
+          "$ref": "#/definitions/propertyBag"
+        }
+      },
+
+      "required": [ "artifactLocation" ]
+    },
+
+    "propertyBag": {
+      "description": "Key/value pairs that provide additional information about the object.",
+      "type": "object",
+      "additionalProperties": true,
+      "properties": {
+        "tags": {
+
+          "description": "A set of distinct strings that provide additional information.",
+          "type": "array",
+          "minItems": 0,
+          "uniqueItems": true,
+          "default": [],
+          "items": {
+            "type": "string"
+          }
+        }
+      }
+    },
+
+    "rectangle": {
+      "description": "An area within an image.",
+      "additionalProperties": false,
+      "type": "object",
+      "properties": {
+
+        "top": {
+          "description": "The Y coordinate of the top edge of the rectangle, measured in the image's natural units.",
+          "type": "number"
+        },
+
+        "left": {
+          "description": "The X coordinate of the left edge of the rectangle, measured in the image's natural units.",
+          "type": "number"
+        },
+
+        "bottom": {
+          "description": "The Y coordinate of the bottom edge of the rectangle, measured in the image's natural units.",
+          "type": "number"
+        },
+
+        "right": {
+          "description": "The X coordinate of the right edge of the rectangle, measured in the image's natural units.",
+          "type": "number"
+        },
+
+        "message": {
+          "description": "A message relevant to the rectangle.",
+          "$ref": "#/definitions/message"
+        },
+
+        "properties": {
+          "description": "Key/value pairs that provide additional information about the rectangle.",
+          "$ref": "#/definitions/propertyBag"
+        }
+      }
+    },
+
+    "region": {
+      "description": "A region within an artifact where a result was detected.",
+      "additionalProperties": false,
+      "type": "object",
+      "properties": {
+
+        "startLine": {
+          "description": "The line number of the first character in the region.",
+          "type": "integer",
+          "minimum": 1
+        },
+
+        "startColumn": {
+          "description": "The column number of the first character in the region.",
+          "type": "integer",
+          "minimum": 1
+        },
+
+        "endLine": {
+          "description": "The line number of the last character in the region.",
+          "type": "integer",
+          "minimum": 1
+        },
+
+        "endColumn": {
+          "description": "The column number of the character following the end of the region.",
+          "type": "integer",
+          "minimum": 1
+        },
+
+        "charOffset": {
+          "description": "The zero-based offset from the beginning of the artifact of the first character in the region.",
+          "type": "integer",
+          "default": -1,
+          "minimum": -1
+        },
+
+        "charLength": {
+          "description": "The length of the region in characters.",
+          "type": "integer",
+          "minimum": 0
+        },
+
+        "byteOffset": {
+          "description": "The zero-based offset from the beginning of the artifact of the first byte in the region.",
+          "type": "integer",
+          "minimum": 0
+        },
+
+        "byteLength": {
+          "description": "The length of the region in bytes.",
+          "type": "integer",
+          "minimum": 0
+        },
+
+        "snippet": {
+          "description": "The portion of the artifact contents within the specified region.",
+          "$ref": "#/definitions/artifactContent"
+        },
+
+        "message": {
+          "description": "A message relevant to the region.",
+          "$ref": "#/definitions/message"
+        },
+
+        "sourceLanguage": {
+          "description": "Specifies the source language, if any, of the portion of the artifact specified by the region object.",
+          "type": "string"
+        },
+
+        "properties": {
+          "description": "Key/value pairs that provide additional information about the region.",
+          "$ref": "#/definitions/propertyBag"
+        }
+      }
+    },
+
+    "replacement": {
+      "description": "The replacement of a single region of an artifact.",
+      "additionalProperties": false,
+      "type": "object",
+      "properties": {
+
+        "deletedRegion": {
+          "description": "The region of the artifact to delete.",
+          "$ref": "#/definitions/region"
+        },
+
+        "insertedContent": {
+          "description": "The content to insert at the location specified by the 'deletedRegion' property.",
+          "$ref": "#/definitions/artifactContent"
+        },
+
+        "properties": {
+          "description": "Key/value pairs that provide additional information about the replacement.",
+          "$ref": "#/definitions/propertyBag"
+        }
+      },
+
+      "required": [ "deletedRegion" ]
+    },
+
+    "reportingDescriptor": {
+      "description": "Metadata that describes a specific report produced by the tool, as part of the analysis it provides or its runtime reporting.",
+      "additionalProperties": false,
+      "type": "object",
+      "properties": {
+
+        "id": {
+          "description": "A stable, opaque identifier for the report.",
+          "type": "string"
+        },
+
+        "guid": {
+          "description": "A unique identifer for the reporting descriptor in the form of a GUID.",
+          "type": "string"
+        },
+
+        "deprecatedIds": {
+          "description": "An array of stable, opaque identifiers by which this report was known in some previous version of the analysis tool.",
+          "type": "array",
+          "minItems": 0,
+          "uniqueItems": true,
+          "items": {
+            "type": "string"
+          }
+        },
+
+        "name": {
+          "description": "A report identifier that is understandable to an end user.",
+          "type": "string"
+        },
+
+        "shortDescription": {
+          "description": "A concise description of the report. Should be a single sentence that is understandable when visible space is limited to a single line of text.",
+          "$ref": "#/definitions/multiformatMessageString"
+        },
+
+        "fullDescription": {
+          "description": "A description of the report. Should, as far as possible, provide details sufficient to enable resolution of any problem indicated by the result.",
+          "$ref": "#/definitions/multiformatMessageString"
+        },
+
+        "messageStrings": {
+          "description": "A set of name/value pairs with arbitrary names. Each value is a multiformatMessageString object, which holds message strings in plain text and (optionally) Markdown format. The strings can include placeholders, which can be used to construct a message in combination with an arbitrary number of additional string arguments.",
+          "type": "object",
+          "additionalProperties": {
+            "$ref": "#/definitions/multiformatMessageString"
+          }
+        },
+
+        "defaultConfiguration": {
+          "description": "Default reporting configuration information.",
+          "$ref": "#/definitions/reportingConfiguration"
+        },
+
+        "helpUri": {
+          "description": "A URI where the primary documentation for the report can be found.",
+          "type": "string",
+          "format": "uri"
+        },
+
+        "help": {
+          "description": "Provides the primary documentation for the report, useful when there is no online documentation.",
+          "$ref": "#/definitions/multiformatMessageString"
+        },
+
+        "taxonomyReferences": {
+          "description": "An array of references used to locate a set of taxonomy reporting descriptors that are always applicable to a result.",
+          "type": "array",
+          "minItems": 1,
+          "uniqueItems": true,
+          "items": {
+            "$ref": "#/definitions/reportingDescriptorReference"
+          }
+        },
+
+        "optionalTaxonomyReferences": {
+          "description": "An array of references used to locate an optional set of taxonomy reporting descriptors that may be applied to a result.",
+          "type": "array",
+          "minItems": 1,
+          "uniqueItems": true,
+          "items": {
+            "$ref": "#/definitions/reportingDescriptorReference"
+          }
+        },
+
+        "properties": {
+          "description": "Key/value pairs that provide additional information about the report.",
+          "$ref": "#/definitions/propertyBag"
+        }
+      }
+    },
+
+    "reportingDescriptorTranslation": {
+      "description": "Provides localized message strings for a reporting descriptor in a single language.",
+      "additionalProperties": false,
+      "type": "object",
+      "properties": {
+
+        "id": {
+          "description": "The stable, opaque identifier of the reporting descriptor to which this translation belongs, matching reportingDescriptor.id.",
+          "type": "string"
+        },
+
+        "guid": {
+          "description": "The unique identifier in the form of a GUID of the reporting descriptor to which this translation belongs, matching reportingDescriptor.guid.",
+          "type": "string"
+        },
+
+        "shortDescription": {
+          "description": "A concise description of the report. Should be a single sentence that is understandable when visible space is limited to a single line of text.",
+          "$ref": "#/definitions/multiformatMessageString"
+        },
+
+        "fullDescription": {
+          "description": "A description of the report. Should, as far as possible, provide details sufficient to enable resolution of any problem indicated by the result.",
+          "$ref": "#/definitions/multiformatMessageString"
+        },
+
+        "messageStrings": {
+          "description": "A set of name/value pairs with arbitrary names. Each value is a multiformatMessageString object, which holds message strings in plain text and (optionally) Markdown format. The property names are a subset of the property names in the messageStrings property of the reportingDescriptor object to which this translation belongs.",
+          "type": "object",
+          "additionalProperties": {
+            "$ref": "#/definitions/multiformatMessageString"
+          }
+        },
+
+        "properties": {
+          "description": "Key/value pairs that provide additional information about reportingDescriptorTranslation.",
+          "$ref": "#/definitions/propertyBag"
+        }
+      }
+    },
+
+    "reportingConfiguration": {
+      "description": "Information about a tool report that can be configured at runtime.",
+      "type": "object",
+      "additionalProperties": false,
+      "properties": {
+
+        "enabled": {
+          "default": true,
+          "description": "Specifies whether the report may be produced during the scan.",
+          "type": "boolean"
+        },
+
+        "level": {
+          "description": "Specifies the failure level for the report.",
+          "default": "warning",
+          "enum": [ "none", "note", "warning", "error" ]
+        },
+
+        "rank": {
+          "description": "Specifies the relative priority of the report. Used for analysis output only.",
+          "type": "number",
+          "default": -1.0,
+          "minimum": -1.0,
+          "maximum": 100.0
+        },
+
+        "parameters": {
+          "description": "Contains configuration information specific to a report.",
+          "$ref": "#/definitions/propertyBag"
+        },
+
+        "properties": {
+          "description": "Key/value pairs that provide additional information about the reporting configuration.",
+          "$ref": "#/definitions/propertyBag"
+        }
+      }
+    },
+
+    "reportingConfigurationOverride": {
+      "description": "Information about how a specific tool report was reconfigured at runtime.",
+      "type": "object",
+      "additionalProperties": false,
+      "properties": {
+
+        "configuration": {
+          "description": "Specifies how the report was configured during the scan.",
+          "$ref": "#/definitions/reportingConfiguration"
+        },
+
+        "notificationIndex": {
+          "description": "The index within the toolComponent.notificationDescriptors array of the reportingDescriptor associated with this override.",
+          "type": "integer",
+          "default": -1,
+          "minimum": -1
+        },
+
+        "ruleIndex": {
+          "description": "The index within the toolComponent.ruleDescriptors array of the reportingDescriptor associated with this override.",
+          "type": "integer",
+          "default": -1,
+          "minimum": -1
+        },
+
+        "extensionIndex": {
+          "description": "The index within the run.tool.extensions array of the toolComponent object which describes the plug-in or tool extension that produced the report.",
+          "type": "integer",
+          "default": -1,
+          "minimum": -1
+        },
+
+        "properties": {
+          "description": "Key/value pairs that provide additional information about the reporting configuration.",
+          "$ref": "#/definitions/propertyBag"
+        }
+      }
+    },
+
+    "reportingDescriptorReference": {
+      "description": "Information about how to locate a relevant reporting descriptor.",
+      "type": "object",
+      "additionalProperties": false,
+      "properties": {
+
+        "id": {
+          "description": "A notification identifier.",
+          "type": "string"
+        },
+
+        "pointer": {
+          "description": "A JSON pointer used to retrieve a reporting descriptor from an array within a tool component.",
+          "type": "string"
+        },
+
+        "properties": {
+          "description": "Key/value pairs that provide additional information about the reporting descriptor reference.",
+          "$ref": "#/definitions/propertyBag"
+        }
+      }
+    },
+
+    "result": {
+      "description": "A result produced by an analysis tool.",
+      "additionalProperties": false,
+      "type": "object",
+      "properties": {
+
+        "ruleId": {
+          "description": "The stable, unique identifier of the rule, if any, to which this notification is relevant. This member can be used to retrieve rule metadata from the rules dictionary, if it exists.",
+          "type": "string"
+        },
+
+        "ruleIndex": {
+          "description": "The index within the run resources array of the rule object associated with this result.",
+          "type": "integer",
+          "default": -1,
+          "minimum": -1
+        },
+
+        "ruleExtensionIndex": {
+          "description": "The index within the run.tool.extensions array of the tool component object which describes the plug-in or tool extension that produced the result.",
+          "type": "integer",
+          "default": -1,
+          "minimum": -1
+        },
+
+        "kind": {
+          "description": "A value that categorizes results by evaluation state.",
+          "default": "fail",
+          "enum": [ "notApplicable", "pass", "fail", "review", "open" ]
+        },
+
+        "level": {
+          "description": "A value specifying the severity level of the result.",
+          "default": "warning",
+          "enum": [ "none", "note", "warning", "error" ]
+        },
+
+        "message": {
+          "description": "A message that describes the result. The first sentence of the message only will be displayed when visible space is limited.",
+          "$ref": "#/definitions/message"
+        },
+
+        "analysisTarget": {
+          "description": "Identifies the artifact that the analysis tool was instructed to scan. This need not be the same as the artifact where the result actually occurred.",
+          "$ref": "#/definitions/artifactLocation"
+        },
+
+        "locations": {
+          "description": "The set of locations where the result was detected. Specify only one location unless the problem indicated by the result can only be corrected by making a change at every specified location.",
+          "type": "array",
+          "minItems": 0,
+          "uniqueItems": false,
+          "default": [],
+          "items": {
+            "$ref": "#/definitions/location"
+          }
+        },
+
+        "instanceGuid": {
+          "description": "A stable, unique identifer for the result in the form of a GUID.",
+          "type": "string"
+        },
+
+        "correlationGuid": {
+          "description": "A stable, unique identifier for the equivalence class of logically identical results to which this result belongs, in the form of a GUID.",
+          "type": "string"
+        },
+
+        "occurrenceCount": {
+          "description": "A positive integer specifying the number of times this logically unique result was observed in this run.",
+          "type": "integer",
+          "minimum": 1
+        },
+
+        "partialFingerprints": {
+          "description": "A set of strings that contribute to the stable, unique identity of the result.",
+          "type": "object",
+          "additionalProperties": {
+            "type": "string"
+          }
+        },
+
+        "fingerprints": {
+          "description": "A set of strings each of which individually defines a stable, unique identity for the result.",
+          "type": "object",
+          "additionalProperties": {
+            "type": "string"
+          }
+        },
+
+        "stacks": {
+          "description": "An array of 'stack' objects relevant to the result.",
+          "type": "array",
+          "minItems": 0,
+          "uniqueItems": false,
+          "default": [],
+          "items": {
+            "$ref": "#/definitions/stack"
+          }
+        },
+
+        "codeFlows": {
+          "description": "An array of 'codeFlow' objects relevant to the result.",
+          "type": "array",
+          "minItems": 0,
+          "uniqueItems": false,
+          "default": [],
+          "items": {
+            "$ref": "#/definitions/codeFlow"
+          }
+        },
+
+        "graphs": {
+          "description": "A dictionary, each of whose keys is the id of a graph and each of whose values is a 'graph' object with that id.",
+          "type": "object",
+          "additionalProperties": {
+            "$ref": "#/definitions/graph"
+          }
+        },
+
+        "graphTraversals": {
+          "description": "An array of one or more unique 'graphTraversal' objects.",
+          "type": "array",
+          "minItems": 1,
+          "uniqueItems": true,
+          "items": {
+            "$ref": "#/definitions/graphTraversal"
+          }
+        },
+
+        "relatedLocations": {
+          "description": "A set of locations relevant to this result.",
+          "type": "array",
+          "minItems": 0,
+          "uniqueItems": false,
+          "default": [],
+          "items": {
+            "$ref": "#/definitions/location"
+          }
+        },
+
+        "suppressionStates": {
+          "description": "A set of flags indicating one or more suppression conditions.",
+          "type": "array",
+          "minItems": 0,
+          "uniqueItems": true,
+          "items": {
+            "enum": [
+              "suppressedInSource",
+              "suppressedExternally"
+            ]
+          }
+        },
+
+        "baselineState": {
+          "description": "The state of a result relative to a baseline of a previous run.",
+          "enum": [
+            "new",
+            "unchanged",
+            "updated",
+            "absent"
+          ]
+        },
+
+        "rank": {
+          "description": "A number representing the priority or importance of the result.",
+          "type": "number",
+          "default": -1.0,
+          "minimum": -1.0,
+          "maximum": 100.0
+        },
+
+        "attachments": {
+          "description": "A set of artifacts relevant to the result.",
+          "type": "array",
+          "minItems": 0,
+          "uniqueItems": true,
+          "default": [],
+          "items": {
+            "$ref": "#/definitions/attachment"
+          }
+        },
+
+        "hostedViewerUri": {
+          "description": "An absolute URI at which the result can be viewed.",
+          "type": "string",
+          "format": "uri"
+        },
+
+        "workItemUris": {
+          "description": "The URIs of the work items associated with this result.",
+          "type": "array",
+          "minItems": 0,
+          "uniqueItems": true,
+          "items": {
+            "type": "string",
+            "format": "uri"
+          }
+        },
+
+        "provenance": {
+          "description": "Information about how and when the result was detected.",
+          "$ref": "#/definitions/resultProvenance"
+        },
+
+        "fixes": {
+          "description": "An array of 'fix' objects, each of which represents a proposed fix to the problem indicated by the result.",
+          "type": "array",
+          "minItems": 0,
+          "uniqueItems": true,
+          "default": [],
+          "items": {
+            "$ref": "#/definitions/fix"
+          }
+        },
+
+        "taxonomyReferences": {
+          "description": "An array of references to taxonomy reporting descriptors that are applicable to the result.",
+          "type": "array",
+          "minItems": 1,
+          "uniqueItems": true,
+          "items": {
+            "$ref": "#/definitions/reportingDescriptorReference"
+          }
+        },
+
+        "properties": {
+          "description": "Key/value pairs that provide additional information about the result.",
+          "$ref": "#/definitions/propertyBag"
+        }
+      },
+      "required": [ "message" ]
+    },
+
+    "resultProvenance": {
+      "description": "Contains information about how and when a result was detected.",
+      "additionalProperties": false,
+      "type": "object",
+      "properties": {
+
+        "firstDetectionTimeUtc": {
+          "description": "The Coordinated Universal Time (UTC) date and time at which the result was first detected. See \"Date/time properties\" in the SARIF spec for the required format.",
+          "type": "string",
+          "format": "date-time"
+        },
+
+        "lastDetectionTimeUtc": {
+          "description": "The Coordinated Universal Time (UTC) date and time at which the result was most recently detected. See \"Date/time properties\" in the SARIF spec for the required format.",
+          "type": "string",
+          "format": "date-time"
+        },
+
+        "firstDetectionRunInstanceGuid": {
+          "description": "A GUID-valued string equal to the id.instanceGuid property of the run in which the result was first detected.",
+          "type": "string"
+        },
+
+        "lastDetectionRunInstanceGuid": {
+          "description": "A GUID-valued string equal to the id.instanceGuid property of the run in which the result was most recently detected.",
+          "type": "string"
+        },
+
+        "invocationIndex": {
+          "description": "The index within the run.invocations array of the invocation object which describes the tool invocation that detected the result.",
+          "type": "integer",
+          "default": -1,
+          "minimum": -1
+        },
+
+        "conversionSources": {
+          "description": "An array of physicalLocation objects which specify the portions of an analysis tool's output that a converter transformed into the result.",
+          "type": "array",
+          "minItems": 0,
+          "uniqueItems": true,
+          "default": [],
+          "items": {
+            "$ref": "#/definitions/physicalLocation"
+          }
+        },
+
+        "properties": {
+          "description": "Key/value pairs that provide additional information about the result.",
+          "$ref": "#/definitions/propertyBag"
+        }
+      }
+    },
+
+    "run": {
+      "description": "Describes a single run of an analysis tool, and contains the reported output of that run.",
+      "additionalProperties": false,
+      "type": "object",
+      "properties": {
+
+        "tool": {
+          "description": "Information about the tool or tool pipeline that generated the results in this run. A run can only contain results produced by a single tool or tool pipeline. A run can aggregate results from multiple log files, as long as context around the tool run (tool command-line arguments and the like) is identical for all aggregated files.",
+          "$ref": "#/definitions/tool"
+        },
+
+        "invocations": {
+          "description": "Describes the invocation of the analysis tool.",
+          "type": "array",
+          "minItems": 0,
+          "uniqueItems": false,
+          "default": [],
+          "items": {
+            "$ref": "#/definitions/invocation"
+          }
+        },
+
+        "conversion": {
+          "description": "A conversion object that describes how a converter transformed an analysis tool's native reporting format into the SARIF format.",
+          "$ref": "#/definitions/conversion"
+        },
+
+        "versionControlProvenance": {
+          "description": "Specifies the revision in version control of the artifacts that were scanned.",
+          "type": "array",
+          "minItems": 0,
+          "uniqueItems": true,
+          "default": [],
+          "items": {
+            "$ref": "#/definitions/versionControlDetails"
+          }
+        },
+
+        "originalUriBaseIds": {
+          "description": "The artifact location specified by each uriBaseId symbol on the machine where the tool originally ran.",
+          "type": "object",
+          "additionalProperties": {
+            "$ref": "#/definitions/artifactLocation"
+          }
+        },
+
+        "artifacts": {
+          "description": "An array of artifact objects relevant to the run.",
+          "type": "array",
+          "minItems": 0,
+          "uniqueItems": true,
+          "items": {
+            "$ref": "#/definitions/artifact"
+          }
+        },
+
+        "logicalLocations": {
+          "description": "An array of logical locations such as namespaces, types or functions.",
+          "type": "array",
+          "minItems": 0,
+          "uniqueItems": true,
+          "default": [],
+          "items": {
+            "$ref": "#/definitions/logicalLocation"
+          }
+        },
+
+        "graphs": {
+          "description": "A dictionary, each of whose keys is the id of a graph and each of whose values is a 'graph' object with that id.",
+          "type": "object",
+          "additionalProperties": {
+            "$ref": "#/definitions/graph"
+          }
+        },
+
+        "results": {
+          "description": "The set of results contained in an SARIF log. The results array can be omitted when a run is solely exporting rules metadata. It must be present (but may be empty) if a log file represents an actual scan.",
+          "type": "array",
+          "minItems": 0,
+          "uniqueItems": false,
+          "items": {
+            "$ref": "#/definitions/result"
+          }
+        },
+
+        "id": {
+          "description": "Automation details that describe this run.",
+          "$ref": "#/definitions/runAutomationDetails"
+        },
+
+        "aggregateIds": {
+          "description": "Automation details that describe the aggregate of runs to which this run belongs.",
+          "type": "array",
+          "minItems": 0,
+          "uniqueItems": true,
+          "default": [],
+          "items": {
+            "$ref": "#/definitions/runAutomationDetails"
+          }
+        },
+
+        "baselineInstanceGuid": {
+          "description": "The 'instanceGuid' property of a previous SARIF 'run' that comprises the baseline that was used to compute result 'baselineState' properties for the run.",
+          "type": "string"
+        },
+
+        "markdownMessageMimeType": {
+          "description": "The MIME type of all Markdown text message properties in the run. Default: \"text/markdown;variant=GFM\"",
+          "type": "string",
+          "default": "text/markdown;variant=GFM"
+        },
+
+        "redactionToken": {
+          "description": "The string used to replace sensitive information in a redaction-aware property.",
+          "type": "string"
+        },
+
+        "defaultFileEncoding": {
+          "description": "Specifies the default encoding for any artifact object that refers to a text file.",
+          "type": "string"
+        },
+
+        "defaultSourceLanguage": {
+          "description": "Specifies the default source language for any artifact object that refers to a text file that contains source code.",
+          "type": "string"
+        },
+
+        "newlineSequences": {
+          "description": "An ordered list of character sequences that were treated as line breaks when computing region information for the run.",
+          "type": "array",
+          "minItems": 1,
+          "uniqueItems": true,
+          "default": [ "\r\n", "\n" ],
+          "items": {
+            "type": "string"
+          }
+        },
+
+        "columnKind": {
+          "description": "Specifies the unit in which the tool measures columns.",
+          "enum": [ "utf16CodeUnits", "unicodeCodePoints" ],
+          "default": "unicodeCodePoints"
+        },
+
+        "externalPropertyFiles": {
+          "description": "References to external property files that should be inlined with the content of a root log file.",
+          "$ref": "#/definitions/externalPropertyFiles"
+        },
+
+        "threadFlowLocations": {
+          "description": "An array of threadFlowLocation objects cached at run level.",
+          "type": "array",
+          "minItems": 0,
+          "uniqueItems": true,
+          "default": [],
+          "items": {
+            "$ref": "#/definitions/threadFlowLocation"
+          }
+        },
+
+        "taxonomies": {
+          "description": "An array of reportingDescriptor objects relevant to a taxonomy in which results are categorized.",
+          "type": "array",
+          "minItems": 0,
+          "uniqueItems": true,
+          "default": [],
+          "items": {
+            "$ref": "#/definitions/reportingDescriptor"
+          }
+        },
+
+        "addresses": {
+          "description": "Addresses associated with this run instance, if any.",
+          "type": "array",
+          "minItems": 0,
+          "uniqueItems": false,
+          "default": [],
+          "items": {
+            "$ref": "#/definitions/address"
+          }
         },
 
         "translations": {
