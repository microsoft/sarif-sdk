{
  "$schema": "http://json-schema.org/draft-04/schema#",
  "title": "Static Analysis Results Format (SARIF) Version 2.0.0-csd.2.beta.2019-01-24 JSON Schema",
  "description": "Static Analysis Results Format (SARIF) Version 2.0.0-csd.2.beta-2019-01-24 JSON Schema: a standard format for the output of static analysis tools.",
  "additionalProperties": false,
  "type": "object",
  "properties": {

    "$schema": {
      "description": "The URI of the JSON schema corresponding to the version.",
      "type": "string",
      "format": "uri"
    },

    "version": {
      "description": "The SARIF format version of this log file.",
      "enum": [ "2.0.0-csd.2.beta.2019-02-20" ]
    },

    "runs": {
      "description": "The set of runs contained in this log file.",
      "type": "array",
      "minItems": 0,
      "uniqueItems": false,
      "items": {
        "$ref": "#/definitions/run"
      }
    },

    "inlineExternalPropertyFiles": {
      "description": "References to external property files that share data between runs.",
      "type": "array",
      "minItems": 0,
      "uniqueItems": false,
      "items": {
        "$ref": "#/definitions/externalPropertyFile"
      }
    },

    "properties": {
      "description": "Key/value pairs that provide additional information about the log file.",
      "$ref": "#/definitions/propertyBag"
    }
  },

  "required": [ "version", "runs" ],

    "definitions": {

        "address": {
            "description": "The effective address of a reported issue.",
            "additionalProperties": false,
            "type": "object",
            "properties": {
                "baseAddress": {
                    "description": "A base address rendered as a hexadecimal string.",
                    "type": "integer",
                    "minimum": 0
                },
                "kind": {
                    "description": "An open-ended string that identifies the address kind. 'section' and 'segment' are well-known values.",
                    "type": "string"
                },
                "name": {
                    "description": "A name that is associated with the address, e.g., '.text'.",
                    "type": "string"
                },
                "offset": {
                    "description": "an offset from the base address, if present, rendered as a hexadecimal string.",
                    "type": "integer",
                    "minimum": 0
                },
                "index": {
                    "description": "An index into run.addresses used to retrieve a cached instance to represent the address.",
                    "type": "integer",
                    "minimum": 0
                },
                "parentIndex": {
                    "description": "An index into run.addresses to retrieve a parent address. The parent can provide a base address (from which the current offset value is relevant) and other details.",
                    "type": "integer",
                    "minimum": 0
                }
            }
        },

        "artifact": {
            "description": "A single artifact. In some cases, this artifact might be nested within another artifact.",
            "additionalProperties": false,
            "type": "object",
            "properties": {

                "location": {
                    "description": "The location of the artifact.",
                    "$ref": "#/definitions/artifactLocation"
                },

                "parentIndex": {
                    "description": "Identifies the index of the immediate parent of the artifact, if this artifact is nested.",
                    "type": "integer",
                    "default": -1,
                    "minimum": -1
                },

                "offset": {
                    "description": "The offset in bytes of the artifact within its containing artifact.",
                    "type": "integer"
                },

                "length": {
                    "description": "The length of the artifact in bytes.",
                    "type": "integer"
                },

                "roles": {
                    "description": "The role or roles played by the artifact in the analysis.",
                    "type": "array",
                    "minItems": 0,
                    "uniqueItems": true,
                    "default": [],
                    "items": {
                        "enum": [
                            "analysisTarget",
                            "toolComponent",
                            "attachment",
                            "responseFile",
                            "resultFile",
                            "standardStream",
                            "traceFile",
                            "unmodifiedFile",
                            "modifiedFile",
                            "addedFile",
                            "deletedFile",
                            "renamedFile",
                            "uncontrolledFile"
                        ]
                    }
                },

                "mimeType": {
                    "description": "The MIME type (RFC 2045) of the artifact.",
                    "type": "string",
                    "pattern": "[^/]+/.+"
                },

                "contents": {
                    "description": "The contents of the artifact.",
                    "$ref": "#/definitions/artifactContent"
                },

                "encoding": {
                    "description": "Specifies the encoding for an artifact object that refers to a text file.",
                    "type": "string"
                },

                "sourceLanguage": {
                    "description": "Specifies the source language for any artifact object that refers to a text file that contains source code.",
                    "type": "string"
                },

                "hashes": {
                    "description": "A dictionary, each of whose keys is the name of a hash function and each of whose values is the hashed value of the artifact produced by the specified hash function.",
                    "type": "object",
                    "additionalProperties": {
                        "type": "string"
                    }
                },

                "lastModifiedTimeUtc": {
                    "description": "The Coordinated Universal Time (UTC) date and time at which the artifact was most recently modified. See \"Date/time properties\" in the SARIF spec for the required format.",
                    "type": "string",
                    "format": "date-time"
                },

                "properties": {
                    "description": "Key/value pairs that provide additional information about the artifact.",
                    "$ref": "#/definitions/propertyBag"
                }
            }
        },

        "artifactChange": {
            "description": "A change to a single artifact.",
            "additionalProperties": false,
            "type": "object",
            "properties": {

                "artifactLocation": {
                    "description": "The location of the artifact to change.",
                    "$ref": "#/definitions/artifactLocation"
                },

                "replacements": {
                    "description": "An array of replacement objects, each of which represents the replacement of a single region in a single artifact specified by 'artifactLocation'.",
                    "type": "array",
                    "minItems": 1,
                    "uniqueItems": false,
                    "items": {
                        "$ref": "#/definitions/replacement"
                    }
                },

                "properties": {
                    "description": "Key/value pairs that provide additional information about the change.",
                    "$ref": "#/definitions/propertyBag"
                }

            },

            "required": [ "artifactLocation", "replacements" ]
        },

        "artifactContent": {
            "description": "Represents the contents of an artifact.",
            "type": "object",
            "additionalProperties": false,
            "properties": {

                "text": {
                    "description": "UTF-8-encoded content from a text artifact.",
                    "type": "string"
                },

                "binary": {
                    "description": "MIME Base64-encoded content from a binary artifact, or from a text artifact in its original encoding.",
                    "type": "string"
                },

                "properties": {
                    "description": "Key/value pairs that provide additional information about the artifact content.",
                    "$ref": "#/definitions/propertyBag"
                }
            }
        },

        "artifactLocation": {
            "description": "Specifies the location of an artifact.",
            "additionalProperties": false,
            "type": "object",
            "properties": {

                "uri": {
                    "description": "A string containing a valid relative or absolute URI.",
                    "type": "string",
                    "format": "uri-reference"
                },

                "uriBaseId": {
                    "description": "A string which indirectly specifies the absolute URI with respect to which a relative URI in the \"uri\" property is interpreted.",
                    "type": "string"
                },

                "index": {
                    "description": "The index within the run artifacts array of the artifact object associated with the artifact location.",
                    "type": "integer",
                    "default": -1,
                    "minimum": -1
                },

                "properties": {
                    "description": "Key/value pairs that provide additional information about the artifact location.",
                    "$ref": "#/definitions/propertyBag"
                }
            }
        },

        "attachment": {
            "description": "An artifact relevant to a result.",
            "type": "object",
            "additionalProperties": false,
            "properties": {

                "description": {
                    "description": "A message describing the role played by the attachment.",
                    "$ref": "#/definitions/message"
                },

                "artifactLocation": {
                    "description": "The location of the attachment.",
                    "$ref": "#/definitions/artifactLocation"
                },

                "regions": {
                    "description": "An array of regions of interest within the attachment.",
                    "type": "array",
                    "minItems": 0,
                    "uniqueItems": true,
                    "default": [],
                    "items": {
                        "$ref": "#/definitions/region"
                    }
                },

                "rectangles": {
                    "description": "An array of rectangles specifying areas of interest within the image.",
                    "type": "array",
                    "minItems": 0,
                    "uniqueItems": true,
                    "default": [],
                    "items": {
                        "$ref": "#/definitions/rectangle"
                    }
                },

                "properties": {
                    "description": "Key/value pairs that provide additional information about the attachment.",
                    "$ref": "#/definitions/propertyBag"
                }
            },

            "required": [ "artifactLocation" ]
        },

        "codeFlow": {
            "description": "A set of threadFlows which together describe a pattern of code execution relevant to detecting a result.",
            "additionalProperties": false,
            "type": "object",
            "properties": {

                "message": {
                    "description": "A message relevant to the code flow.",
                    "$ref": "#/definitions/message"
                },

                "threadFlows": {
                    "description": "An array of one or more unique threadFlow objects, each of which describes the progress of a program through a thread of execution.",
                    "type": "array",
                    "minItems": 1,
                    "uniqueItems": false,
                    "items": {
                        "$ref": "#/definitions/threadFlow"
                    }
                },

                "properties": {
                    "description": "Key/value pairs that provide additional information about the code flow.",
                    "$ref": "#/definitions/propertyBag"
                }
            },

            "required": [ "threadFlows" ]
        },

        "conversion": {
            "description": "Describes how a converter transformed the output of a static analysis tool from the analysis tool's native output format into the SARIF format.",
            "additionalProperties": false,
            "type": "object",
            "properties": {

                "tool": {
                    "description": "A tool object that describes the converter.",
                    "$ref": "#/definitions/tool"
                },

                "invocation": {
                    "description": "An invocation object that describes the invocation of the converter.",
                    "$ref": "#/definitions/invocation"
                },

                "analysisToolLogFiles": {
                    "description": "The locations of the analysis tool's per-run log files.",
                    "type": "array",
                    "minItems": 0,
                    "uniqueItems": true,
                    "default": [],
                    "items": {
                        "$ref": "#/definitions/artifactLocation"
                    }
                },

                "properties": {
                    "description": "Key/value pairs that provide additional information about the conversion.",
                    "$ref": "#/definitions/propertyBag"
                }

            },

            "required": [ "tool" ]
        },

        "edge": {
            "description": "Represents a directed edge in a graph.",
            "type": "object",
            "additionalProperties": false,
            "properties": {

                "id": {
                    "description": "A string that uniquely identifies the edge within its graph.",
                    "type": "string"
                },

                "label": {
                    "description": "A short description of the edge.",
                    "$ref": "#/definitions/message"
                },

                "sourceNodeId": {
                    "description": "Identifies the source node (the node at which the edge starts).",
                    "type": "string"
                },

                "targetNodeId": {
                    "description": "Identifies the target node (the node at which the edge ends).",
                    "type": "string"
                },

                "properties": {
                    "description": "Key/value pairs that provide additional information about the edge.",
                    "$ref": "#/definitions/propertyBag"
                }
            },

            "required": [ "id", "sourceNodeId", "targetNodeId" ]
        },

        "edgeTraversal": {
            "description": "Represents the traversal of a single edge during a graph traversal.",
            "type": "object",
            "additionalProperties": false,
            "properties": {

                "edgeId": {
                    "description": "Identifies the edge being traversed.",
                    "type": "string"
                },

                "message": {
                    "description": "A message to display to the user as the edge is traversed.",
                    "$ref": "#/definitions/message"
                },

                "finalState": {
                    "description": "The values of relevant expressions after the edge has been traversed.",
                    "type": "object",
                    "additionalProperties": {
                        "type": "string"
                    }
                },

                "stepOverEdgeCount": {
                    "description": "The number of edge traversals necessary to return from a nested graph.",
                    "type": "integer"
                },

                "properties": {
                    "description": "Key/value pairs that provide additional information about the edge traversal.",
                    "$ref": "#/definitions/propertyBag"
                }
            },

            "required": [ "edgeId" ]
        },

        "exception": {
            "type": "object",
            "properties": {

                "kind": {
                    "type": "string",
                    "description": "A string that identifies the kind of exception, for example, the fully qualified type name of an object that was thrown, or the symbolic name of a signal."
                },

                "message": {
                    "description": "A message that describes the exception.",
                    "type": "string"
                },

                "stack": {
                    "description": "The sequence of function calls leading to the exception.",
                    "$ref": "#/definitions/stack"
                },

                "innerExceptions": {
                    "description": "An array of exception objects each of which is considered a cause of this exception.",
                    "type": "array",
                    "minItems": 0,
                    "uniqueItems": false,
                    "default": [],
                    "items": {
                        "$ref": "#/definitions/exception"
                    }
                },

                "properties": {
                    "description": "Key/value pairs that provide additional information about the exception.",
                    "$ref": "#/definitions/propertyBag"
                }
            }
        },

        "externalPropertyFile": {
            "type": "object",
            "properties": {
                "artifactLocation": {
                    "description": "The location of the external property file.",
                    "$ref": "#/definitions/artifactLocation"
                },

                "instanceGuid": {
                    "description": "A stable, unique identifer for the external property file in the form of a GUID.",
                    "type": "string"
                },

                "itemCount": {
                    "description": "A non-negative integer specifying the number of items contained in the external property file.",
                    "type": "integer",
                    "default": 0,
                    "minimum": 0
                },

                "properties": {
                    "description": "Key/value pairs that provide additional information about the external property file.",
                    "$ref": "#/definitions/propertyBag"
                }
            }
        },

        "externalPropertyFiles": {
            "description": "References to external property files that should be inlined with the content of a root log file.",
            "additionalProperties": false,
            "type": "object",
            "properties": {

                "conversion": {
                    "description": "An external property file containing a run.conversion object to be merged with the root log file.",
                    "$ref": "#/definitions/externalPropertyFile"
                },

                "graphs": {
                    "description": "An external property file containing a run.graphs object to be merged with the root log file.",
                    "$ref": "#/definitions/externalPropertyFile"
                },

                "externalizedProperties": {
                    "description": "An external property file containing a run.properties object to be merged with the root log file.",
                    "$ref": "#/definitions/externalPropertyFile"
                },

                "artifacts": {
                    "description": "An array of external property files containing run.artifacts arrays to be merged with the root log file.",
                    "type": "array",
                    "minItems": 1,
                    "uniqueItems": true,
                    "items": {
                        "$ref": "#/definitions/externalPropertyFile"
                    }
                },

                "invocations": {
                    "description": "An array of external property files containing run.invocations arrays to be merged with the root log file.",
                    "type": "array",
                    "minItems": 1,
                    "uniqueItems": true,
                    "items": {
                        "$ref": "#/definitions/externalPropertyFile"
                    }
                },

                "logicalLocations": {
                    "description": "An array of external property files containing run.logicalLocations arrays to be merged with the root log file.",
                    "type": "array",
                    "minItems": 1,
                    "uniqueItems": true,
                    "items": {
                        "$ref": "#/definitions/externalPropertyFile"
                    }
                },

        "threadFlowLocations": {
          "description": "An array of external property files containing run.threadFlowLocations arrays to be merged with the root log file.",
          "type": "array",
          "minItems": 0,
          "uniqueItems": true,
          "default": [],
          "items": {
            "$ref": "#/definitions/externalPropertyFile"
          }
        },

                "results": {
                    "description": "An array of external property files containing run.results arrays to be merged with the root log file.",
                    "type": "array",
                    "minItems": 1,
                    "uniqueItems": false,
                    "items": {
                        "$ref": "#/definitions/externalPropertyFile"
                    }
                },

                "taxonomies": {
                    "description": "An array of external property files containing run.taxonomies arrays to be merged with the root log file.",
                    "type": "array",
                    "minItems": 1,
                    "uniqueItems": true,
                    "items": {
                        "$ref": "#/definitions/externalPropertyFile"
                    }
                },

                "addresses": {
                    "description": "An array of external property files containing run.addresses arrays to be merged with the root log file.",
                    "type": "array",
                    "minItems": 0,
                    "uniqueItems": false,
                    "default": [],
                    "items": {
                        "$ref": "#/definitions/externalPropertyFile"
                    }
                },

                "tool": {
                    "description": "An external property file containing a run.tool object to be merged with the root log file.",
                    "$ref": "#/definitions/externalPropertyFile"
                }
            }
        },

        "fix": {
            "description": "A proposed fix for the problem represented by a result object. A fix specifies a set of artifacts to modify. For each artifact, it specifies a set of bytes to remove, and provides a set of new bytes to replace them.",
            "additionalProperties": false,
            "type": "object",
            "properties": {

                "description": {
                    "description": "A message that describes the proposed fix, enabling viewers to present the proposed change to an end user.",
                    "$ref": "#/definitions/message"
                },

                "changes": {
                    "description": "One or more artifact changes that comprise a fix for a result.",
                    "type": "array",
                    "minItems": 1,
                    "uniqueItems": true,
                    "items": {
                        "$ref": "#/definitions/artifactChange"
                    }
                },

                "properties": {
                    "description": "Key/value pairs that provide additional information about the fix.",
                    "$ref": "#/definitions/propertyBag"
                }
            },
            "required": [ "changes" ]
        },

        "graph": {
            "description": "A network of nodes and directed edges that describes some aspect of the structure of the code (for example, a call graph).",
            "type": "object",
            "additionalProperties": false,
            "properties": {

                "id": {
                    "description": "A string that uniquely identifies the graph within a run.graphs or result.graphs array.",
                    "type": "string"
                },

                "description": {
                    "description": "A description of the graph.",
                    "$ref": "#/definitions/message"
                },

                "nodes": {
                    "description": "An array of node objects representing the nodes of the graph.",
                    "type": "array",
                    "minItems": 0,
                    "uniqueItems": true,
                    "default": [],
                    "items": {
                        "$ref": "#/definitions/node"
                    }
                },

                "edges": {
                    "description": "An array of edge objects representing the edges of the graph.",
                    "type": "array",
                    "minItems": 0,
                    "uniqueItems": true,
                    "default": [],
                    "items": {
                        "$ref": "#/definitions/edge"
                    }
                },

                "properties": {
                    "description": "Key/value pairs that provide additional information about the graph.",
                    "$ref": "#/definitions/propertyBag"
                }
            },

            "required": [ "id" ]
        },

        "graphTraversal": {
            "description": "Represents a path through a graph.",
            "type": "object",
            "additionalProperties": false,
            "properties": {

                "graphId": {
                    "description": "A string that uniquely identifies that graph being traversed.",
                    "type": "string"
                },

                "description": {
                    "description": "A description of this graph traversal.",
                    "$ref": "#/definitions/message"
                },

                "initialState": {
                    "description": "Values of relevant expressions at the start of the graph traversal.",
                    "type": "object",
                    "additionalProperties": {
                        "type": "string"
                    }
                },

                "edgeTraversals": {
                    "description": "The sequences of edges traversed by this graph traversal.",
                    "type": "array",
                    "minItems": 0,
                    "uniqueItems": false,
                    "default": [],
                    "items": {
                        "$ref": "#/definitions/edgeTraversal"
                    }
                },

                "properties": {
                    "description": "Key/value pairs that provide additional information about the graph traversal.",
                    "$ref": "#/definitions/propertyBag"
                }
            },

            "required": [ "graphId" ]
        },

        "invocation": {
            "description": "The runtime environment of the analysis tool run.",
            "additionalProperties": false,
            "type": "object",
            "properties": {

                "commandLine": {
                    "description": "The command line used to invoke the tool.",
                    "type": "string"
                },

                "arguments": {
                    "description": "An array of strings, containing in order the command line arguments passed to the tool from the operating system.",
                    "type": "array",
                    "minItems": 0,
                    "uniqueItems": false,
                    "items": {
                        "type": "string"
                    }
                },

                "responseFiles": {
                    "description": "The locations of any response files specified on the tool's command line.",
                    "type": "array",
                    "minItems": 0,
                    "uniqueItems": true,
                    "items": {
                        "$ref": "#/definitions/artifactLocation"
                    }
                },

                "startTimeUtc": {
                    "description": "The Coordinated Universal Time (UTC) date and time at which the run started. See \"Date/time properties\" in the SARIF spec for the required format.",
                    "type": "string",
                    "format": "date-time"
                },

                "endTimeUtc": {
                    "description": "The Coordinated Universal Time (UTC) date and time at which the run ended. See \"Date/time properties\" in the SARIF spec for the required format.",
                    "type": "string",
                    "format": "date-time"
                },

                "exitCode": {
                    "description": "The process exit code.",
                    "type": "integer"
                },

                "reportingConfigurationOverrides": {
                    "description": "An array of reportingConfigurationOverride objects that describe runtime reporting behavior.",
                    "type": "array",
                    "minItems": 0,
                    "uniqueItems": true,
                    "items": {
                        "$ref": "#/definitions/reportingConfigurationOverride"
                    }
                },

                "toolExecutionNotifications": {
                    "description": "A list of runtime conditions detected by the tool during the analysis.",
                    "type": "array",
                    "minItems": 0,
                    "uniqueItems": false,
                    "default": [],
                    "items": {
                        "$ref": "#/definitions/notification"
                    }
                },

                "toolConfigurationNotifications": {
                    "description": "A list of conditions detected by the tool that are relevant to the tool's configuration.",
                    "type": "array",
                    "minItems": 0,
                    "uniqueItems": false,
                    "default": [],
                    "items": {
                        "$ref": "#/definitions/notification"
                    }
                },

                "exitCodeDescription": {
                    "description": "The reason for the process exit.",
                    "type": "string"
                },

                "exitSignalName": {
                    "description": "The name of the signal that caused the process to exit.",
                    "type": "string"
                },

                "exitSignalNumber": {
                    "description": "The numeric value of the signal that caused the process to exit.",
                    "type": "integer"
                },

                "processStartFailureMessage": {
                    "description": "The reason given by the operating system that the process failed to start.",
                    "type": "string"
                },

                "toolExecutionSuccessful": {
                    "description": "A value indicating whether the tool's execution completed successfully.",
                    "type": "boolean"
                },

                "machine": {
                    "description": "The machine that hosted the analysis tool run.",
                    "type": "string"
                },

                "account": {
                    "description": "The account that ran the analysis tool.",
                    "type": "string"
                },

                "processId": {
                    "description": "The process id for the analysis tool run.",
                    "type": "integer"
                },

                "executableLocation": {
                    "description": "An absolute URI specifying the location of the analysis tool's executable.",
                    "$ref": "#/definitions/artifactLocation"
                },

                "workingDirectory": {
                    "description": "The working directory for the analysis tool run.",
                    "$ref": "#/definitions/artifactLocation"
                },

                "environmentVariables": {
                    "description": "The environment variables associated with the analysis tool process, expressed as key/value pairs.",
                    "type": "object",
                    "additionalProperties": {
                        "type": "string"
                    }
                },

                "stdin": {
                    "description": "A file containing the standard input stream to the process that was invoked.",
                    "$ref": "#/definitions/artifactLocation"
                },

                "stdout": {
                    "description": "A file containing the standard output stream from the process that was invoked.",
                    "$ref": "#/definitions/artifactLocation"
                },

                "stderr": {
                    "description": "A file containing the standard error stream from the process that was invoked.",
                    "$ref": "#/definitions/artifactLocation"
                },

                "stdoutStderr": {
                    "description": "A file containing the interleaved standard output and standard error stream from the process that was invoked.",
                    "$ref": "#/definitions/artifactLocation"
                },

                "properties": {
                    "description": "Key/value pairs that provide additional information about the invocation.",
                    "$ref": "#/definitions/propertyBag"
                }
            }
        },

        "location": {
            "description": "A location within a programming artifact.",
            "additionalProperties": false,
            "type": "object",
            "properties": {

                "address": {
                    "description": "The address of the location.",
                    "$ref": "#/definitions/address"
                },

                "physicalLocation": {
                    "description": "Identifies the artifact and region.",
                    "$ref": "#/definitions/physicalLocation"
                },

                "fullyQualifiedLogicalName": {
                    "description": "The human-readable fully qualified name of the logical location. If run.logicalLocations is present, this value matches a property name within that object, from which further information about the logical location can be obtained.",
                    "type": "string"
                },

                "logicalLocationIndex": {
                    "description": "The index within the logical locations array of the logical location associated with the result.",
                    "type": "integer",
                    "default": -1,
                    "minimum": -1
                },

                "message": {
                    "description": "A message relevant to the location.",
                    "$ref": "#/definitions/message"
                },

                "annotations": {
                    "description": "A set of regions relevant to the location.",
                    "type": "array",
                    "minItems": 0,
                    "uniqueItems": true,
                    "default": [],
                    "items": {
                        "$ref": "#/definitions/region"
                    }
                },

                "properties": {
                    "description": "Key/value pairs that provide additional information about the location.",
                    "$ref": "#/definitions/propertyBag"
                }
            }
        },

        "logicalLocation": {
            "description": "A logical location of a construct that produced a result.",
            "additionalProperties": false,
            "type": "object",
            "properties": {

                "name": {
                    "description": "Identifies the construct in which the result occurred. For example, this property might contain the name of a class or a method.",
                    "type": "string"
                },

                "fullyQualifiedName": {
                    "description": "The human-readable fully qualified name of the logical location.",
                    "type": "string"
                },

                "decoratedName": {
                    "description": "The machine-readable name for the logical location, such as a mangled function name provided by a C++ compiler that encodes calling convention, return type and other details along with the function name.",
                    "type": "string"
                },

                "parentIndex": {
                    "description": "Identifies the index of the immediate parent of the construct in which the result was detected. For example, this property might point to a logical location that represents the namespace that holds a type.",
                    "type": "integer",
                    "default": -1,
                    "minimum": -1
                },

                "kind": {
                    "description": "The type of construct this logical location component refers to. Should be one of 'function', 'member', 'module', 'namespace', 'parameter', 'resource', 'returnType', 'type', 'variable', 'object', 'array', 'property', 'value', 'element', 'text', 'attribute', 'comment', 'declaration', 'dtd' or 'processingInstruction', if any of those accurately describe the construct.",
                    "type": "string"
                },

                "properties": {
                    "description": "Key/value pairs that provide additional information about the logical location.",
                    "$ref": "#/definitions/propertyBag"
                }
            }
        },

        "message": {
            "description": "Encapsulates a message intended to be read by the end user.",
            "type": "object",
            "additionalProperties": false,

            "properties": {

                "text": {
                    "description": "A plain text message string.",
                    "type": "string"
                },

                "markdown": {
                    "description": "A Markdown message string.",
                    "type": "string"
                },

                "messageId": {
                    "description": "The message identifier for this message.",
                    "type": "string"
                },

                "arguments": {
                    "description": "An array of strings to substitute into the message string.",
                    "type": "array",
                    "minItems": 0,
                    "uniqueItems": false,
                    "default": [],
                    "items": {
                        "type": "string"
                    }
                },

                "properties": {
                    "description": "Key/value pairs that provide additional information about the message.",
                    "$ref": "#/definitions/propertyBag"
                }
            }
        },

        "multiformatMessageString": {
            "description": "A message string or message format string rendered in multiple formats.",
            "type": "object",
            "additionalProperties": false,

            "properties": {

                "text": {
                    "description": "A plain text message string or format string.",
                    "type": "string"
                },

                "markdown": {
                    "description": "A Markdown message string or format string.",
                    "type": "string"
                },

                "properties": {
                    "description": "Key/value pairs that provide additional information about the message.",
                    "$ref": "#/definitions/propertyBag"
                }
            }
        },

        "node": {
            "description": "Represents a node in a graph.",
            "type": "object",
            "additionalProperties": false,

            "properties": {

                "id": {
                    "description": "A string that uniquely identifies the node within its graph.",
                    "type": "string"
                },

                "label": {
                    "description": "A short description of the node.",
                    "$ref": "#/definitions/message"
                },

                "location": {
                    "description": "A code location associated with the node.",
                    "$ref": "#/definitions/location"
                },

                "children": {
                    "description": "Array of child nodes.",
                    "type": "array",
                    "minItems": 0,
                    "uniqueItems": true,
                    "default": [],
                    "items": {
                        "$ref": "#/definitions/node"
                    }
                },

                "properties": {
                    "description": "Key/value pairs that provide additional information about the node.",
                    "$ref": "#/definitions/propertyBag"
                }
            },

            "required": [ "id" ]
        },

        "notification": {
            "description": "Describes a condition relevant to the tool itself, as opposed to being relevant to a target being analyzed by the tool.",
            "type": "object",
            "additionalProperties": false,
            "properties": {

                "id": {
                    "description": "An identifier for the condition that was encountered.",
                    "type": "string"
                },

                "ruleId": {
                    "description": "The stable, unique identifier of the rule, if any, to which this notification is relevant.",
                    "type": "string"
                },

                "ruleIndex": {
                    "description": "The index within the run resources array of the rule object, if any, associated with this notification.",
                    "type": "integer",
                    "default": -1,
                    "minimum": -1
                },

                "physicalLocation": {
                    "description": "The artifact and region relevant to this notification.",
                    "$ref": "#/definitions/physicalLocation"
                },

                "message": {
                    "description": "A message that describes the condition that was encountered.",
                    "$ref": "#/definitions/message"
                },

                "level": {
                    "description": "A value specifying the severity level of the notification.",
                    "default": "warning",
                    "enum": [ "none", "note", "warning", "error" ]
                },

                "threadId": {
                    "description": "The thread identifier of the code that generated the notification.",
                    "type": "integer"
                },

                "timeUtc": {
                    "description": "The Coordinated Universal Time (UTC) date and time at which the analysis tool generated the notification.",
                    "type": "string",
                    "format": "date-time"
                },

                "exception": {
                    "description": "The runtime exception, if any, relevant to this notification.",
                    "$ref": "#/definitions/exception"
                },

                "properties": {
                    "description": "Key/value pairs that provide additional information about the notification.",
                    "$ref": "#/definitions/propertyBag"
                }
            },

            "required": [ "message" ]
        },

        "physicalLocation": {
            "description": "A physical location relevant to a result. Specifies a reference to a programming artifact together with a range of bytes or characters within that artifact.",
            "additionalProperties": false,
            "type": "object",
            "properties": {

                "id": {
                    "description": "Value that distinguishes this physical location from all other physical locations in this run object.",
                    "type": "integer"
                },

                "artifactLocation": {
                    "description": "The location of the artifact.",
                    "$ref": "#/definitions/artifactLocation"
                },

                "region": {
                    "description": "Specifies a portion of the artifact.",
                    "$ref": "#/definitions/region"
                },

                "contextRegion": {
                    "description": "Specifies a portion of the artifact that encloses the region. Allows a viewer to display additional context around the region.",
                    "$ref": "#/definitions/region"
                },

                "properties": {
                    "description": "Key/value pairs that provide additional information about the physical location.",
                    "$ref": "#/definitions/propertyBag"
                }
            },

            "required": [ "artifactLocation" ]
        },

        "propertyBag": {
            "description": "Key/value pairs that provide additional information about the object.",
            "type": "object",
            "additionalProperties": true,
            "properties": {
                "tags": {

                    "description": "A set of distinct strings that provide additional information.",
                    "type": "array",
                    "minItems": 0,
                    "uniqueItems": true,
                    "default": [],
                    "items": {
                        "type": "string"
                    }
                }
            }
        },

        "rectangle": {
            "description": "An area within an image.",
            "additionalProperties": false,
            "type": "object",
            "properties": {

                "top": {
                    "description": "The Y coordinate of the top edge of the rectangle, measured in the image's natural units.",
                    "type": "number"
                },

                "left": {
                    "description": "The X coordinate of the left edge of the rectangle, measured in the image's natural units.",
                    "type": "number"
                },

                "bottom": {
                    "description": "The Y coordinate of the bottom edge of the rectangle, measured in the image's natural units.",
                    "type": "number"
                },

                "right": {
                    "description": "The X coordinate of the right edge of the rectangle, measured in the image's natural units.",
                    "type": "number"
                },

                "message": {
                    "description": "A message relevant to the rectangle.",
                    "$ref": "#/definitions/message"
                },

                "properties": {
                    "description": "Key/value pairs that provide additional information about the rectangle.",
                    "$ref": "#/definitions/propertyBag"
                }
            }
        },

        "region": {
            "description": "A region within an artifact where a result was detected.",
            "additionalProperties": false,
            "type": "object",
            "properties": {

                "startLine": {
                    "description": "The line number of the first character in the region.",
                    "type": "integer",
                    "minimum": 1
                },

                "startColumn": {
                    "description": "The column number of the first character in the region.",
                    "type": "integer",
                    "minimum": 1
                },

                "endLine": {
                    "description": "The line number of the last character in the region.",
                    "type": "integer",
                    "minimum": 1
                },

                "endColumn": {
                    "description": "The column number of the character following the end of the region.",
                    "type": "integer",
                    "minimum": 1
                },

                "charOffset": {
                    "description": "The zero-based offset from the beginning of the artifact of the first character in the region.",
                    "type": "integer",
                    "default": -1,
                    "minimum": -1
                },

                "charLength": {
                    "description": "The length of the region in characters.",
                    "type": "integer",
                    "minimum": 0
                },

                "byteOffset": {
                    "description": "The zero-based offset from the beginning of the artifact of the first byte in the region.",
                    "type": "integer",
                    "minimum": 0
                },

                "byteLength": {
                    "description": "The length of the region in bytes.",
                    "type": "integer",
                    "minimum": 0
                },

                "snippet": {
                    "description": "The portion of the artifact contents within the specified region.",
                    "$ref": "#/definitions/artifactContent"
                },

                "message": {
                    "description": "A message relevant to the region.",
                    "$ref": "#/definitions/message"
                },

                "sourceLanguage": {
                    "description": "Specifies the source language, if any, of the portion of the artifact specified by the region object.",
                    "type": "string"
                },

                "properties": {
                    "description": "Key/value pairs that provide additional information about the region.",
                    "$ref": "#/definitions/propertyBag"
                }
            }
        },

        "replacement": {
            "description": "The replacement of a single region of an artifact.",
            "additionalProperties": false,
            "type": "object",
            "properties": {

                "deletedRegion": {
                    "description": "The region of the artifact to delete.",
                    "$ref": "#/definitions/region"
                },

                "insertedContent": {
                    "description": "The content to insert at the location specified by the 'deletedRegion' property.",
                    "$ref": "#/definitions/artifactContent"
                },

                "properties": {
                    "description": "Key/value pairs that provide additional information about the replacement.",
                    "$ref": "#/definitions/propertyBag"
                }
            },

            "required": [ "deletedRegion" ]
        },

        "reportingDescriptor": {
            "description": "Metadata that describes a specific report produced by the tool, as part of the analysis it provides or its runtime reporting.",
            "additionalProperties": false,
            "type": "object",
            "properties": {

                "id": {
                    "description": "A stable, opaque identifier for the report.",
                    "type": "string"
                },

                "guid": {
                    "description": "A unique identifer for the reporting descriptor in the form of a GUID.",
                    "type": "string"
                },

                "deprecatedIds": {
                    "description": "An array of stable, opaque identifiers by which this report was known in some previous version of the analysis tool.",
                    "type": "array",
                    "minItems": 0,
                    "uniqueItems": true,
                    "items": {
                        "type": "string"
                    }
                },

                "name": {
                    "description": "A report identifier that is understandable to an end user.",
                    "type": "string"
                },

        "shortDescription": {
          "description": "A concise description of the report. Should be a single sentence that is understandable when visible space is limited to a single line of text.",
          "$ref": "#/definitions/multiformatMessageString"
        },

        "fullDescription": {
          "description": "A description of the report. Should, as far as possible, provide details sufficient to enable resolution of any problem indicated by the result.",
          "$ref": "#/definitions/multiformatMessageString"
        },

                "messageStrings": {
                    "description": "A set of name/value pairs with arbitrary names. Each value is a multiformatMessageString object, which holds message strings in plain text and (optionally) Markdown format. The strings can include placeholders, which can be used to construct a message in combination with an arbitrary number of additional string arguments.",
                    "type": "object",
                    "additionalProperties": {
                        "$ref": "#/definitions/multiformatMessageString"
                    }
                },

                "defaultConfiguration": {
                    "description": "Default reporting configuration information.",
                    "$ref": "#/definitions/reportingConfiguration"
                },

                "helpUri": {
                    "description": "A URI where the primary documentation for the report can be found.",
                    "type": "string",
                    "format": "uri"
                },

                "help": {
                    "description": "Provides the primary documentation for the report, useful when there is no online documentation.",
                    "$ref": "#/definitions/message"
                },

                "taxonomyReferences": {
                    "description": "An array of references used to locate a set of taxonomy reporting descriptors that are always applicable to a result.",
                    "type": "array",
                    "minItems": 1,
                    "uniqueItems": true,
                    "items": {
                        "$ref": "#/definitions/reportingDescriptorReference"
                    }
                },

                "optionalTaxonomyReferences": {
                    "description": "An array of references used to locate an optional set of taxonomy reporting descriptors that may be applied to a result.",
                    "type": "array",
                    "minItems": 1,
                    "uniqueItems": true,
                    "items": {
                        "$ref": "#/definitions/reportingDescriptorReference"
                    }
                },

                "properties": {
                    "description": "Key/value pairs that provide additional information about the report.",
                    "$ref": "#/definitions/propertyBag"
                }
            }
        },

        "reportingDescriptorTranslation": {
            "description": "Provides localized message strings for a reporting descriptor in a single language.",
            "additionalProperties": false,
            "type": "object",
            "properties": {

                "id": {
                    "description": "The stable, opaque identifier of the reporting descriptor to which this translation belongs, matching reportingDescriptor.id.",
                    "type": "string"
                },

                "guid": {
                    "description": "The unique identifier in the form of a GUID of the reporting descriptor to which this translation belongs, matching reportingDescriptor.guid.",
                    "type": "string"
                },

                "shortDescription": {
                    "description": "A concise description of the report. Should be a single sentence that is understandable when visible space is limited to a single line of text.",
                    "$ref": "#/definitions/multiformatMessageString"
                },

                "fullDescription": {
                    "description": "A description of the report. Should, as far as possible, provide details sufficient to enable resolution of any problem indicated by the result.",
                    "$ref": "#/definitions/multiformatMessageString"
                },

                "messageStrings": {
                    "description": "A set of name/value pairs with arbitrary names. Each value is a multiformatMessageString object, which holds message strings in plain text and (optionally) Markdown format. The property names are a subset of the property names in the messageStrings property of the reportingDescriptor object to which this translation belongs.",
                    "type": "object",
                    "additionalProperties": {
                        "$ref": "#/definitions/multiformatMessageString"
                    }
                },

                "properties": {
                    "description": "Key/value pairs that provide additional information about reportingDescriptorTranslation.",
                    "$ref": "#/definitions/propertyBag"
                }
            }
        },

        "reportingConfiguration": {
            "description": "Information about a tool report that can be configured at runtime.",
            "type": "object",
            "additionalProperties": false,
            "properties": {

                "enabled": {
                    "default": true,
                    "description": "Specifies whether the report may be produced during the scan.",
                    "type": "boolean"
                },

                "level": {
                    "description": "Specifies the failure level for the report.",
                    "default": "warning",
                    "enum": [ "none", "note", "warning", "error" ]
                },

                "rank": {
                    "description": "Specifies the relative priority of the report. Used for analysis output only.",
                    "type": "number",
                    "default": -1.0,
                    "minimum": -1.0,
                    "maximum": 100.0
                },

                "parameters": {
                    "description": "Contains configuration information specific to a report.",
                    "$ref": "#/definitions/propertyBag"
                },

                "properties": {
                    "description": "Key/value pairs that provide additional information about the reporting configuration.",
                    "$ref": "#/definitions/propertyBag"
                }
            }
        },

        "reportingConfigurationOverride": {
            "description": "Information about how a specific tool report was reconfigured at runtime.",
            "type": "object",
            "additionalProperties": false,
            "properties": {

                "configuration": {
                    "description": "Specifies how the report was configured during the scan.",
                    "$ref": "#/definitions/reportingConfiguration"
                },

                "notificationIndex": {
                    "description": "The index within the toolComponent.notificationDescriptors array of the reportingDescriptor associated with this override.",
                    "type": "integer",
                    "default": -1,
                    "minimum": -1
                },

                "ruleIndex": {
                    "description": "The index within the toolComponent.ruleDescriptors array of the reportingDescriptor associated with this override.",
                    "type": "integer",
                    "default": -1,
                    "minimum": -1
                },

                "extensionIndex": {
                    "description": "The index within the run.tool.extensions array of the toolComponent object which describes the plug-in or tool extension that produced the report.",
                    "type": "integer",
                    "default": -1,
                    "minimum": -1
                },

                "properties": {
                    "description": "Key/value pairs that provide additional information about the reporting configuration.",
                    "$ref": "#/definitions/propertyBag"
                }
            }
        },

        "reportingDescriptorReference": {
            "description": "Information about how to locate a relevant reporting descriptor.",
            "type": "object",
            "additionalProperties": false,
            "properties": {

                "id": {
                    "description": "A notification identifier.",
                    "type": "string"
                },

                "pointer": {
                    "description": "A JSON pointer used to retrieve a reporting descriptor from an array within a tool component.",
                    "type": "string"
                },

                "properties": {
                    "description": "Key/value pairs that provide additional information about the reporting descriptor reference.",
                    "$ref": "#/definitions/propertyBag"
                }
            }
        },

        "result": {
            "description": "A result produced by an analysis tool.",
            "additionalProperties": false,
            "type": "object",
            "properties": {

                "ruleId": {
                    "description": "The stable, unique identifier of the rule, if any, to which this notification is relevant. This member can be used to retrieve rule metadata from the rules dictionary, if it exists.",
                    "type": "string"
                },

                "ruleIndex": {
                    "description": "The index within the run resources array of the rule object associated with this result.",
                    "type": "integer",
                    "default": -1,
                    "minimum": -1
                },

                "ruleExtensionIndex": {
                    "description": "The index within the run.tool.extensions array of the tool component object which describes the plug-in or tool extension that produced the result.",
                    "type": "integer",
                    "default": -1,
                    "minimum": -1
                },

                "kind": {
                    "description": "A value that categorizes results by evaluation state.",
                    "default": "fail",
                    "enum": [ "notApplicable", "pass", "fail", "review", "open" ]
                },

                "level": {
                    "description": "A value specifying the severity level of the result.",
                    "default": "warning",
                    "enum": [ "none", "note", "warning", "error" ]
                },

                "message": {
                    "description": "A message that describes the result. The first sentence of the message only will be displayed when visible space is limited.",
                    "$ref": "#/definitions/message"
                },

                "analysisTarget": {
                    "description": "Identifies the artifact that the analysis tool was instructed to scan. This need not be the same as the artifact where the result actually occurred.",
                    "$ref": "#/definitions/artifactLocation"
                },

                "locations": {
                    "description": "The set of locations where the result was detected. Specify only one location unless the problem indicated by the result can only be corrected by making a change at every specified location.",
                    "type": "array",
                    "minItems": 0,
                    "uniqueItems": false,
                    "default": [],
                    "items": {
                        "$ref": "#/definitions/location"
                    }
                },

                "instanceGuid": {
                    "description": "A stable, unique identifer for the result in the form of a GUID.",
                    "type": "string"
                },

                "correlationGuid": {
                    "description": "A stable, unique identifier for the equivalence class of logically identical results to which this result belongs, in the form of a GUID.",
                    "type": "string"
                },

                "occurrenceCount": {
                    "description": "A positive integer specifying the number of times this logically unique result was observed in this run.",
                    "type": "integer",
                    "minimum": 1
                },

                "partialFingerprints": {
                    "description": "A set of strings that contribute to the stable, unique identity of the result.",
                    "type": "object",
                    "additionalProperties": {
                        "type": "string"
                    }
                },

                "fingerprints": {
                    "description": "A set of strings each of which individually defines a stable, unique identity for the result.",
                    "type": "object",
                    "additionalProperties": {
                        "type": "string"
                    }
                },

                "stacks": {
                    "description": "An array of 'stack' objects relevant to the result.",
                    "type": "array",
                    "minItems": 0,
                    "uniqueItems": false,
                    "default": [],
                    "items": {
                        "$ref": "#/definitions/stack"
                    }
                },

                "codeFlows": {
                    "description": "An array of 'codeFlow' objects relevant to the result.",
                    "type": "array",
                    "minItems": 0,
                    "uniqueItems": false,
                    "default": [],
                    "items": {
                        "$ref": "#/definitions/codeFlow"
                    }
                },

                "graphs": {
                    "description": "A dictionary, each of whose keys is the id of a graph and each of whose values is a 'graph' object with that id.",
                    "type": "object",
                    "additionalProperties": {
                        "$ref": "#/definitions/graph"
                    }
                },

                "graphTraversals": {
                    "description": "An array of one or more unique 'graphTraversal' objects.",
                    "type": "array",
                    "minItems": 1,
                    "uniqueItems": true,
                    "items": {
                        "$ref": "#/definitions/graphTraversal"
                    }
                },

                "relatedLocations": {
                    "description": "A set of locations relevant to this result.",
                    "type": "array",
                    "minItems": 0,
                    "uniqueItems": false,
                    "default": [],
                    "items": {
                        "$ref": "#/definitions/location"
                    }
                },

                "suppressionStates": {
                    "description": "A set of flags indicating one or more suppression conditions.",
                    "type": "array",
                    "minItems": 0,
                    "uniqueItems": true,
                    "items": {
                        "enum": [
                            "suppressedInSource",
                            "suppressedExternally"
                        ]
                    }
                },

                "baselineState": {
                    "description": "The state of a result relative to a baseline of a previous run.",
                    "enum": [
                        "new",
                        "unchanged",
                        "updated",
                        "absent"
                    ]
                },

                "rank": {
                    "description": "A number representing the priority or importance of the result.",
                    "type": "number",
                    "default": -1.0,
                    "minimum": -1.0,
                    "maximum": 100.0
                },

                "attachments": {
                    "description": "A set of artifacts relevant to the result.",
                    "type": "array",
                    "minItems": 0,
                    "uniqueItems": true,
                    "default": [],
                    "items": {
                        "$ref": "#/definitions/attachment"
                    }
                },

                "hostedViewerUri": {
                    "description": "An absolute URI at which the result can be viewed.",
                    "type": "string",
                    "format": "uri"
                },

                "workItemUris": {
                    "description": "The URIs of the work items associated with this result.",
                    "type": "array",
                    "minItems": 0,
                    "uniqueItems": true,
                    "items": {
                        "type": "string",
                        "format": "uri"
                    }
                },

                "provenance": {
                    "description": "Information about how and when the result was detected.",
                    "$ref": "#/definitions/resultProvenance"
                },

                "fixes": {
                    "description": "An array of 'fix' objects, each of which represents a proposed fix to the problem indicated by the result.",
                    "type": "array",
                    "minItems": 0,
                    "uniqueItems": true,
                    "default": [],
                    "items": {
                        "$ref": "#/definitions/fix"
                    }
                },

                "taxonomyReferences": {
                    "description": "An array of references to taxonomy reporting descriptors that are applicable to the result.",
                    "type": "array",
                    "minItems": 1,
                    "uniqueItems": true,
                    "items": {
                        "$ref": "#/definitions/reportingDescriptorReference"
                    }
                },

                "properties": {
                    "description": "Key/value pairs that provide additional information about the result.",
                    "$ref": "#/definitions/propertyBag"
                }
            },
            "required": [ "message" ]
        },

        "resultProvenance": {
            "description": "Contains information about how and when a result was detected.",
            "additionalProperties": false,
            "type": "object",
            "properties": {

                "firstDetectionTimeUtc": {
                    "description": "The Coordinated Universal Time (UTC) date and time at which the result was first detected. See \"Date/time properties\" in the SARIF spec for the required format.",
                    "type": "string",
                    "format": "date-time"
                },

                "lastDetectionTimeUtc": {
                    "description": "The Coordinated Universal Time (UTC) date and time at which the result was most recently detected. See \"Date/time properties\" in the SARIF spec for the required format.",
                    "type": "string",
                    "format": "date-time"
                },

                "firstDetectionRunInstanceGuid": {
                    "description": "A GUID-valued string equal to the id.instanceGuid property of the run in which the result was first detected.",
                    "type": "string"
                },

                "lastDetectionRunInstanceGuid": {
                    "description": "A GUID-valued string equal to the id.instanceGuid property of the run in which the result was most recently detected.",
                    "type": "string"
                },

                "invocationIndex": {
                    "description": "The index within the run.invocations array of the invocation object which describes the tool invocation that detected the result.",
                    "type": "integer",
                    "default": -1,
                    "minimum": -1
                },

                "conversionSources": {
                    "description": "An array of physicalLocation objects which specify the portions of an analysis tool's output that a converter transformed into the result.",
                    "type": "array",
                    "minItems": 0,
                    "uniqueItems": true,
                    "default": [],
                    "items": {
                        "$ref": "#/definitions/physicalLocation"
                    }
                },

                "properties": {
                    "description": "Key/value pairs that provide additional information about the result.",
                    "$ref": "#/definitions/propertyBag"
                }
            }
        },

        "run": {
            "description": "Describes a single run of an analysis tool, and contains the reported output of that run.",
            "additionalProperties": false,
            "type": "object",
            "properties": {

                "tool": {
                    "description": "Information about the tool or tool pipeline that generated the results in this run. A run can only contain results produced by a single tool or tool pipeline. A run can aggregate results from multiple log files, as long as context around the tool run (tool command-line arguments and the like) is identical for all aggregated files.",
                    "$ref": "#/definitions/tool"
                },

                "invocations": {
                    "description": "Describes the invocation of the analysis tool.",
                    "type": "array",
                    "minItems": 0,
                    "uniqueItems": false,
                    "default": [],
                    "items": {
                        "$ref": "#/definitions/invocation"
                    }
                },

                "conversion": {
                    "description": "A conversion object that describes how a converter transformed an analysis tool's native reporting format into the SARIF format.",
                    "$ref": "#/definitions/conversion"
                },

                "versionControlProvenance": {
                    "description": "Specifies the revision in version control of the artifacts that were scanned.",
                    "type": "array",
                    "minItems": 0,
                    "uniqueItems": true,
                    "default": [],
                    "items": {
                        "$ref": "#/definitions/versionControlDetails"
                    }
                },

                "originalUriBaseIds": {
                    "description": "The artifact location specified by each uriBaseId symbol on the machine where the tool originally ran.",
                    "type": "object",
                    "additionalProperties": {
                        "$ref": "#/definitions/artifactLocation"
                    }
                },

                "artifacts": {
                    "description": "An array of artifact objects relevant to the run.",
                    "type": "array",
                    "minItems": 0,
                    "uniqueItems": true,
                    "items": {
                        "$ref": "#/definitions/artifact"
                    }
                },

                "logicalLocations": {
                    "description": "An array of logical locations such as namespaces, types or functions.",
                    "type": "array",
                    "minItems": 0,
                    "uniqueItems": true,
                    "default": [],
                    "items": {
                        "$ref": "#/definitions/logicalLocation"
                    }
                },

                "graphs": {
                    "description": "A dictionary, each of whose keys is the id of a graph and each of whose values is a 'graph' object with that id.",
                    "type": "object",
                    "additionalProperties": {
                        "$ref": "#/definitions/graph"
                    }
                },

                "results": {
                    "description": "The set of results contained in an SARIF log. The results array can be omitted when a run is solely exporting rules metadata. It must be present (but may be empty) if a log file represents an actual scan.",
                    "type": "array",
                    "minItems": 0,
                    "uniqueItems": false,
                    "items": {
                        "$ref": "#/definitions/result"
                    }
                },

                "id": {
                    "description": "Automation details that describe this run.",
                    "$ref": "#/definitions/runAutomationDetails"
                },

                "aggregateIds": {
                    "description": "Automation details that describe the aggregate of runs to which this run belongs.",
                    "type": "array",
                    "minItems": 0,
                    "uniqueItems": true,
                    "default": [],
                    "items": {
                        "$ref": "#/definitions/runAutomationDetails"
                    }
                },

                "baselineInstanceGuid": {
                    "description": "The 'instanceGuid' property of a previous SARIF 'run' that comprises the baseline that was used to compute result 'baselineState' properties for the run.",
                    "type": "string"
                },

                "markdownMessageMimeType": {
                    "description": "The MIME type of all Markdown text message properties in the run. Default: \"text/markdown;variant=GFM\"",
                    "type": "string",
                    "default": "text/markdown;variant=GFM"
                },

                "redactionToken": {
                    "description": "The string used to replace sensitive information in a redaction-aware property.",
                    "type": "string"
                },

                "defaultFileEncoding": {
                    "description": "Specifies the default encoding for any artifact object that refers to a text file.",
                    "type": "string"
                },

                "defaultSourceLanguage": {
                    "description": "Specifies the default source language for any artifact object that refers to a text file that contains source code.",
                    "type": "string"
                },

                "newlineSequences": {
                    "description": "An ordered list of character sequences that were treated as line breaks when computing region information for the run.",
                    "type": "array",
                    "minItems": 1,
                    "uniqueItems": true,
                    "default": [ "\r\n", "\n" ],
                    "items": {
                        "type": "string"
                    }
                },

                "columnKind": {
                    "description": "Specifies the unit in which the tool measures columns.",
                    "enum": [ "utf16CodeUnits", "unicodeCodePoints" ],
                    "default": "unicodeCodePoints"
                },

                "externalPropertyFiles": {
                    "description": "References to external property files that should be inlined with the content of a root log file.",
                    "$ref": "#/definitions/externalPropertyFiles"
                },

                "threadFlowLocations": {
                    "description": "An array of threadFlowLocation objects cached at run level.",
                    "type": "array",
                    "minItems": 0,
                    "uniqueItems": true,
                    "default": [],
                    "items": {
                        "$ref": "#/definitions/threadFlowLocation"
                    }
                },

                "taxonomies": {
                    "description": "An array of reportingDescriptor objects relevant to a taxonomy in which results are categorized.",
                    "type": "array",
                    "minItems": 0,
                    "uniqueItems": true,
                    "default": [],
                    "items": {
                        "$ref": "#/definitions/reportingDescriptor"
                    }
                },

<<<<<<< HEAD
                "translation": {
                    "description": "The set of available translations of the localized data provided by the tool.",
                    "type": "array",
                    "minItems": 0,
                    "uniqueItems": true,
                    "default": [],
                    "items": {
                        "$ref": "#/definitions/translation"
=======
                "addresses": {
                    "description": "Addresses associated with this run instance, if any.",
                    "type": "array",
                    "minItems": 0,
                    "uniqueItems": false,
                    "default": [],
                    "items": {
                        "$ref": "#/definitions/address"
>>>>>>> bf7b6eb8
                    }
                },

                "properties": {
                    "description": "Key/value pairs that provide additional information about the run.",
                    "$ref": "#/definitions/propertyBag"
                }
            },

            "required": [ "tool" ]
        },

        "runAutomationDetails": {
            "description": "Information that describes a run's identity and role within an engineering system process.",
            "additionalProperties": false,
            "type": "object",
            "properties": {

                "description": {
                    "description": "A description of the identity and role played within the engineering system by this object's containing run object.",
                    "$ref": "#/definitions/message"
                },

                "instanceId": {
                    "description": "A hierarchical string that uniquely identifies this object's containing run object.",
                    "type": "string"
                },

                "instanceGuid": {
                    "description": "A stable, unique identifer for this object's containing run object in the form of a GUID.",
                    "type": "string"
                },

                "correlationGuid": {
                    "description": "A stable, unique identifier for the equivalence class of runs to which this object's containing run object belongs in the form of a GUID.",
                    "type": "string"
                },

                "properties": {
                    "description": "Key/value pairs that provide additional information about the run automation details.",
                    "$ref": "#/definitions/propertyBag"
                }
            }
        },

        "stack": {
            "description": "A call stack that is relevant to a result.",
            "additionalProperties": false,
            "type": "object",
            "properties": {

                "message": {
                    "description": "A message relevant to this call stack.",
                    "$ref": "#/definitions/message"
                },

                "frames": {
                    "description": "An array of stack frames that represents a sequence of calls, rendered in reverse chronological order, that comprise the call stack.",
                    "type": "array",
                    "minItems": 0,
                    "uniqueItems": false,
                    "items": {
                        "$ref": "#/definitions/stackFrame"
                    }
                },

                "properties": {
                    "description": "Key/value pairs that provide additional information about the stack.",
                    "$ref": "#/definitions/propertyBag"
                }
            },
            "required": [ "frames" ]
        },

        "stackFrame": {
            "description": "A function call within a stack trace.",
            "additionalProperties": false,
            "type": "object",
            "properties": {

                "location": {
                    "description": "The location to which this stack frame refers.",
                    "$ref": "#/definitions/location"
                },

                "module": {
                    "description": "The name of the module that contains the code of this stack frame.",
                    "type": "string"
                },

                "threadId": {
                    "description": "The thread identifier of the stack frame.",
                    "type": "integer"
                },

                "address": {
                    "description": "The address of the method or function that is executing.",
                    "$ref": "#/definitions/address"
                },

                "parameters": {
                    "description": "The parameters of the call that is executing.",
                    "type": "array",
                    "minItems": 0,
                    "uniqueItems": false,
                    "default": [],
                    "items": {
                        "type": "string",
                        "default": []
                    }
                },

                "properties": {
                    "description": "Key/value pairs that provide additional information about the stack frame.",
                    "$ref": "#/definitions/propertyBag"
                }
            }
        },

        "threadFlow": {
            "type": "object",
            "properties": {

                "id": {
                    "description": "An string that uniquely identifies the threadFlow within the codeFlow in which it occurs.",
                    "type": "string"
                },

                "message": {
                    "description": "A message relevant to the thread flow.",
                    "$ref": "#/definitions/message"
                },

                "locations": {
                    "description": "A temporally ordered array of 'threadFlowLocation' objects, each of which describes a location visited by the tool while producing the result.",
                    "type": "array",
                    "minItems": 1,
                    "uniqueItems": false,
                    "items": {
                        "$ref": "#/definitions/threadFlowLocation"
                    }
                },

                "properties": {
                    "description": "Key/value pairs that provide additional information about the thread flow.",
                    "$ref": "#/definitions/propertyBag"
                }
            },

            "required": [ "locations" ]
        },

        "threadFlowLocation": {
            "description": "A location visited by an analysis tool while simulating or monitoring the execution of a program.",
            "additionalProperties": false,
            "type": "object",
            "properties": {

                "index": {
                    "description": "The index within the run threadFlowLocations array.",
                    "type": "integer",
                    "default": -1,
                    "minimum": -1
                },

                "location": {
                    "description": "The code location.",
                    "$ref": "#/definitions/location"
                },

                "stack": {
                    "description": "The call stack leading to this location.",
                    "$ref": "#/definitions/stack"
                },

                "kinds": {
                    "description": "A set of distinct strings that categorize the thread flow location. Well-known kinds include acquire, release, enter, exit, call, return, branch, implicit, false, true, caution, danger, unknown, unreachable, taint, function, handler, lock, memory, resource, and scope.",
                    "type": "array",
                    "minItems": 0,
                    "uniqueItems": true,
                    "default": [],
                    "items": {
                        "type": "string"
                    }
                },

                "module": {
                    "description": "The name of the module that contains the code that is executing.",
                    "type": "string"
                },

                "state": {
                    "description": "A dictionary, each of whose keys specifies a variable or expression, the associated value of which represents the variable or expression value. For an annotation of kind 'continuation', for example, this dictionary might hold the current assumed values of a set of global variables.",
                    "type": "object",
                    "additionalProperties": {
                        "type": "string"
                    }
                },

                "nestingLevel": {
                    "description": "An integer representing a containment hierarchy within the thread flow.",
                    "type": "integer"
                },

                "executionOrder": {
                    "description": "An integer representing the temporal order in which execution reached this location.",
                    "type": "integer"
                },

                "executionTimeUtc": {
                    "description": "The Coordinated Universal Time (UTC) date and time at which this location was executed.",
                    "type": "string",
                    "format": "date-time"
                },

                "importance": {
                    "description": "Specifies the importance of this location in understanding the code flow in which it occurs. The order from most to least important is \"essential\", \"important\", \"unimportant\". Default: \"important\".",
                    "enum": [ "important", "essential", "unimportant" ]
                },

                "properties": {
                    "description": "Key/value pairs that provide additional information about the threadflow location.",
                    "$ref": "#/definitions/propertyBag"
                }
            }
        },

        "tool": {
            "description": "The analysis tool that was run.",
            "additionalProperties": false,
            "type": "object",
            "properties": {

                "driver": {
                    "description": "The analysis tool that was run.",
                    "$ref": "#/definitions/toolComponent"
                },

                "extensions": {
                    "description": "Tool extensions that contributed to or reconfigured the analysis tool that was run.",
                    "type": "array",
                    "minItems": 0,
                    "uniqueItems": true,
                    "default": [],
                    "items": {
                        "$ref": "#/definitions/toolComponent"
                    }
                },

                "properties": {
                    "description": "Key/value pairs that provide additional information about the tool.",
                    "$ref": "#/definitions/propertyBag"
                }
            },

            "required": [ "driver" ]
        },

        "toolComponent": {
            "description": "A component, such as a plug-in or the driver, of the analysis tool that was run.",
            "additionalProperties": false,
            "type": "object",
            "properties": {

<<<<<<< HEAD
            "guid": {
                "description": "A unique identifer for the tool component in the form of a GUID.",
                "type": "string"
            },

            "name": {
                "description": "The name of the component.",
                "type": "string"
            },
=======
                "name": {
                    "description": "The name of the tool component.",
                    "type": "string"
                },
>>>>>>> bf7b6eb8

                "organization": {
                    "description": "The organization or company that produced the tool component.",
                    "type": "string"
                },

                "product": {
                    "description": "A product suite to which the tool component belongs.",
                    "type": "string"
                },

                "shortDescription": {
                    "description": "A brief description of the tool component.",
                    "$ref": "#/definitions/multiformatMessageString"
                },

                "fullDescription": {
                    "description": "A comprehensive description of the tool component.",
                    "$ref": "#/definitions/multiformatMessageString"
                },

                "fullName": {
                    "description": "The name of the tool component along with its version and any other useful identifying information, such as its locale.",
                    "type": "string"
                },

                "version": {
                    "description": "The tool component version, in whatever format the component natively provides.",
                    "type": "string"
                },

                "semanticVersion": {
                    "description": "The tool component version in the format specified by Semantic Versioning 2.0.",
                    "type": "string"
                },

                "dottedQuadFileVersion": {
                    "description": "The binary version of the tool component's primary executable file expressed as four non-negative integers separated by a period (for operating systems that express file versions in this way).",
                    "type": "string",
                    "pattern": "[0-9]+(\\.[0-9]+){3}"
                },

                "downloadUri": {
                    "description": "The absolute URI from which the tool component can be downloaded.",
                    "type": "string",
                    "format": "uri"
                },

<<<<<<< HEAD
            "globalMessageStrings": {
                "description": "A dictionary, each of whose keys is a message identifier and each of whose values is a multiformatMessageString object, which holds message strings in plain text and (optionally) Markdown format. The strings can include placeholders, which can be used to construct a message in combination with an arbitrary number of additional string arguments.",
                "type": "object",
                "additionalProperties": {
                    "$ref": "#/definitions/multiformatMessageString"
                }
            },

            "notificationDescriptors": {
                "description": "An array of reportingDescriptor objects relevant to the notifications related to the configuration and runtime execution of the component.",
                "type": "array",
                "minItems": 0,
                "uniqueItems": true,
                "default": [],
                "items": {
                    "$ref": "#/definitions/reportingDescriptor"
                }
            },

            "ruleDescriptors": {
                "description": "An array of reportingDescriptor objects relevant to the analysis performed by the component.",
                "type": "array",
                "minItems": 0,
                "uniqueItems": true,
                "default": [],
                "items": {
                    "$ref": "#/definitions/reportingDescriptor"
                }
            },
=======
                "globalMessageStrings": {
                    "description": "A dictionary, each of whose keys is a resource identifier and each of whose values is a multiformatMessageString object, which holds message strings in plain text and (optionally) Markdown format. The strings can include placeholders, which can be used to construct a message in combination with an arbitrary number of additional string arguments.",
                    "type": "object",
                    "additionalProperties": {
                        "$ref": "#/definitions/multiformatMessageString"
                    }
                },

                "notificationDescriptors": {
                    "description": "An array of reportDescriptor objects relevant to the notifications related to the configuration and runtime execution of the tool component.",
                    "type": "array",
                    "minItems": 0,
                    "uniqueItems": true,
                    "default": [],
                    "items": {
                        "$ref": "#/definitions/reportingDescriptor"
                    }
                },

                "ruleDescriptors": {
                    "description": "An array of reportDescriptor objects relevant to the analysis performed by the tool component.",
                    "type": "array",
                    "minItems": 0,
                    "uniqueItems": true,
                    "default": [],
                    "items": {
                        "$ref": "#/definitions/reportingDescriptor"
                    }
                },
>>>>>>> bf7b6eb8

                "artifactIndices": {
                    "description": "The indices within the run artifacts array of the artifact objects associated with the tool component.",
                    "type": "array",
                    "minItems": 0,
                    "uniqueItems": true,
                    "default": [],
                    "items": {
                        "type": "integer"
                    }
                },

                "properties": {
                    "description": "Key/value pairs that provide additional information about the tool component.",
                    "$ref": "#/definitions/propertyBag"
                }
            },

            "required": [ "name" ]
        },

        "toolComponentTranslation": {
            "description": "Provides localized message strings for a tool component in a single language.",
            "additionalProperties": false,
            "type": "object",
            "properties": {

                "toolComponentGuid": {
                    "description": "The unique identifier for the tool component in the form of a GUID, matching toolComponent.guid.",
                    "type": "string"
                },

                "location": {
                    "description": "The location of the translation.",
                    "$ref": "#/definitions/artifactLocation"
                },

                "semanticVersion": {
                    "description": "The semantic version of the tool component for which the translation was made.",
                    "type": "string"
                },

                "partialTranslation": {
                    "description": "True if this object contains a subset of the strings defined by the tool component.",
                    "type": "boolean"
                },

                "globalMessageStrings": {
                    "description": "A dictionary, each of whose keys is a message identifier and each of whose values is a multiformatMessageString object, which holds message strings in plain text and (optionally) Markdown format. The strings can include placeholders, which can be used to construct a message in combination with an arbitrary number of additional string arguments. The property names are a subset of the property names in the globalMessageStrings property of the toolComponent object to which this translation belongs.",
                    "type": "object",
                    "additionalProperties": {
                        "$ref": "#/definitions/multiformatMessageString"
                    }
                },

                "reportingDescriptors": {
                    "description": "Provides an array of translations for a reporting descriptor in a available languages.",
                    "type": "array",
                    "minItems": 0,
                    "uniqueItems": true,
                    "default": [],
                    "items": {
                        "$ref": "#/definitions/reportingDescriptorTranslation"
                    }
                },

                "notificationDescriptors": {
                    "description": "Provides an array of translations for a notification descriptor in a available languages.",
                    "type": "array",
                    "minItems": 0,
                    "uniqueItems": true,
                    "default": [],
                    "items": {
                        "$ref": "#/definitions/reportingDescriptorTranslation"
                    }
                },

                "properties": {
                    "description": "Key/value pairs that provide additional information about the translationComponentTranslation.",
                    "$ref": "#/definitions/propertyBag"
                }
            }
        },

        "translation": {
            "description": "Provides localized strings for the current run in a single language.",
            "type": "object",
            "additionalProperties": false,
            "properties": {

                "language": {
                    "description": "The translation language in ISO 639 format, e.g., 'en-US'.",
                    "type": "string"
                },

                "toolComponentTranslations": {
                    "description": "Provides localized message strings for a single tool component in a single language.",
                    "type": "array",
                    "minItems": 0,
                    "uniqueItems": false,
                    "items": {
                        "$ref": "#/definitions/toolComponentTranslation"
                    }
                },

                "properties": {
                    "description": "Key/value pairs that provide additional information about the translation.",
                    "$ref": "#/definitions/propertyBag"
                }
            }
        },

        "versionControlDetails": {
            "description": "Specifies the information necessary to retrieve a desired revision from a version control system.",
            "type": "object",
            "additionalProperties": false,
            "properties": {

                "repositoryUri": {
                    "description": "The absolute URI of the repository.",
                    "type": "string",
                    "format": "uri"
                },

                "revisionId": {
                    "description": "A string that uniquely and permanently identifies the revision within the repository.",
                    "type": "string"
                },

                "branch": {
                    "description": "The name of a branch containing the revision.",
                    "type": "string"
                },

                "revisionTag": {
                    "description": "A tag that has been applied to the revision.",
                    "type": "string"
                },

                "asOfTimeUtc": {
                    "description": "A Coordinated Universal Time (UTC) date and time that can be used to synchronize an enlistment to the state of the repository at that time.",
                    "type": "string",
                    "format": "date-time"
                },

                "mappedTo": {
                    "description": "The location in the local file system to which the root of the repository was mapped at the time of the analysis.",
                    "$ref": "#/definitions/artifactLocation"
                },

                "properties": {
                    "description": "Key/value pairs that provide additional information about the version control details.",
                    "$ref": "#/definitions/propertyBag"
                }
            },

            "required": [ "repositoryUri" ]
        }
    }
}
  <|MERGE_RESOLUTION|>--- conflicted
+++ resolved
@@ -2045,7 +2045,17 @@
                     }
                 },
 
-<<<<<<< HEAD
+                "addresses": {
+                    "description": "Addresses associated with this run instance, if any.",
+                    "type": "array",
+                    "minItems": 0,
+                    "uniqueItems": false,
+                    "default": [],
+                    "items": {
+                        "$ref": "#/definitions/address"
+                    }
+                },
+
                 "translation": {
                     "description": "The set of available translations of the localized data provided by the tool.",
                     "type": "array",
@@ -2054,16 +2064,6 @@
                     "default": [],
                     "items": {
                         "$ref": "#/definitions/translation"
-=======
-                "addresses": {
-                    "description": "Addresses associated with this run instance, if any.",
-                    "type": "array",
-                    "minItems": 0,
-                    "uniqueItems": false,
-                    "default": [],
-                    "items": {
-                        "$ref": "#/definitions/address"
->>>>>>> bf7b6eb8
                     }
                 },
 
@@ -2328,7 +2328,6 @@
             "type": "object",
             "properties": {
 
-<<<<<<< HEAD
             "guid": {
                 "description": "A unique identifer for the tool component in the form of a GUID.",
                 "type": "string"
@@ -2338,12 +2337,6 @@
                 "description": "The name of the component.",
                 "type": "string"
             },
-=======
-                "name": {
-                    "description": "The name of the tool component.",
-                    "type": "string"
-                },
->>>>>>> bf7b6eb8
 
                 "organization": {
                     "description": "The organization or company that produced the tool component.",
@@ -2392,37 +2385,6 @@
                     "format": "uri"
                 },
 
-<<<<<<< HEAD
-            "globalMessageStrings": {
-                "description": "A dictionary, each of whose keys is a message identifier and each of whose values is a multiformatMessageString object, which holds message strings in plain text and (optionally) Markdown format. The strings can include placeholders, which can be used to construct a message in combination with an arbitrary number of additional string arguments.",
-                "type": "object",
-                "additionalProperties": {
-                    "$ref": "#/definitions/multiformatMessageString"
-                }
-            },
-
-            "notificationDescriptors": {
-                "description": "An array of reportingDescriptor objects relevant to the notifications related to the configuration and runtime execution of the component.",
-                "type": "array",
-                "minItems": 0,
-                "uniqueItems": true,
-                "default": [],
-                "items": {
-                    "$ref": "#/definitions/reportingDescriptor"
-                }
-            },
-
-            "ruleDescriptors": {
-                "description": "An array of reportingDescriptor objects relevant to the analysis performed by the component.",
-                "type": "array",
-                "minItems": 0,
-                "uniqueItems": true,
-                "default": [],
-                "items": {
-                    "$ref": "#/definitions/reportingDescriptor"
-                }
-            },
-=======
                 "globalMessageStrings": {
                     "description": "A dictionary, each of whose keys is a resource identifier and each of whose values is a multiformatMessageString object, which holds message strings in plain text and (optionally) Markdown format. The strings can include placeholders, which can be used to construct a message in combination with an arbitrary number of additional string arguments.",
                     "type": "object",
@@ -2452,7 +2414,6 @@
                         "$ref": "#/definitions/reportingDescriptor"
                     }
                 },
->>>>>>> bf7b6eb8
 
                 "artifactIndices": {
                     "description": "The indices within the run artifacts array of the artifact objects associated with the tool component.",
