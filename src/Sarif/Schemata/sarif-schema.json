{
  "$schema": "http://json-schema.org/draft-04/schema#",
  "title": "Static Analysis Results Format (SARIF) Version 2.0.0-csd.2.beta.2018-10-10 JSON Schema",
  "description": "Static Analysis Results Format (SARIF) Version 2.0.0-csd.2.beta-2018-11-28 JSON Schema: a standard format for the output of static analysis tools.",
  "additionalProperties": false,
  "type": "object",
  "properties": {

    "$schema": {
      "description": "The URI of the JSON schema corresponding to the version.",
      "type": "string",
      "format": "uri"
    },

    "version": {
      "description": "The SARIF format version of this log file.",
      "enum": [ "2.0.0-csd.2.beta.2018-11-28" ]
    },

    "runs": {
      "description": "The set of runs contained in this log file.",
      "type": "array",
      "minItems": 1,
      "items": {
        "$ref": "#/definitions/run"
      }
    },

    "properties": {
      "description": "Key/value pairs that provide additional information about the log file.",
      "$ref": "#/definitions/propertyBag"
    }
  },

  "required": [ "version", "runs" ],

  "definitions": {

    "attachment": {
      "description": "A file relevant to a tool invocation or to a result.",
      "type": "object",
      "additionalProperties": false,
      "properties": {

        "description": {
          "description": "A message describing the role played by the attachment.",
          "$ref": "#/definitions/message"
        },

        "fileLocation": {
          "description": "The location of the attachment.",
          "$ref": "#/definitions/fileLocation"
        },

        "regions": {
          "description": "An array of regions of interest within the attachment.",
          "type": "array",
          "minItems": 1,
          "uniqueItems": true,
          "items": {
            "$ref": "#/definitions/region"
          }
        },

        "rectangles": {
          "description": "An array of rectangles specifying areas of interest within the image.",
          "type": "array",
          "minItems": 1,
          "uniqueItems": true,
          "items": {
            "$ref": "#/definitions/rectangle"
          }
        },

        "properties": {
          "description": "Key/value pairs that provide additional information about the attachment.",
          "$ref": "#/definitions/propertyBag"
        }
      },

      "required": [ "fileLocation" ]
    },

    "codeFlow": {
      "description": "A set of threadFlows which together describe a pattern of code execution relevant to detecting a result.",
      "additionalProperties": false,
      "type": "object",
      "properties": {

        "message": {
          "description": "A message relevant to the code flow.",
          "$ref": "#/definitions/message"
        },

        "threadFlows": {
          "description": "An array of one or more unique threadFlow objects, each of which describes the progress of a program through a thread of execution.",
          "type": "array",
          "minItems": 1,
          "uniqueItems": true,
          "items": {
            "$ref": "#/definitions/threadFlow"
          }
        },

        "properties": {
          "description": "Key/value pairs that provide additional information about the code flow.",
          "$ref": "#/definitions/propertyBag"
        }
      },

      "required": [ "threadFlows" ]
    },

    "conversion": {
      "description": "Describes how a converter transformed the output of a static analysis tool from the analysis tool's native output format into the SARIF format.",
      "additionalProperties": false,
      "type": "object",
      "properties": {

        "tool": {
          "description": "A tool object that describes the converter.",
          "$ref": "#/definitions/tool"
        },

        "invocation": {
          "description": "An invocation object that describes the invocation of the converter.",
          "$ref": "#/definitions/invocation"
        },

        "analysisToolLogFiles": {
          "description": "The locations of the analysis tool's per-run log files.",
          "type": "array",
          "minItems": 1,
          "uniqueItems": true,
          "items": {
            "$ref": "#/definitions/fileLocation"
          }
        },

        "properties": {
          "description": "Key/value pairs that provide additional information about the conversion.",
          "$ref": "#/definitions/propertyBag"
        }

      },

      "required": [ "tool" ]
    },

    "edge": {
      "description": "Represents a directed edge in a graph.",
      "type": "object",
      "additionalProperties": false,
      "properties": {

        "id": {
          "description": "A string that uniquely identifies the edge within its graph.",
          "type": "string"
        },

        "label": {
          "description": "A short description of the edge.",
          "$ref": "#/definitions/message"
        },

        "sourceNodeId": {
          "description": "Identifies the source node (the node at which the edge starts).",
          "type": "string"
        },

        "targetNodeId": {
          "description": "Identifies the target node (the node at which the edge ends).",
          "type": "string"
        },

        "properties": {
          "description": "Key/value pairs that provide additional information about the edge.",
          "$ref": "#/definitions/propertyBag"
        }
      },

      "required": [ "id", "sourceNodeId", "targetNodeId" ]
    },

    "edgeTraversal": {
      "description": "Represents the traversal of a single edge during a graph traversal.",
      "type": "object",
      "additionalProperties": false,
      "properties": {

        "edgeId": {
          "description": "Identifies the edge being traversed.",
          "type": "string"
        },

        "message": {
          "description": "A message to display to the user as the edge is traversed.",
          "$ref": "#/definitions/message"
        },

        "finalState": {
          "description": "The values of relevant expressions after the edge has been traversed.",
          "type": "object",
          "additionalProperties": {
            "type": "string"
          }
        },

        "stepOverEdgeCount": {
          "description": "The number of edge traversals necessary to return from a nested graph.",
          "type": "integer"
        },

        "properties": {
          "description": "Key/value pairs that provide additional information about the edge traversal.",
          "$ref": "#/definitions/propertyBag"
        }
      },

      "required": [ "edgeId" ]
    },

    "exception": {
      "type": "object",
      "properties": {

        "kind": {
          "type": "string",
          "description": "A string that identifies the kind of exception, for example, the fully qualified type name of an object that was thrown, or the symbolic name of a signal."
        },

        "message": {
          "description": "A message that describes the exception.",
          "$ref": "#/definitions/message"
        },

        "stack": {
          "description": "The sequence of function calls leading to the exception.",
          "$ref": "#/definitions/stack"
        },

        "innerExceptions": {
          "description": "An array of exception objects each of which is considered a cause of this exception.",
          "type": "array",
          "items": {
            "$ref": "#/definitions/exception"
          }
        },

        "properties": {
          "description": "Key/value pairs that provide additional information about the exception.",
          "$ref": "#/definitions/propertyBag"
        }
      }
    },

    "externalPropertyFile": {
      "type": "object",
      "properties": {
        "fileLocation": {
          "description": "The location of the external property file.",
          "$ref": "#/definitions/fileLocation"
        },

        "instanceGuid": {
          "description": "A stable, unique identifer for the external property file in the form of a GUID.",
          "type": "string"
        },

        "itemCount": {
          "description": "A non-negative integer specifying the number of items contained in the external property file.",
          "type": "integer",
          "minimum": 0
        },

        "properties": {
          "description": "Key/value pairs that provide additional information about the external property file.",
          "$ref": "#/definitions/propertyBag"
        }
      }
    },

    "externalPropertyFiles": {
      "description": "References to external property files that should be inlined with the content of a root log file.",
      "additionalProperties": false,
      "type": "object",
      "properties": {

        "conversion": {
          "description": "An external property file containing a run.conversion object to be merged with the root log file.",
          "$ref": "#/definitions/externalPropertyFile"
        },

        "graphs": {
          "description": "An external property file containing a run.graphs object to be merged with the root log file.",
          "$ref": "#/definitions/externalPropertyFile"
        },

        "resources": {
          "description": "An external property file containing a run.resources object to be merged with the root log file.",
          "$ref": "#/definitions/externalPropertyFile"
        },

        "properties": {
          "description": "An external property file containing a run.properties object to be merged with the root log file.",
          "$ref": "#/definitions/externalPropertyFile"
        },

        "files": {
          "description": "An array of external property files containing run.files arrays to be merged with the root log file.",
          "type": "array",
          "minItems": 1,
          "uniqueItems": true,
          "items": {
            "$ref": "#/definitions/externalPropertyFile"
          }
        },

        "invocations": {
          "description": "An array of external property files containing run.invocations arrays to be merged with the root log file.",
          "type": "array",
          "minItems": 1,
          "uniqueItems": true,
          "items": {
            "$ref": "#/definitions/externalPropertyFile"
          }
        },

        "logicalLocations": {
          "description": "An array of external property files containing run.logicalLocations arrays to be merged with the root log file.",
          "type": "array",
          "minItems": 1,
          "uniqueItems": true,
          "items": {
            "$ref": "#/definitions/externalPropertyFile"
          }
        },

        "results": {
          "description": "An array of external property files containing run.results arrays to be merged with the root log file.",
          "type": "array",
          "minItems": 1,
          "uniqueItems": true,
          "items": {
            "$ref": "#/definitions/externalPropertyFile"
          }
        }
      }
    },

    "file": {
      "description": "A single file. In some cases, this file might be nested within another file.",
      "additionalProperties": false,
      "type": "object",
      "properties": {

        "fileLocation": {
          "description": "The location of the file.",
          "$ref": "#/definitions/fileLocation"
        },

        "parentIndex": {
          "description": "Identifies the index of the immediate parent of the file, if this file is nested.",
          "type": "integer",
          "minimum": -1,
          "default": -1
        },

        "offset": {
          "description": "The offset in bytes of the file within its containing file.",
          "type": "integer"
        },

        "length": {
          "description": "The length of the file in bytes.",
          "type": "integer"
        },

        "roles": {
          "description": "The role or roles played by the file in the analysis.",
          "type": "array",
          "minItems": 1,
          "uniqueItems": true,
          "items": {
            "enum": [
              "analysisTarget",
              "attachment",
              "responseFile",
              "resultFile",
              "standardStream",
              "traceFile",
              "unmodifiedFile",
              "modifiedFile",
              "addedFile",
              "deletedFile",
              "renamedFile",
              "uncontrolledFile"
            ]
          }
        },

        "mimeType": {
          "description": "The MIME type (RFC 2045) of the file.",
          "type": "string",
          "pattern": "[^/]+/.+"
        },

        "contents": {
          "description": "The contents of the file.",
          "$ref": "#/definitions/fileContent"
        },

        "encoding": {
          "description": "Specifies the encoding for a file object that refers to a text file.",
          "type": "string"
        },

        "hashes": {
          "description": "A dictionary, each of whose keys is the name of a hash function and each of whose values is the hashed value of the file produced by the specified hash function.",
          "type": "object",
          "additionalProperties": {
            "type": "string"
          }
        },

        "lastModifiedTimeUtc": {
          "description": "The Coordinated Universal Time (UTC) date and time at which the file was most recently modified. See \"Date/time properties\" in the SARIF spec for the required format.",
          "type": "string",
          "format": "date-time"
        },

        "properties": {
          "description": "Key/value pairs that provide additional information about the file.",
          "$ref": "#/definitions/propertyBag"
        }
      }
    },

    "fileChange": {
      "description": "A change to a single file.",
      "additionalProperties": false,
      "type": "object",
      "properties": {

        "fileLocation": {
          "description": "The location of the file to change.",
          "$ref": "#/definitions/fileLocation"
        },

        "replacements": {
          "description": "An array of replacement objects, each of which represents the replacement of a single region in a single file specified by 'fileLocation'.",
          "type": "array",
          "minItems": 1,
          "items": {
            "$ref": "#/definitions/replacement"
          }
        },

        "properties": {
          "description": "Key/value pairs that provide additional information about the file change.",
          "$ref": "#/definitions/propertyBag"
        }

      },

      "required": [ "fileLocation", "replacements" ]
    },

    "fileContent": {
      "description": "Represents content from an external file.",
      "type": "object",
      "additionalProperties": false,
      "properties": {

        "text": {
          "description": "UTF-8-encoded content from a text file.",
          "type": "string"
        },

        "binary": {
          "description": "MIME Base64-encoded content from a binary file, or from a text file in its original encoding.",
          "type": "string"
        },

        "properties": {
          "description": "Key/value pairs that provide additional information about the external file.",
          "$ref": "#/definitions/propertyBag"
        }
      }
    },

    "fileLocation": {
      "description": "Specifies the location of a file.",
      "additionalProperties": false,
      "type": "object",
      "properties": {

        "uri": {
          "description": "A string containing a valid relative or absolute URI.",
          "type": "string",
          "format": "uri-reference"
        },

        "uriBaseId": {
          "description": "A string which indirectly specifies the absolute URI with respect to which a relative URI in the \"uri\" property is interpreted.",
          "type": "string"
        },

        "fileIndex": {
          "description": "The index within the run files array of the file object associated with the file location.",
          "type": "integer",
          "default": -1,
          "minimum": -1
        },

        "properties": {
          "description": "Key/value pairs that provide additional information about the file location.",
          "$ref": "#/definitions/propertyBag"
        }
      },

      "required": [ "uri" ]
    },

    "fix": {
      "description": "A proposed fix for the problem represented by a result object. A fix specifies a set of file to modify. For each file, it specifies a set of bytes to remove, and provides a set of new bytes to replace them.",
      "additionalProperties": false,
      "type": "object",
      "properties": {

        "description": {
          "description": "A message that describes the proposed fix, enabling viewers to present the proposed change to an end user.",
          "$ref": "#/definitions/message"
        },

        "fileChanges": {
          "description": "One or more file changes that comprise a fix for a result.",
          "type": "array",
          "items": {
            "$ref": "#/definitions/fileChange"
          }
        },

        "properties": {
          "description": "Key/value pairs that provide additional information about the fix.",
          "$ref": "#/definitions/propertyBag"
        }
      },
      "required": [ "fileChanges" ]
    },

    "graph": {
      "description": "A network of nodes and directed edges that describes some aspect of the structure of the code (for example, a call graph).",
      "type": "object",
      "additionalProperties": false,
      "properties": {

        "id": {
          "description": "A string that uniquely identifies the graph within a run.graphs or result.graphs array.",
          "type": "string"
        },

        "description": {
          "description": "A description of the graph.",
          "$ref": "#/definitions/message"
        },

        "nodes": {
          "description": "An array of node objects representing the nodes of the graph.",
          "type": "array",
          "items": {
            "$ref": "#/definitions/node"
          }
        },

        "edges": {
          "description": "An array of edge objects representing the edges of the graph.",
          "type": "array",
          "items": {
            "$ref": "#/definitions/edge"
          }
        },

        "properties": {
          "description": "Key/value pairs that provide additional information about the graph.",
          "$ref": "#/definitions/propertyBag"
        }
      },

      "required": [ "id", "nodes", "edges" ]
    },

    "graphTraversal": {
      "description": "Represents a path through a graph.",
      "type": "object",
      "additionalProperties": false,
      "properties": {

        "graphId": {
          "description": "A string that uniquely identifies that graph being traversed.",
          "type": "string"
        },

        "description": {
          "description": "A description of this graph traversal.",
          "$ref": "#/definitions/message"
        },

        "initialState": {
          "description": "Values of relevant expressions at the start of the graph traversal.",
          "type": "object",
          "additionalProperties": {
            "type": "string"
          }
        },

        "edgeTraversals": {
          "description": "The sequences of edges traversed by this graph traversal.",
          "type": "array",
          "items": {
            "$ref": "#/definitions/edgeTraversal"
          }
        },

        "properties": {
          "description": "Key/value pairs that provide additional information about the graph traversal.",
          "$ref": "#/definitions/propertyBag"
        }
      },

      "required": [ "graphId", "edgeTraversals" ]
    },

    "invocation": {
      "description": "The runtime environment of the analysis tool run.",
      "additionalProperties": false,
      "type": "object",
      "properties": {

        "commandLine": {
          "description": "The command line used to invoke the tool.",
          "type": "string"
        },

        "arguments": {
          "description": "An array of strings, containing in order the command line arguments passed to the tool from the operating system.",
          "type": "array",
          "items": {
            "type": "string"
          }
        },

        "responseFiles": {
          "description": "The locations of any response files specified on the tool's command line.",
          "type": "array",
          "items": {
            "$ref": "#/definitions/fileLocation"
          }
        },

        "attachments": {
          "description": "A set of files relevant to the invocation of the tool.",
          "type": "array",
          "minItems": 1,
          "uniqueItems": true,
          "items": {
            "$ref": "#/definitions/attachment"
          }
        },

        "startTimeUtc": {
          "description": "The Coordinated Universal Time (UTC) date and time at which the run started. See \"Date/time properties\" in the SARIF spec for the required format.",
          "type": "string",
          "format": "date-time"
        },

        "endTimeUtc": {
          "description": "The Coordinated Universal Time (UTC) date and time at which the run ended. See \"Date/time properties\" in the SARIF spec for the required format.",
          "type": "string",
          "format": "date-time"
        },

        "exitCode": {
          "description": "The process exit code.",
          "type": "integer"
        },

        "toolNotifications": {
          "description": "A list of runtime conditions detected by the tool during the analysis.",
          "type": "array",
          "items": {
            "$ref": "#/definitions/notification"
          }
        },

        "configurationNotifications": {
          "description": "A list of conditions detected by the tool that are relevant to the tool's configuration.",
          "type": "array",
          "items": {
            "$ref": "#/definitions/notification"
          }
        },

        "exitCodeDescription": {
          "description": "The reason for the process exit.",
          "type": "string"
        },

        "exitSignalName": {
          "description": "The name of the signal that caused the process to exit.",
          "type": "string"
        },

        "exitSignalNumber": {
          "description": "The numeric value of the signal that caused the process to exit.",
          "type": "integer"
        },

        "processStartFailureMessage": {
          "description": "The reason given by the operating system that the process failed to start.",
          "type": "string"
        },

        "toolExecutionSuccessful": {
          "description": "A value indicating whether the tool's execution completed successfully.",
          "type": "boolean"
        },

        "machine": {
          "description": "The machine that hosted the analysis tool run.",
          "type": "string"
        },

        "account": {
          "description": "The account that ran the analysis tool.",
          "type": "string"
        },

        "processId": {
          "description": "The process id for the analysis tool run.",
          "type": "integer"
        },

        "executableLocation": {
          "description": "An absolute URI specifying the location of the analysis tool's executable.",
          "$ref": "#/definitions/fileLocation"
        },

        "workingDirectory": {
          "description": "The working directory for the analysis tool run.",
          "$ref": "#/definitions/fileLocation"
        },

        "environmentVariables": {
          "description": "The environment variables associated with the analysis tool process, expressed as key/value pairs.",
          "type": "object",
          "additionalProperties": {
            "type": "string"
          }
        },

        "stdin": {
          "description": "A file containing the standard input stream to the process that was invoked.",
          "$ref": "#/definitions/fileLocation"
        },

        "stdout": {
          "description": "A file containing the standard output stream from the process that was invoked.",
          "$ref": "#/definitions/fileLocation"
        },

        "stderr": {
          "description": "A file containing the standard error stream from the process that was invoked.",
          "$ref": "#/definitions/fileLocation"
        },

        "stdoutStderr": {
          "description": "A file containing the interleaved standard output and standard error stream from the process that was invoked.",
          "$ref": "#/definitions/fileLocation"
        },

        "properties": {
          "description": "Key/value pairs that provide additional information about the invocation.",
          "$ref": "#/definitions/propertyBag"
        }
      }
    },

    "location": {
      "description": "A location within a programming artifact.",
      "additionalProperties": false,
      "type": "object",
      "properties": {

        "physicalLocation": {
          "description": "Identifies the file and region.",
          "$ref": "#/definitions/physicalLocation"
        },

        "fullyQualifiedLogicalName": {
          "description": "The human-readable fully qualified name of the logical location. If run.logicalLocations is present, this value matches a property name within that object, from which further information about the logical location can be obtained.",
          "type": "string"
        },

        "logicalLocationIndex": {
          "description": "The index within the logical locations array of the logical location associated with the result.",
          "type": "integer",
          "default": -1,
          "minimum": -1
        },

        "message": {
          "description": "A message relevant to the location.",
          "$ref": "#/definitions/message"
        },

        "annotations": {
          "description": "A set of regions relevant to the location.",
          "type": "array",
          "minItems": 1,
          "uniqueItems": true,
          "items": {
            "$ref": "#/definitions/region"
          }
        },

        "properties": {
          "description": "Key/value pairs that provide additional information about the location.",
          "$ref": "#/definitions/propertyBag"
        }
      }
    },

    "logicalLocation": {
      "description": "A logical location of a construct that produced a result.",
      "additionalProperties": false,
      "type": "object",
      "properties": {

        "name": {
          "description": "Identifies the construct in which the result occurred. For example, this property might contain the name of a class or a method.",
          "type": "string"
        },

        "fullyQualifiedName": {
          "description": "The human-readable fully qualified name of the logical location.",
          "type": "string"
        },

        "decoratedName": {
          "description": "The machine-readable name for the logical location, such as a mangled function name provided by a C++ compiler that encodes calling convention, return type and other details along with the function name.",
          "type": "string"
        },

        "parentIndex": {
          "description": "Identifies the index of the immediate parent of the construct in which the result was detected. For example, this property might point to a logical location that represents the namespace that holds a type.",
          "type": "integer",
          "minimum": -1,
          "default": -1
        },

        "kind": {
          "description": "The type of construct this logical location component refers to. Should be one of 'function', 'member', 'module', 'namespace', 'parameter', 'resource', 'returnType', 'type', or 'variable', if any of those accurately describe the construct.",
          "type": "string"
        },

        "properties": {
          "description": "Key/value pairs that provide additional information about the logical location.",
          "$ref": "#/definitions/propertyBag"
        }
      }
    },

    "message": {
      "description": "Encapsulates a message intended to be read by the end user.",
      "type": "object",
      "additionalProperties": false,

      "properties": {

        "text": {
          "description": "A plain text message string.",
          "type": "string"
        },

        "messageId": {
          "description": "The resource id for a plain text message string.",
          "type": "string"
        },

        "richText": {
          "description": "A rich text message string.",
          "type": "string"
        },

        "richMessageId": {
          "description": "The resource id for a rich text message string.",
          "type": "string"
        },

        "arguments": {
          "description": "An array of strings to substitute into the message string.",
          "type": "array",
          "items": {
            "type": "string"
          }
        },

        "properties": {
          "description": "Key/value pairs that provide additional information about the message.",
          "$ref": "#/definitions/propertyBag"
        }
      }
    },

    "node": {
      "description": "Represents a node in a graph.",
      "type": "object",
      "additionalProperties": false,

      "properties": {

        "id": {
          "description": "A string that uniquely identifies the node within its graph.",
          "type": "string"
        },

        "label": {
          "description": "A short description of the node.",
          "$ref": "#/definitions/message"
        },

        "location": {
          "description": "A code location associated with the node.",
          "$ref": "#/definitions/location"
        },

        "children": {
          "description": "Array of child nodes.",
          "type": "array",
          "uniqueItems": true,
          "items": {
            "$ref": "#/definitions/node"
          }
        },

        "properties": {
          "description": "Key/value pairs that provide additional information about the node.",
          "$ref": "#/definitions/propertyBag"
        }
      },

      "required": [ "id" ]
    },

    "notification": {
      "description": "Describes a condition relevant to the tool itself, as opposed to being relevant to a target being analyzed by the tool.",
      "type": "object",
      "additionalProperties": false,
      "properties": {

        "id": {
          "description": "An identifier for the condition that was encountered.",
          "type": "string"
        },

        "ruleId": {
          "description": "The stable, unique identifier of the rule (if any) to which this notification is relevant. This member can be used to retrieve rule metadata from the rules dictionary, if it exists.",
          "type": "string"
        },

        "physicalLocation": {
          "description": "The file and region relevant to this notification.",
          "$ref": "#/definitions/physicalLocation"
        },

        "message": {
          "description": "A message that describes the condition that was encountered.",
          "$ref": "#/definitions/message"
        },

        "level": {
          "description": "A value specifying the severity level of the notification.",
          "default": "warning",
          "enum": [ "note", "warning", "error" ]
        },

        "threadId": {
          "description": "The thread identifier of the code that generated the notification.",
          "type": "integer"
        },

        "timeUtc": {
          "description": "The Coordinated Universal Time (UTC) date and time at which the analysis tool generated the notification.",
          "type": "string",
          "format": "date-time"
        },

        "exception": {
          "description": "The runtime exception, if any, relevant to this notification.",
          "$ref": "#/definitions/exception"
        },

        "properties": {
          "description": "Key/value pairs that provide additional information about the notification.",
          "$ref": "#/definitions/propertyBag"
        }
      },

      "required": [ "message" ]
    },

    "physicalLocation": {
      "description": "A physical location relevant to a result. Specifies a reference to a programming artifact together with a range of bytes or characters within that artifact.",
      "additionalProperties": false,
      "type": "object",
      "properties": {

        "id": {
          "description": "Value that distinguishes this physical location from all other physical locations in this run object.",
          "type": "integer"
        },

        "fileLocation": {
          "description": "The location of the file.",
          "$ref": "#/definitions/fileLocation"
        },

        "region": {
          "description": "Specifies a portion of the file.",
          "$ref": "#/definitions/region"
        },

        "contextRegion": {
          "description": "Specifies a portion of the file that encloses the region. Allows a viewer to display additional context around the region.",
          "$ref": "#/definitions/region"
        },

        "properties": {
          "description": "Key/value pairs that provide additional information about the physical location.",
          "$ref": "#/definitions/propertyBag"
        }
      },

      "required": [ "fileLocation" ]
    },

    "propertyBag": {
      "description": "Key/value pairs that provide additional information about the object.",
      "type": "object",
      "additionalProperties": true,
      "properties": {
        "tags": {

          "description": "A set of distinct strings that provide additional information.",
          "type": "array",
          "uniqueItems": true,
          "default": [],
          "items": {
            "type": "string"
          }
        }
      }
    },

    "rectangle": {
      "description": "An area within an image.",
      "additionalProperties": false,
      "type": "object",
      "properties": {

        "top": {
          "description": "The Y coordinate of the top edge of the rectangle, measured in the image's natural units.",
          "type": "number"
        },

        "left": {
          "description": "The X coordinate of the left edge of the rectangle, measured in the image's natural units.",
          "type": "number"
        },

        "bottom": {
          "description": "The Y coordinate of the bottom edge of the rectangle, measured in the image's natural units.",
          "type": "number"
        },

        "right": {
          "description": "The X coordinate of the right edge of the rectangle, measured in the image's natural units.",
          "type": "number"
        },

        "message": {
          "description": "A message relevant to the rectangle.",
          "$ref": "#/definitions/message"
        },

        "properties": {
          "description": "Key/value pairs that provide additional information about the rectangle.",
          "$ref": "#/definitions/propertyBag"
        }
      }
    },

    "region": {
      "description": "A region within a file where a result was detected.",
      "additionalProperties": false,
      "type": "object",
      "properties": {

        "startLine": {
          "description": "The line number of the first character in the region.",
          "type": "integer",
          "minimum": 1
        },

        "startColumn": {
          "description": "The column number of the first character in the region.",
          "type": "integer",
          "minimum": 1
        },

        "endLine": {
          "description": "The line number of the last character in the region.",
          "type": "integer",
          "minimum": 1
        },

        "endColumn": {
          "description": "The column number of the character following the end of the region.",
          "type": "integer",
          "minimum": 1
        },

        "charOffset": {
          "description": "The zero-based offset from the beginning of the file of the first character in the region.",
          "type": "integer",
          "minimum": 0
        },

        "charLength": {
          "description": "The length of the region in characters.",
          "type": "integer",
          "minimum": 0
        },

        "byteOffset": {
          "description": "The zero-based offset from the beginning of the file of the first byte in the region.",
          "type": "integer",
          "minimum": 0
        },

        "byteLength": {
          "description": "The length of the region in bytes.",
          "type": "integer",
          "minimum": 0
        },

        "snippet": {
          "description": "The portion of the file contents within the specified region.",
          "$ref": "#/definitions/fileContent"
        },

        "message": {
          "description": "A message relevant to the region.",
          "$ref": "#/definitions/message"
        },

        "properties": {
          "description": "Key/value pairs that provide additional information about the region.",
          "$ref": "#/definitions/propertyBag"
        }
      }
    },

    "replacement": {
      "description": "The replacement of a single region of a file.",
      "additionalProperties": false,
      "type": "object",
      "properties": {

        "deletedRegion": {
          "description": "The region of the file to delete.",
          "$ref": "#/definitions/region"
        },

        "insertedContent": {
          "description": "The content to insert at the location specified by the 'deletedRegion' property.",
          "$ref": "#/definitions/fileContent"
        },

        "properties": {
          "description": "Key/value pairs that provide additional information about the replacement.",
          "$ref": "#/definitions/propertyBag"
        }
      },

      "required": [ "deletedRegion" ]
    },

    "resources": {
      "description": "Container for items that require localization.",
      "type": "object",
      "properties": {

        "messageStrings": {
          "description": "A dictionary, each of whose keys is a resource identifier and each of whose values is a localized string.",
          "type": "object",
          "additionalProperties": {
            "type": "string"
          }
        },

        "rules": {
          "description": "A dictionary, each of whose keys is a string and each of whose values is a 'rule' object, that describe all rules associated with an analysis tool or a specific run of an analysis tool.",
          "type": "object",
          "additionalProperties": {
            "$ref": "#/definitions/rule"
          }
        },

        "properties": {
          "description": "Key/value pairs that provide additional information about the resources.",
          "$ref": "#/definitions/propertyBag"
        }
      }
    },

    "result": {
      "description": "A result produced by an analysis tool.",
      "additionalProperties": false,
      "type": "object",
      "properties": {

        "ruleId": {
          "description": "The stable, unique identifier of the rule (if any) to which this notification is relevant. This member can be used to retrieve rule metadata from the rules dictionary, if it exists.",
          "type": "string"
        },

        "level": {
          "description": "A value specifying the severity level of the result.",
          "enum": [ "notApplicable", "pass", "note", "warning", "error", "open" ]
        },

        "message": {
          "description": "A message that describes the result. The first sentence of the message only will be displayed when visible space is limited.",
          "$ref": "#/definitions/message"
        },

        "analysisTarget": {
          "description": "Identifies the file that the analysis tool was instructed to scan. This need not be the same as the file where the result actually occurred.",
          "$ref": "#/definitions/fileLocation"
        },

        "locations": {
          "description": "One or more locations where the result occurred. Specify only one location unless the problem indicated by the result can only be corrected by making a change at every specified location.",
          "type": "array",
          "minItems": 1,
          "items": {
            "$ref": "#/definitions/location"
          }
        },

        "instanceGuid": {
          "description": "A stable, unique identifer for the result in the form of a GUID.",
          "type": "string"
        },

        "correlationGuid": {
          "description": "A stable, unique identifier for the equivalence class of logically identical results to which this result belongs, in the form of a GUID.",
          "type": "string"
        },

        "occurrenceCount": {
          "description": "A positive integer specifying the number of times this logically unique result was observed in this run.",
          "type": "integer",
          "minimum": 1
        },

        "partialFingerprints": {
          "description": "A set of strings that contribute to the stable, unique identity of the result.",
          "type": "object",
          "additionalProperties": {
            "type": "string"
          }
        },

        "fingerprints": {
          "description": "A set of strings each of which individually defines a stable, unique identity for the result.",
          "type": "object",
          "additionalProperties": {
            "type": "string"
          }
        },

        "stacks": {
          "description": "An array of 'stack' objects relevant to the result.",
          "type": "array",
          "minItems": 1,
          "uniqueItems": true,
          "items": {
            "$ref": "#/definitions/stack"
          }
        },

        "codeFlows": {
          "description": "An array of 'codeFlow' objects relevant to the result.",
          "type": "array",
          "minItems": 1,
          "uniqueItems": true,
          "items": {
            "$ref": "#/definitions/codeFlow"
          }
        },

        "graphs": {
          "description": "A dictionary, each of whose keys is the id of a graph and each of whose values is a 'graph' object with that id.",
          "type": "object",
          "additionalProperties": {
            "$ref": "#/definitions/graph"
          }
        },

        "graphTraversals": {
          "description": "An array of one or more unique 'graphTraversal' objects.",
          "type": "array",
          "minItems": 1,
          "uniqueItems": true,
          "items": {
            "$ref": "#/definitions/graphTraversal"
          }
        },

        "relatedLocations": {
          "description": "A set of locations relevant to this result.",
          "type": "array",
          "minItems": 1,
          "uniqueItems": true,
          "items": {
            "$ref": "#/definitions/location"
          }
        },

        "suppressionStates": {
          "description": "A set of flags indicating one or more suppression conditions.",
          "type": "array",
          "items": {
            "enum": [
              "suppressedInSource",
              "suppressedExternally"
            ]
          }
        },

        "baselineState": {
          "description": "The state of a result relative to a baseline of a previous run.",
          "enum": [
            "new",
            "existing",
            "absent"
          ]
        },

        "rank": {
          "description": "A number representing the priority or importance of the result.",
          "type": "number",
          "minimum": 0.0,
          "maximum": 100.0,
          "default": 0.0
        },

        "attachments": {
          "description": "A set of files relevant to the result.",
          "type": "array",
          "minItems": 1,
          "uniqueItems": true,
          "items": {
            "$ref": "#/definitions/attachment"
          }
        },

        "hostedViewerUri": {
          "description": "An absolute URI at which the result can be viewed.",
          "type": "string",
          "format": "uri"
        },

        "workItemUris": {
          "description": "The URIs of the work items associated with this result.",
          "type": "array",
          "minItems": 1,
          "uniqueItems": true,
          "items": {
            "type": "string",
            "format": "uri"
          }
        },

        "provenance": {
          "description": "Information about how and when the result was detected.",
          "$ref": "#/definitions/resultProvenance"
        },

        "fixes": {
          "description": "An array of 'fix' objects, each of which represents a proposed fix to the problem indicated by the result.",
          "type": "array",
          "minItems": 1,
          "uniqueItems": true,
          "items": {
            "$ref": "#/definitions/fix"
          }
        },

<<<<<<< HEAD
        "fixes": {
          "description": "An array of 'fix' objects, each of which represents a proposed fix to the problem indicated by the result.",
=======
        "properties": {
          "description": "Key/value pairs that provide additional information about the result.",
          "$ref": "#/definitions/propertyBag"
        }
      },
      "required": ["message"]
    },

    "resultProvenance": {
      "description": "Contains information about how and when a result was detected.",
      "additionalProperties": false,
      "type": "object",
      "properties": {

        "firstDetectionTimeUtc": {
          "description": "The Coordinated Universal Time (UTC) date and time at which the result was first detected. See \"Date/time properties\" in the SARIF spec for the required format.",
          "type": "string",
          "format": "date-time"
        },

        "lastDetectionTimeUtc": {
          "description": "The Coordinated Universal Time (UTC) date and time at which the result was most recently detected. See \"Date/time properties\" in the SARIF spec for the required format.",
          "type": "string",
          "format": "date-time"
        },

        "firstDetectionRunInstanceGuid": {
          "description": "A GUID-valued string equal to the id.instanceGuid property of the run in which the result was first detected.",
          "type": "string"
        },

        "lastDetectionRunInstanceGuid": {
          "description": "A GUID-valued string equal to the id.instanceGuid property of the run in which the result was most recently detected.",
          "type": "string"
        },

        "invocationIndex": {
          "description": "The index within the run.invocations array of the invocation object which describes the tool invocation that detected the result.",
          "type": "integer",
          "minimum": -1
        },

        "conversionSources": {
          "description": "An array of physicalLocation objects which specify the portions of an analysis tool's output that a converter transformed into the result.",
>>>>>>> 9210681f
          "type": "array",
          "minItems": 0,
          "uniqueItems": true,
          "items": {
            "$ref": "#/definitions/physicalLocation"
          }
        },

        "properties": {
          "description": "Key/value pairs that provide additional information about the result.",
          "$ref": "#/definitions/propertyBag"
        }
      }
    },

    "rule": {
      "description": "Describes an analysis rule.",
      "additionalProperties": false,
      "type": "object",
      "properties": {

        "id": {
          "description": "A stable, opaque identifier for the rule.",
          "type": "string"
        },

        "deprecatedIds": {
          "description": "An array of stable, opaque identifiers by which this rule was known in some previous version of the analysis tool.",
          "type": "array",
          "minItems": 0,
          "uniqueItems": true,
          "items": {
            "type": "string"
          }
        },

        "name": {
          "description": "A rule identifier that is understandable to an end user.",
          "$ref": "#/definitions/message"
        },

        "shortDescription": {
          "description": "A concise description of the rule. Should be a single sentence that is understandable when visible space is limited to a single line of text.",
          "$ref": "#/definitions/message"
        },

        "fullDescription": {
          "description": "A description of the rule. Should, as far as possible, provide details sufficient to enable resolution of any problem indicated by the result.",
          "$ref": "#/definitions/message"
        },

        "messageStrings": {
          "description": "A set of name/value pairs with arbitrary names. The value within each name/value pair consists of plain text interspersed with placeholders, which can be used to construct a message in combination with an arbitrary number of additional string arguments.",
          "type": "object",
          "additionalProperties": {
            "type": "string"
          }
        },

        "richMessageStrings": {
          "description": "A set of name/value pairs with arbitrary names. The value within each name/value pair consists of rich text interspersed with placeholders, which can be used to construct a message in combination with an arbitrary number of additional string arguments.",
          "type": "object",
          "additionalProperties": {
            "type": "string"
          }
        },

        "configuration": {
          "description": "Information about the rule that can be configured at runtime.",
          "$ref": "#/definitions/ruleConfiguration"
        },

        "helpUri": {
          "description": "A URI where the primary documentation for the rule can be found.",
          "type": "string",
          "format": "uri"
        },

        "help": {
          "description": "Provides the primary documentation for the rule, useful when there is no online documentation.",
          "$ref": "#/definitions/message"
        },

        "properties": {
          "description": "Key/value pairs that provide additional information about the rule.",
          "$ref": "#/definitions/propertyBag"
        }
      }
    },

    "ruleConfiguration": {
      "description": "Information about a rule that can be configured at runtime.",
      "type": "object",
      "additionalProperties": false,
      "properties": {

        "enabled": {
          "description": "Specifies whether the rule will be evaluated during the scan.",
          "type": "boolean"
        },

        "defaultLevel": {
          "description": "Specifies the default severity level for results generated by this rule.",
          "default": "warning",
          "enum": [ "note", "warning", "error" ]
        },

        "defaultRank": {
          "description": "Specifies the default priority or importance for results generated by this rule.",
          "type": "number",
          "minimum": 0.0,
          "maximum": 100.0,
          "default": 0.0
        },

        "parameters": {
          "description": "Contains configuration information specific to this rule.",
          "$ref": "#/definitions/propertyBag"
        },

        "properties": {
          "description": "Key/value pairs that provide additional information about the rule configuration.",
          "$ref": "#/definitions/propertyBag"
        }
      }
    },

    "run": {
      "description": "Describes a single run of an analysis tool, and contains the output of that run.",
      "additionalProperties": false,
      "type": "object",
      "properties": {

        "tool": {
          "description": "Information about the tool or tool pipeline that generated the results in this run. A run can only contain results produced by a single tool or tool pipeline. A run can aggregate results from multiple log files, as long as context around the tool run (tool command-line arguments and the like) is identical for all aggregated files.",
          "$ref": "#/definitions/tool"
        },

        "invocations": {
          "description": "Describes the invocation of the analysis tool.",
          "type": "array",
          "minItems": 1,
          "uniqueItems": true,
          "items": {
            "$ref": "#/definitions/invocation"
          }
        },

        "conversion": {
          "description": "A conversion object that describes how a converter transformed an analysis tool's native output format into the SARIF format.",
          "$ref": "#/definitions/conversion"
        },

        "versionControlProvenance": {
          "description": "Specifies the revision in version control of the files that were scanned.",
          "type": "array",
          "minItems": 1,
          "uniqueItems": true,
          "items": {
            "$ref": "#/definitions/versionControlDetails"
          }
        },

        "originalUriBaseIds": {
          "description": "The file location specified by each uriBaseId symbol on the machine where the tool originally ran.",
          "type": "object",
          "additionalProperties": {
            "$ref": "#/definitions/fileLocation"
          }
        },

        "files": {
          "description": "An array of file objects relevant to the run.",
          "type": "array",
          "minItems": 0,
          "items": {
            "$ref": "#/definitions/file"
          }
        },

        "logicalLocations": {
          "description": "An array of logical locations such as namespaces, types or functions.",
          "type": "array",
          "minItems": 0,
          "items": {
            "$ref": "#/definitions/logicalLocation"
          }
        },

        "graphs": {
          "description": "A dictionary, each of whose keys is the id of a graph and each of whose values is a 'graph' object with that id.",
          "type": "object",
          "additionalProperties": {
            "$ref": "#/definitions/graph"
          }
        },

        "results": {
          "description": "The set of results contained in an SARIF log. The results array can be omitted when a run is solely exporting rules metadata. It must be present (but may be empty) if a log file represents an actual scan.",
          "type": "array",
          "minItems": 0,
          "items": {
            "$ref": "#/definitions/result"
          }
        },

        "resources": {
          "description": "Items that can be localized, such as message strings and rule metadata.",
          "$ref": "#/definitions/resources"
        },

        "id": {
          "description": "Automation details that describe this run.",
          "$ref": "#/definitions/runAutomationDetails"
        },

        "aggregateIds": {
          "description": "Automation details that describe the aggregate of runs to which this run belongs.",
          "type": "array",
          "minItems": 0,
          "items": {
            "$ref": "#/definitions/runAutomationDetails"
          }
        },

        "baselineInstanceGuid": {
          "description": "The 'instanceGuid' property of a previous SARIF 'run' that comprises the baseline that was used to compute result 'baselineState' properties for the run.",
          "type": "string"
        },

        "richMessageMimeType": {
          "description": "The MIME type of all rich text message properties in the run. Default: \"text/markdown;variant=GFM\"",
          "type": "string",
          "default": "text/markdown;variant=GFM"
        },

        "redactionToken": {
          "description": "The string used to replace sensitive information in a redaction-aware property.",
          "type": "string"
        },

        "defaultFileEncoding": {
          "description": "Specifies the default encoding for any file object that refers to a text file.",
          "type": "string"
        },

        "newlineSequences": {
          "description": "An ordered list of character sequences that were treated as line breaks when computing region information for the run.",
          "type": "array",
          "minItems": 1,
          "uniqueItems": true,
          "default": [ "\r\n", "\n" ],
          "items": {
            "type": "string"
          }
        },

        "columnKind": {
          "description": "Specifies the unit in which the tool measures columns.",
          "enum": [ "utf16CodeUnits", "unicodeCodePoints" ],
          "default": "unicodeCodePoints"
        },

        "externalPropertyFiles": {
          "description": "References to external property files that should be inlined with the content of a root log file.",
          "$ref": "#/definitions/externalPropertyFiles"
        },

        "properties": {
          "description": "Key/value pairs that provide additional information about the run.",
          "$ref": "#/definitions/propertyBag"
        }
      },

      "required": [ "tool" ]
    },

    "runAutomationDetails": {
      "description": "Information that describes a run's identity and role within an engineering system process.",
      "additionalProperties": false,
      "type": "object",
      "properties": {

        "description": {
          "description": "A description of the identity and role played within the engineering system by this object's containing run object.",
          "$ref": "#/definitions/message"
        },

        "instanceId": {
          "description": "A hierarchical string that uniquely identifies this object's containing run object.",
          "type": "string"
        },

        "instanceGuid": {
          "description": "A stable, unique identifer for this object's containing run object in the form of a GUID.",
          "type": "string"
        },

        "correlationGuid": {
          "description": "A stable, unique identifier for the equivalence class of runs to which this object's containing run object belongs in the form of a GUID.",
          "type": "string"
        },

        "properties": {
          "description": "Key/value pairs that provide additional information about the run automation details.",
          "$ref": "#/definitions/propertyBag"
        }
      }
    },

    "stack": {
      "description": "A call stack that is relevant to a result.",
      "additionalProperties": false,
      "type": "object",
      "properties": {

        "message": {
          "description": "A message relevant to this call stack.",
          "$ref": "#/definitions/message"
        },

        "frames": {
          "description": "An array of stack frames that represents a sequence of calls, rendered in reverse chronological order, that comprise the call stack.",
          "type": "array",
          "minItems": 1,
          "items": {
            "$ref": "#/definitions/stackFrame"
          }
        },

        "properties": {
          "description": "Key/value pairs that provide additional information about the stack.",
          "$ref": "#/definitions/propertyBag"
        }
      },
      "required": [ "frames" ]
    },

    "stackFrame": {
      "description": "A function call within a stack trace.",
      "additionalProperties": false,
      "type": "object",
      "properties": {

        "location": {
          "description": "The location to which this stack frame refers.",
          "$ref": "#/definitions/location"
        },

        "module": {
          "description": "The name of the module that contains the code of this stack frame.",
          "type": "string"
        },

        "threadId": {
          "description": "The thread identifier of the stack frame.",
          "type": "integer"
        },

        "address": {
          "description": "The address of the method or function that is executing.",
          "type": "integer"
        },

        "offset": {
          "description": "The offset from the method or function that is executing.",
          "type": "integer"
        },

        "parameters": {
          "description": "The parameters of the call that is executing.",
          "type": "array",
          "items": {
            "type": "string",
            "default": []
          }
        },

        "properties": {
          "description": "Key/value pairs that provide additional information about the stack frame.",
          "$ref": "#/definitions/propertyBag"
        }
      }
    },

    "threadFlow": {
      "type": "object",
      "properties": {

        "id": {
          "description": "An string that uniquely identifies the threadFlow within the codeFlow in which it occurs.",
          "type": "string"
        },

        "message": {
          "description": "A message relevant to the thread flow.",
          "$ref": "#/definitions/message"
        },

        "locations": {
          "description": "A temporally ordered array of 'threadFlowLocation' objects, each of which describes a location visited by the tool while producing the result.",
          "type": "array",
          "minItems": 1,
          "items": {
            "$ref": "#/definitions/threadFlowLocation"
          }
        },

        "properties": {
          "description": "Key/value pairs that provide additional information about the thread flow.",
          "$ref": "#/definitions/propertyBag"
        }
      },

      "required": [ "locations" ]
    },

    "threadFlowLocation": {
      "description": "A location visited by an analysis tool while simulating or monitoring the execution of a program.",
      "additionalProperties": false,
      "type": "object",
      "properties": {

        "location": {
          "description": "The code location.",
          "$ref": "#/definitions/location"
        },

        "stack": {
          "description": "The call stack leading to this location.",
          "$ref": "#/definitions/stack"
        },

        "kind": {
          "description": "A string describing the type of this location.",
          "type": "string"
        },

        "module": {
          "description": "The name of the module that contains the code that is executing.",
          "type": "string"
        },

        "state": {
          "description": "A dictionary, each of whose keys specifies a variable or expression, the associated value of which represents the variable or expression value. For an annotation of kind 'continuation', for example, this dictionary might hold the current assumed values of a set of global variables.",
          "type": "object",
          "additionalProperties": {
            "type": "string"
          }
        },

        "nestingLevel": {
          "description": "An integer representing a containment hierarchy within the thread flow.",
          "type": "integer"
        },

        "executionOrder": {
          "description": "An integer representing the temporal order in which execution reached this location.",
          "type": "integer"
        },

        "executionTimeUtc": {
          "description": "The Coordinated Universal Time (UTC) date and time at which this location was executed.",
          "type": "string",
          "format": "date-time"
        },

        "importance": {
          "description": "Specifies the importance of this location in understanding the code flow in which it occurs. The order from most to least important is \"essential\", \"important\", \"unimportant\". Default: \"important\".",
          "enum": [ "important", "essential", "unimportant" ]
        },

        "properties": {
          "description": "Key/value pairs that provide additional information about the threadflow location.",
          "$ref": "#/definitions/propertyBag"
        }
      }
    },

    "tool": {
      "description": "The analysis tool that was run.",
      "additionalProperties": false,
      "type": "object",
      "properties": {

        "name": {
          "description": "The name of the tool.",
          "type": "string"
        },

        "fullName": {
          "description": "The name of the tool along with its version and any other useful identifying information, such as its locale.",
          "type": "string"
        },

        "version": {
          "description": "The tool version, in whatever format the tool natively provides.",
          "type": "string"
        },

        "semanticVersion": {
          "description": "The tool version in the format specified by Semantic Versioning 2.0.",
          "type": "string"
        },

        "dottedQuadFileVersion": {
          "description": "The binary version of the tool's primary executable file expressed as four non-negative integers separated by a period (for operating systems that express file versions in this way).",
          "type": "string",
          "pattern": "[0-9]+(\\.[0-9]+){3}"
        },

        "downloadUri": {
          "description": "The absolute URI from which the tool can be downloaded.",
          "type": "string",
          "format": "uri"
        },

        "sarifLoggerVersion": {
          "description": "A version that uniquely identifies the SARIF logging component that generated this file, if it is versioned separately from the tool.",
          "type": "string"
        },

        "language": {
          "description": "The tool language (expressed as an ISO 649 two-letter lowercase culture code) and region (expressed as an ISO 3166 two-letter uppercase subculture code associated with a country or region).",
          "type": "string",
          "default": "en-US"
        },

        "properties": {
          "description": "Key/value pairs that provide additional information about the tool.",
          "$ref": "#/definitions/propertyBag"
        }
      },

      "required": [ "name" ]
    },

    "versionControlDetails": {
      "description": "Specifies the information necessary to retrieve a desired revision from a version control system.",
      "type": "object",
      "additionalProperties": false,
      "properties": {

        "repositoryUri": {
          "description": "The absolute URI of the repository.",
          "type": "string",
          "format": "uri"
        },

        "revisionId": {
          "description": "A string that uniquely and permanently identifies the revision within the repository.",
          "type": "string"
        },

        "branch": {
          "description": "The name of a branch containing the revision.",
          "type": "string"
        },

        "revisionTag": {
          "description": "A tag that has been applied to the revision.",
          "type": "string"
        },

        "asOfTimeUtc": {
          "description": "A Coordinated Universal Time (UTC) date and time that can be used to synchronize an enlistment to the state of the repository at that time.",
          "type": "string",
          "format": "date-time"
        },

        "mappedTo": {
          "description": "The location in the local file system to which the root of the repository was mapped at the time of the analysis.",
          "$ref": "#/definitions/fileLocation"
        },

        "properties": {
          "description": "Key/value pairs that provide additional information about the version control details.",
          "$ref": "#/definitions/propertyBag"
        }
      },

      "required": [ "repositoryUri" ]
    }
  }
}
  <|MERGE_RESOLUTION|>--- conflicted
+++ resolved
@@ -1410,10 +1410,6 @@
           }
         },
 
-<<<<<<< HEAD
-        "fixes": {
-          "description": "An array of 'fix' objects, each of which represents a proposed fix to the problem indicated by the result.",
-=======
         "properties": {
           "description": "Key/value pairs that provide additional information about the result.",
           "$ref": "#/definitions/propertyBag"
@@ -1458,7 +1454,6 @@
 
         "conversionSources": {
           "description": "An array of physicalLocation objects which specify the portions of an analysis tool's output that a converter transformed into the result.",
->>>>>>> 9210681f
           "type": "array",
           "minItems": 0,
           "uniqueItems": true,
