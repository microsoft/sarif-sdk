{
    "$schema": "http://json-schema.org/draft-04/schema#",
    "title": "Static Analysis Results Format (SARIF) Version 2.0.0-csd.2.beta.2019-01-24 JSON Schema",
    "description": "Static Analysis Results Format (SARIF) Version 2.0.0-csd.2.beta-2019-01-24 JSON Schema: a standard format for the output of static analysis tools.",
    "additionalProperties": false,
    "type": "object",
    "properties": {

        "$schema": {
            "description": "The URI of the JSON schema corresponding to the version.",
            "type": "string",
            "format": "uri"
        },

        "version": {
            "description": "The SARIF format version of this log file.",
            "enum": [ "2.0.0-csd.2.beta.2019-02-20" ]
        },

        "runs": {
            "description": "The set of runs contained in this log file.",
            "type": "array",
            "minItems": 0,
            "uniqueItems": false,
            "items": {
                "$ref": "#/definitions/run"
            }
        },

        "inlineExternalProperties": {
            "description": "References to external property files that share data between runs.",
            "type": "array",
            "minItems": 0,
            "uniqueItems": false,
            "items": {
                "$ref": "#/definitions/externalProperties"
            }
        },

        "properties": {
            "description": "Key/value pairs that provide additional information about the log file.",
            "$ref": "#/definitions/propertyBag"
        }
    },

    "required": [ "version", "runs" ],

  "definitions": {

    "address": {
      "description": "The effective address of a reported issue.",
      "additionalProperties": false,
      "type": "object",
      "properties": {
        "baseAddress": {
          "description": "A base address rendered as a hexadecimal string.",
          "type": "integer",
          "minimum": 0
        },
        "kind": {
          "description": "An open-ended string that identifies the address kind. 'section' and 'segment' are well-known values.",
          "type": "string"
        },
        "name": {
          "description": "A name that is associated with the address, e.g., '.text'.",
          "type": "string"
        },
        "offset": {
          "description": "an offset from the base address, if present, rendered as a hexadecimal string.",
          "type": "integer",
          "minimum": 0
        },
        "index": {
          "description": "An index into run.addresses used to retrieve a cached instance to represent the address.",
          "type": "integer",
          "minimum": 0
        },
        "parentIndex": {
          "description": "An index into run.addresses to retrieve a parent address. The parent can provide a base address (from which the current offset value is relevant) and other details.",
          "type": "integer",
          "minimum": 0
        }
      }
    },

    "artifact": {
      "description": "A single artifact. In some cases, this artifact might be nested within another artifact.",
      "additionalProperties": false,
      "type": "object",
      "properties": {

        "location": {
          "description": "The location of the artifact.",
          "$ref": "#/definitions/artifactLocation"
        },

        "parentIndex": {
          "description": "Identifies the index of the immediate parent of the artifact, if this artifact is nested.",
          "type": "integer",
          "default": -1,
          "minimum": -1
        },

        "offset": {
          "description": "The offset in bytes of the artifact within its containing artifact.",
          "type": "integer"
        },

        "length": {
          "description": "The length of the artifact in bytes.",
          "type": "integer"
        },

        "roles": {
          "description": "The role or roles played by the artifact in the analysis.",
          "type": "array",
          "minItems": 0,
          "uniqueItems": true,
          "default": [],
          "items": {
            "enum": [
              "analysisTarget",
              "toolComponent",
              "attachment",
              "responseFile",
              "resultFile",
              "standardStream",
              "traceFile",
              "unmodifiedFile",
              "modifiedFile",
              "addedFile",
              "deletedFile",
              "renamedFile",
              "uncontrolledFile"
            ]
          }
        },

        "mimeType": {
          "description": "The MIME type (RFC 2045) of the artifact.",
          "type": "string",
          "pattern": "[^/]+/.+"
        },

        "contents": {
          "description": "The contents of the artifact.",
          "$ref": "#/definitions/artifactContent"
        },

        "encoding": {
          "description": "Specifies the encoding for an artifact object that refers to a text file.",
          "type": "string"
        },

        "sourceLanguage": {
          "description": "Specifies the source language for any artifact object that refers to a text file that contains source code.",
          "type": "string"
        },

        "hashes": {
          "description": "A dictionary, each of whose keys is the name of a hash function and each of whose values is the hashed value of the artifact produced by the specified hash function.",
          "type": "object",
          "additionalProperties": {
            "type": "string"
          }
        },

        "lastModifiedTimeUtc": {
          "description": "The Coordinated Universal Time (UTC) date and time at which the artifact was most recently modified. See \"Date/time properties\" in the SARIF spec for the required format.",
          "type": "string",
          "format": "date-time"
        },

        "properties": {
          "description": "Key/value pairs that provide additional information about the artifact.",
          "$ref": "#/definitions/propertyBag"
        }
      }
    },

    "artifactChange": {
      "description": "A change to a single artifact.",
      "additionalProperties": false,
      "type": "object",
      "properties": {

        "artifactLocation": {
          "description": "The location of the artifact to change.",
          "$ref": "#/definitions/artifactLocation"
        },

        "replacements": {
          "description": "An array of replacement objects, each of which represents the replacement of a single region in a single artifact specified by 'artifactLocation'.",
          "type": "array",
          "minItems": 1,
          "uniqueItems": false,
          "items": {
            "$ref": "#/definitions/replacement"
          }
        },

        "properties": {
          "description": "Key/value pairs that provide additional information about the change.",
          "$ref": "#/definitions/propertyBag"
        }

      },

      "required": [ "artifactLocation", "replacements" ]
    },

    "artifactContent": {
      "description": "Represents the contents of an artifact.",
      "type": "object",
      "additionalProperties": false,
      "properties": {

        "text": {
          "description": "UTF-8-encoded content from a text artifact.",
          "type": "string"
        },

        "binary": {
          "description": "MIME Base64-encoded content from a binary artifact, or from a text artifact in its original encoding.",
          "type": "string"
        },

        "properties": {
          "description": "Key/value pairs that provide additional information about the artifact content.",
          "$ref": "#/definitions/propertyBag"
        }
      }
    },

    "artifactLocation": {
      "description": "Specifies the location of an artifact.",
      "additionalProperties": false,
      "type": "object",
      "properties": {

        "uri": {
          "description": "A string containing a valid relative or absolute URI.",
          "type": "string",
          "format": "uri-reference"
        },

        "uriBaseId": {
          "description": "A string which indirectly specifies the absolute URI with respect to which a relative URI in the \"uri\" property is interpreted.",
          "type": "string"
        },

        "index": {
          "description": "The index within the run artifacts array of the artifact object associated with the artifact location.",
          "type": "integer",
          "default": -1,
          "minimum": -1
        },

        "properties": {
          "description": "Key/value pairs that provide additional information about the artifact location.",
          "$ref": "#/definitions/propertyBag"
        }
      }
    },

    "attachment": {
      "description": "An artifact relevant to a result.",
      "type": "object",
      "additionalProperties": false,
      "properties": {

        "description": {
          "description": "A message describing the role played by the attachment.",
          "$ref": "#/definitions/message"
        },

        "artifactLocation": {
          "description": "The location of the attachment.",
          "$ref": "#/definitions/artifactLocation"
        },

        "regions": {
          "description": "An array of regions of interest within the attachment.",
          "type": "array",
          "minItems": 0,
          "uniqueItems": true,
          "default": [],
          "items": {
            "$ref": "#/definitions/region"
          }
        },

        "rectangles": {
          "description": "An array of rectangles specifying areas of interest within the image.",
          "type": "array",
          "minItems": 0,
          "uniqueItems": true,
          "default": [],
          "items": {
            "$ref": "#/definitions/rectangle"
          }
        },

        "properties": {
          "description": "Key/value pairs that provide additional information about the attachment.",
          "$ref": "#/definitions/propertyBag"
        }
      },

      "required": [ "artifactLocation" ]
    },

    "codeFlow": {
      "description": "A set of threadFlows which together describe a pattern of code execution relevant to detecting a result.",
      "additionalProperties": false,
      "type": "object",
      "properties": {

        "message": {
          "description": "A message relevant to the code flow.",
          "$ref": "#/definitions/message"
        },

        "threadFlows": {
          "description": "An array of one or more unique threadFlow objects, each of which describes the progress of a program through a thread of execution.",
          "type": "array",
          "minItems": 1,
          "uniqueItems": false,
          "items": {
            "$ref": "#/definitions/threadFlow"
          }
        },

        "properties": {
          "description": "Key/value pairs that provide additional information about the code flow.",
          "$ref": "#/definitions/propertyBag"
        }
      },

      "required": [ "threadFlows" ]
    },

    "conversion": {
      "description": "Describes how a converter transformed the output of a static analysis tool from the analysis tool's native output format into the SARIF format.",
      "additionalProperties": false,
      "type": "object",
      "properties": {

        "tool": {
          "description": "A tool object that describes the converter.",
          "$ref": "#/definitions/tool"
        },

        "invocation": {
          "description": "An invocation object that describes the invocation of the converter.",
          "$ref": "#/definitions/invocation"
        },

        "analysisToolLogFiles": {
          "description": "The locations of the analysis tool's per-run log files.",
          "type": "array",
          "minItems": 0,
          "uniqueItems": true,
          "default": [],
          "items": {
            "$ref": "#/definitions/artifactLocation"
          }
        },

        "properties": {
          "description": "Key/value pairs that provide additional information about the conversion.",
          "$ref": "#/definitions/propertyBag"
        }

      },

      "required": [ "tool" ]
    },

    "edge": {
      "description": "Represents a directed edge in a graph.",
      "type": "object",
      "additionalProperties": false,
      "properties": {

        "id": {
          "description": "A string that uniquely identifies the edge within its graph.",
          "type": "string"
        },

        "label": {
          "description": "A short description of the edge.",
          "$ref": "#/definitions/message"
        },

        "sourceNodeId": {
          "description": "Identifies the source node (the node at which the edge starts).",
          "type": "string"
        },

        "targetNodeId": {
          "description": "Identifies the target node (the node at which the edge ends).",
          "type": "string"
        },

        "properties": {
          "description": "Key/value pairs that provide additional information about the edge.",
          "$ref": "#/definitions/propertyBag"
        }
      },

      "required": [ "id", "sourceNodeId", "targetNodeId" ]
    },

    "edgeTraversal": {
      "description": "Represents the traversal of a single edge during a graph traversal.",
      "type": "object",
      "additionalProperties": false,
      "properties": {

        "edgeId": {
          "description": "Identifies the edge being traversed.",
          "type": "string"
        },

        "message": {
          "description": "A message to display to the user as the edge is traversed.",
          "$ref": "#/definitions/message"
        },

        "finalState": {
          "description": "The values of relevant expressions after the edge has been traversed.",
          "type": "object",
          "additionalProperties": {
            "type": "string"
          }
        },

        "stepOverEdgeCount": {
          "description": "The number of edge traversals necessary to return from a nested graph.",
          "type": "integer"
        },

        "properties": {
          "description": "Key/value pairs that provide additional information about the edge traversal.",
          "$ref": "#/definitions/propertyBag"
        }
      },

      "required": [ "edgeId" ]
    },

    "exception": {
      "type": "object",
      "properties": {

        "kind": {
          "type": "string",
          "description": "A string that identifies the kind of exception, for example, the fully qualified type name of an object that was thrown, or the symbolic name of a signal."
        },

        "message": {
          "description": "A message that describes the exception.",
          "type": "string"
        },

        "stack": {
          "description": "The sequence of function calls leading to the exception.",
          "$ref": "#/definitions/stack"
        },

<<<<<<< HEAD
        "externalProperties": {
            "type": "object",
            "properties": {

                "schema": {
                    "description": "The URI of the JSON schema corresponding to the version of the external property file format.",
                    "type": "string",
                    "format": "uri"
                },

                "version": {
                    "description": "The SARIF format version of this external properties object.",
                    "enum": [ "2.0.0-csd.2.beta.2019-02-20" ]
                },

                "guid": {
                    "description": "A stable, unique identifer for this external properties object, in the form of a GUID.",
                    "type": "string"
                },

                "runGuid": {
                    "description": "A stable, unique identifer for the run associated with this external properties object, in the form of a GUID.",
                    "type": "string"
                },

                "conversion": {
                    "description": "A conversion object that will be merged with a separate run.",
                    "$ref": "#/definitions/conversion"
                },

                "graphs": {
                    "description": "An array of graph objects that will merged with a separate run.",
                    "type": "object",
                    "additionalProperties": {
                        "$ref": "#/definitions/graph"
                    }
                },

                "externalizedProperties": {
                    "description": "Key/value pairs that provide additional information that will be merged with a separate run.",
                    "$ref": "#/definitions/propertyBag"
                },

                "artifacts": {
                    "description": "An array of artifact objects that will be merged with a separate run.",
                    "type": "array",
                    "minItems": 0,
                    "uniqueItems": true,
                    "items": {
                        "$ref": "#/definitions/artifact"
                    }
                },

                "invocations": {
                    "description": "Describes the invocation of the analysis tool that will be merged with a separate run.",
                    "type": "array",
                    "minItems": 0,
                    "uniqueItems": false,
                    "default": [],
                    "items": {
                        "$ref": "#/definitions/invocation"
                    }
                },

                "logicalLocations": {
                    "description": "An array of logical locations such as namespaces, types or functions that will be merged with a separate run.",
                    "type": "array",
                    "minItems": 0,
                    "uniqueItems": true,
                    "default": [],
                    "items": {
                        "$ref": "#/definitions/logicalLocation"
                    }
                },

                "threadFlowLocations": {
                    "description": "An array of threadFlowLocation objects that will be merged with a separate run.",
                    "type": "array",
                    "minItems": 0,
                    "uniqueItems": true,
                    "default": [],
                    "items": {
                        "$ref": "#/definitions/threadFlowLocation"
                    }
                },

                "results": {
                    "description": "An array of result objects that will be merged with a separate run.",
                    "type": "array",
                    "minItems": 0,
                    "uniqueItems": false,
                    "items": {
                        "$ref": "#/definitions/result"
                    }
                },

                "taxonomies": {
                    "description": "An array of reportingDescriptor objects that will be merged with a separate run.",
                    "type": "array",
                    "minItems": 0,
                    "uniqueItems": true,
                    "default": [],
                    "items": {
                        "$ref": "#/definitions/reportingDescriptor"
                    }
                },

                "driver": {
                    "description": "The analysis tool object that will be merged with a separate run.",
                    "$ref": "#/definitions/toolComponent"
                },

                "extensions": {
                    "description": "Tool extensions that will be merged with a separate run.",
                    "type": "array",
                    "minItems": 0,
                    "uniqueItems": true,
                    "default": [],
                    "items": {
                        "$ref": "#/definitions/toolComponent"
                    }
                },

                "properties": {
                    "description": "Key/value pairs that provide additional information about the external properties.",
                    "$ref": "#/definitions/propertyBag"
                }
            },
            "required": [ "version" ]
        },

        "externalPropertyFile": {
            "type": "object",
            "properties": {
                "location": {
                    "description": "The location of the external property file.",
                    "$ref": "#/definitions/artifactLocation"
                },
=======
        "innerExceptions": {
          "description": "An array of exception objects each of which is considered a cause of this exception.",
          "type": "array",
          "minItems": 0,
          "uniqueItems": false,
          "default": [],
          "items": {
            "$ref": "#/definitions/exception"
          }
        },
>>>>>>> 9a02218e

        "properties": {
          "description": "Key/value pairs that provide additional information about the exception.",
          "$ref": "#/definitions/propertyBag"
        }
      }
    },

    "externalPropertyFile": {
      "type": "object",
      "properties": {
        "location": {
          "description": "The location of the external property file.",
          "$ref": "#/definitions/artifactLocation"
        },

        "guid": {
          "description": "A stable, unique identifer for the external property file in the form of a GUID.",
          "type": "string"
        },

        "itemCount": {
          "description": "A non-negative integer specifying the number of items contained in the external property file.",
          "type": "integer",
          "default": 0,
          "minimum": 0
        },

        "properties": {
          "description": "Key/value pairs that provide additional information about the external property file.",
          "$ref": "#/definitions/propertyBag"
        }
      }
    },

    "externalPropertyFiles": {
      "description": "References to external property files that should be inlined with the content of a root log file.",
      "additionalProperties": false,
      "type": "object",
      "properties": {

        "conversion": {
          "description": "An external property file containing a run.conversion object to be merged with the root log file.",
          "$ref": "#/definitions/externalPropertyFile"
        },

        "graphs": {
          "description": "An external property file containing a run.graphs object to be merged with the root log file.",
          "$ref": "#/definitions/externalPropertyFile"
        },

        "externalizedProperties": {
          "description": "An external property file containing a run.properties object to be merged with the root log file.",
          "$ref": "#/definitions/externalPropertyFile"
        },

        "artifacts": {
          "description": "An array of external property files containing run.artifacts arrays to be merged with the root log file.",
          "type": "array",
          "minItems": 1,
          "uniqueItems": true,
          "items": {
            "$ref": "#/definitions/externalPropertyFile"
          }
        },

        "invocations": {
          "description": "An array of external property files containing run.invocations arrays to be merged with the root log file.",
          "type": "array",
          "minItems": 1,
          "uniqueItems": true,
          "items": {
            "$ref": "#/definitions/externalPropertyFile"
          }
        },

        "logicalLocations": {
          "description": "An array of external property files containing run.logicalLocations arrays to be merged with the root log file.",
          "type": "array",
          "minItems": 1,
          "uniqueItems": true,
          "items": {
            "$ref": "#/definitions/externalPropertyFile"
          }
        },

                "threadFlowLocations": {
                    "description": "An array of external property files containing run.threadFlowLocations arrays to be merged with the root log file.",
                    "type": "array",
                    "minItems": 0,
                    "uniqueItems": true,
                    "default": [],
                    "items": {
                        "$ref": "#/definitions/externalPropertyFile"
                    }
                },

        "results": {
          "description": "An array of external property files containing run.results arrays to be merged with the root log file.",
          "type": "array",
          "minItems": 1,
          "uniqueItems": false,
          "items": {
            "$ref": "#/definitions/externalPropertyFile"
          }
        },

        "taxonomies": {
          "description": "An array of external property files containing run.taxonomies arrays to be merged with the root log file.",
          "type": "array",
          "minItems": 1,
          "uniqueItems": true,
          "items": {
            "$ref": "#/definitions/externalPropertyFile"
          }
        },

        "addresses": {
          "description": "An array of external property files containing run.addresses arrays to be merged with the root log file.",
          "type": "array",
          "minItems": 0,
          "uniqueItems": false,
          "default": [],
          "items": {
            "$ref": "#/definitions/externalPropertyFile"
          }
        },

                "driver": {
                    "description": "An external property file containing a run.driver object to be merged with the root log file.",
                    "$ref": "#/definitions/externalPropertyFile"
                },

                "extensions": {
                    "description": "An array of external property files containing run.extensions arrays to be merged with the root log file.",
                    "type": "array",
                    "minItems": 0,
                    "uniqueItems": false,
                    "default": [],
                    "items": {
                        "$ref": "#/definitions/externalPropertyFile"
                    }
                },

        "properties": {
          "description": "Key/value pairs that provide additional information about the external property files.",
          "$ref": "#/definitions/propertyBag"
        }
      }
    },

    "fix": {
      "description": "A proposed fix for the problem represented by a result object. A fix specifies a set of artifacts to modify. For each artifact, it specifies a set of bytes to remove, and provides a set of new bytes to replace them.",
      "additionalProperties": false,
      "type": "object",
      "properties": {

        "description": {
          "description": "A message that describes the proposed fix, enabling viewers to present the proposed change to an end user.",
          "$ref": "#/definitions/message"
        },

        "changes": {
          "description": "One or more artifact changes that comprise a fix for a result.",
          "type": "array",
          "minItems": 1,
          "uniqueItems": true,
          "items": {
            "$ref": "#/definitions/artifactChange"
          }
        },

        "properties": {
          "description": "Key/value pairs that provide additional information about the fix.",
          "$ref": "#/definitions/propertyBag"
        }
      },
      "required": [ "changes" ]
    },

    "graph": {
      "description": "A network of nodes and directed edges that describes some aspect of the structure of the code (for example, a call graph).",
      "type": "object",
      "additionalProperties": false,
      "properties": {

        "id": {
          "description": "A string that uniquely identifies the graph within a run.graphs or result.graphs array.",
          "type": "string"
        },

        "description": {
          "description": "A description of the graph.",
          "$ref": "#/definitions/message"
        },

        "nodes": {
          "description": "An array of node objects representing the nodes of the graph.",
          "type": "array",
          "minItems": 0,
          "uniqueItems": true,
          "default": [],
          "items": {
            "$ref": "#/definitions/node"
          }
        },

        "edges": {
          "description": "An array of edge objects representing the edges of the graph.",
          "type": "array",
          "minItems": 0,
          "uniqueItems": true,
          "default": [],
          "items": {
            "$ref": "#/definitions/edge"
          }
        },

        "properties": {
          "description": "Key/value pairs that provide additional information about the graph.",
          "$ref": "#/definitions/propertyBag"
        }
      },

      "required": [ "id" ]
    },

    "graphTraversal": {
      "description": "Represents a path through a graph.",
      "type": "object",
      "additionalProperties": false,
      "properties": {

        "graphId": {
          "description": "A string that uniquely identifies that graph being traversed.",
          "type": "string"
        },

        "description": {
          "description": "A description of this graph traversal.",
          "$ref": "#/definitions/message"
        },

        "initialState": {
          "description": "Values of relevant expressions at the start of the graph traversal.",
          "type": "object",
          "additionalProperties": {
            "type": "string"
          }
        },

        "edgeTraversals": {
          "description": "The sequences of edges traversed by this graph traversal.",
          "type": "array",
          "minItems": 0,
          "uniqueItems": false,
          "default": [],
          "items": {
            "$ref": "#/definitions/edgeTraversal"
          }
        },

        "properties": {
          "description": "Key/value pairs that provide additional information about the graph traversal.",
          "$ref": "#/definitions/propertyBag"
        }
      },

      "required": [ "graphId" ]
    },

    "invocation": {
      "description": "The runtime environment of the analysis tool run.",
      "additionalProperties": false,
      "type": "object",
      "properties": {

        "commandLine": {
          "description": "The command line used to invoke the tool.",
          "type": "string"
        },

        "arguments": {
          "description": "An array of strings, containing in order the command line arguments passed to the tool from the operating system.",
          "type": "array",
          "minItems": 0,
          "uniqueItems": false,
          "items": {
            "type": "string"
          }
        },

        "responseFiles": {
          "description": "The locations of any response files specified on the tool's command line.",
          "type": "array",
          "minItems": 0,
          "uniqueItems": true,
          "items": {
            "$ref": "#/definitions/artifactLocation"
          }
        },

        "startTimeUtc": {
          "description": "The Coordinated Universal Time (UTC) date and time at which the run started. See \"Date/time properties\" in the SARIF spec for the required format.",
          "type": "string",
          "format": "date-time"
        },

        "endTimeUtc": {
          "description": "The Coordinated Universal Time (UTC) date and time at which the run ended. See \"Date/time properties\" in the SARIF spec for the required format.",
          "type": "string",
          "format": "date-time"
        },

        "exitCode": {
          "description": "The process exit code.",
          "type": "integer"
        },

        "reportingConfigurationOverrides": {
          "description": "An array of reportingConfigurationOverride objects that describe runtime reporting behavior.",
          "type": "array",
          "minItems": 0,
          "uniqueItems": true,
          "items": {
            "$ref": "#/definitions/reportingConfigurationOverride"
          }
        },

        "toolExecutionNotifications": {
          "description": "A list of runtime conditions detected by the tool during the analysis.",
          "type": "array",
          "minItems": 0,
          "uniqueItems": false,
          "default": [],
          "items": {
            "$ref": "#/definitions/notification"
          }
        },

        "toolConfigurationNotifications": {
          "description": "A list of conditions detected by the tool that are relevant to the tool's configuration.",
          "type": "array",
          "minItems": 0,
          "uniqueItems": false,
          "default": [],
          "items": {
            "$ref": "#/definitions/notification"
          }
        },

        "exitCodeDescription": {
          "description": "The reason for the process exit.",
          "type": "string"
        },

        "exitSignalName": {
          "description": "The name of the signal that caused the process to exit.",
          "type": "string"
        },

        "exitSignalNumber": {
          "description": "The numeric value of the signal that caused the process to exit.",
          "type": "integer"
        },

        "processStartFailureMessage": {
          "description": "The reason given by the operating system that the process failed to start.",
          "type": "string"
        },

        "toolExecutionSuccessful": {
          "description": "A value indicating whether the tool's execution completed successfully.",
          "type": "boolean"
        },

        "machine": {
          "description": "The machine that hosted the analysis tool run.",
          "type": "string"
        },

        "account": {
          "description": "The account that ran the analysis tool.",
          "type": "string"
        },

        "processId": {
          "description": "The process id for the analysis tool run.",
          "type": "integer"
        },

        "executableLocation": {
          "description": "An absolute URI specifying the location of the analysis tool's executable.",
          "$ref": "#/definitions/artifactLocation"
        },

        "workingDirectory": {
          "description": "The working directory for the analysis tool run.",
          "$ref": "#/definitions/artifactLocation"
        },

        "environmentVariables": {
          "description": "The environment variables associated with the analysis tool process, expressed as key/value pairs.",
          "type": "object",
          "additionalProperties": {
            "type": "string"
          }
        },

        "stdin": {
          "description": "A file containing the standard input stream to the process that was invoked.",
          "$ref": "#/definitions/artifactLocation"
        },

        "stdout": {
          "description": "A file containing the standard output stream from the process that was invoked.",
          "$ref": "#/definitions/artifactLocation"
        },

        "stderr": {
          "description": "A file containing the standard error stream from the process that was invoked.",
          "$ref": "#/definitions/artifactLocation"
        },

        "stdoutStderr": {
          "description": "A file containing the interleaved standard output and standard error stream from the process that was invoked.",
          "$ref": "#/definitions/artifactLocation"
        },

        "properties": {
          "description": "Key/value pairs that provide additional information about the invocation.",
          "$ref": "#/definitions/propertyBag"
        }
      }
    },

    "location": {
      "description": "A location within a programming artifact.",
      "additionalProperties": false,
      "type": "object",
      "properties": {

        "address": {
          "description": "The address of the location.",
          "$ref": "#/definitions/address"
        },

        "physicalLocation": {
          "description": "Identifies the artifact and region.",
          "$ref": "#/definitions/physicalLocation"
        },

        "fullyQualifiedLogicalName": {
          "description": "The human-readable fully qualified name of the logical location. If run.logicalLocations is present, this value matches a property name within that object, from which further information about the logical location can be obtained.",
          "type": "string"
        },

        "logicalLocationIndex": {
          "description": "The index within the logical locations array of the logical location associated with the result.",
          "type": "integer",
          "default": -1,
          "minimum": -1
        },

        "message": {
          "description": "A message relevant to the location.",
          "$ref": "#/definitions/message"
        },

        "annotations": {
          "description": "A set of regions relevant to the location.",
          "type": "array",
          "minItems": 0,
          "uniqueItems": true,
          "default": [],
          "items": {
            "$ref": "#/definitions/region"
          }
        },

        "properties": {
          "description": "Key/value pairs that provide additional information about the location.",
          "$ref": "#/definitions/propertyBag"
        }
      }
    },

    "logicalLocation": {
      "description": "A logical location of a construct that produced a result.",
      "additionalProperties": false,
      "type": "object",
      "properties": {

        "name": {
          "description": "Identifies the construct in which the result occurred. For example, this property might contain the name of a class or a method.",
          "type": "string"
        },

        "fullyQualifiedName": {
          "description": "The human-readable fully qualified name of the logical location.",
          "type": "string"
        },

        "decoratedName": {
          "description": "The machine-readable name for the logical location, such as a mangled function name provided by a C++ compiler that encodes calling convention, return type and other details along with the function name.",
          "type": "string"
        },

        "parentIndex": {
          "description": "Identifies the index of the immediate parent of the construct in which the result was detected. For example, this property might point to a logical location that represents the namespace that holds a type.",
          "type": "integer",
          "default": -1,
          "minimum": -1
        },

        "kind": {
          "description": "The type of construct this logical location component refers to. Should be one of 'function', 'member', 'module', 'namespace', 'parameter', 'resource', 'returnType', 'type', 'variable', 'object', 'array', 'property', 'value', 'element', 'text', 'attribute', 'comment', 'declaration', 'dtd' or 'processingInstruction', if any of those accurately describe the construct.",
          "type": "string"
        },

        "properties": {
          "description": "Key/value pairs that provide additional information about the logical location.",
          "$ref": "#/definitions/propertyBag"
        }
      }
    },

    "message": {
      "description": "Encapsulates a message intended to be read by the end user.",
      "type": "object",
      "additionalProperties": false,

      "properties": {

        "text": {
          "description": "A plain text message string.",
          "type": "string"
        },

        "markdown": {
          "description": "A Markdown message string.",
          "type": "string"
        },

        "messageId": {
          "description": "The message identifier for this message.",
          "type": "string"
        },

        "arguments": {
          "description": "An array of strings to substitute into the message string.",
          "type": "array",
          "minItems": 0,
          "uniqueItems": false,
          "default": [],
          "items": {
            "type": "string"
          }
        },

        "properties": {
          "description": "Key/value pairs that provide additional information about the message.",
          "$ref": "#/definitions/propertyBag"
        }
      }
    },

    "multiformatMessageString": {
      "description": "A message string or message format string rendered in multiple formats.",
      "type": "object",
      "additionalProperties": false,

      "properties": {

        "text": {
          "description": "A plain text message string or format string.",
          "type": "string"
        },

        "markdown": {
          "description": "A Markdown message string or format string.",
          "type": "string"
        },

        "properties": {
          "description": "Key/value pairs that provide additional information about the message.",
          "$ref": "#/definitions/propertyBag"
        }
      }
    },

    "node": {
      "description": "Represents a node in a graph.",
      "type": "object",
      "additionalProperties": false,

      "properties": {

        "id": {
          "description": "A string that uniquely identifies the node within its graph.",
          "type": "string"
        },

        "label": {
          "description": "A short description of the node.",
          "$ref": "#/definitions/message"
        },

        "location": {
          "description": "A code location associated with the node.",
          "$ref": "#/definitions/location"
        },

        "children": {
          "description": "Array of child nodes.",
          "type": "array",
          "minItems": 0,
          "uniqueItems": true,
          "default": [],
          "items": {
            "$ref": "#/definitions/node"
          }
        },

        "properties": {
          "description": "Key/value pairs that provide additional information about the node.",
          "$ref": "#/definitions/propertyBag"
        }
      },

      "required": [ "id" ]
    },

    "notification": {
      "description": "Describes a condition relevant to the tool itself, as opposed to being relevant to a target being analyzed by the tool.",
      "type": "object",
      "additionalProperties": false,
      "properties": {

        "id": {
          "description": "An identifier for the condition that was encountered.",
          "type": "string"
        },

        "ruleId": {
          "description": "The stable, unique identifier of the rule, if any, to which this notification is relevant.",
          "type": "string"
        },

        "ruleIndex": {
          "description": "The index within the run resources array of the rule object, if any, associated with this notification.",
          "type": "integer",
          "default": -1,
          "minimum": -1
        },

        "physicalLocation": {
          "description": "The artifact and region relevant to this notification.",
          "$ref": "#/definitions/physicalLocation"
        },

        "message": {
          "description": "A message that describes the condition that was encountered.",
          "$ref": "#/definitions/message"
        },

        "level": {
          "description": "A value specifying the severity level of the notification.",
          "default": "warning",
          "enum": [ "none", "note", "warning", "error" ]
        },

        "threadId": {
          "description": "The thread identifier of the code that generated the notification.",
          "type": "integer"
        },

        "timeUtc": {
          "description": "The Coordinated Universal Time (UTC) date and time at which the analysis tool generated the notification.",
          "type": "string",
          "format": "date-time"
        },

        "exception": {
          "description": "The runtime exception, if any, relevant to this notification.",
          "$ref": "#/definitions/exception"
        },

        "properties": {
          "description": "Key/value pairs that provide additional information about the notification.",
          "$ref": "#/definitions/propertyBag"
        }
      },

      "required": [ "message" ]
    },

    "physicalLocation": {
      "description": "A physical location relevant to a result. Specifies a reference to a programming artifact together with a range of bytes or characters within that artifact.",
      "additionalProperties": false,
      "type": "object",
      "properties": {

        "id": {
          "description": "Value that distinguishes this physical location from all other physical locations in this run object.",
          "type": "integer"
        },

        "artifactLocation": {
          "description": "The location of the artifact.",
          "$ref": "#/definitions/artifactLocation"
        },

        "region": {
          "description": "Specifies a portion of the artifact.",
          "$ref": "#/definitions/region"
        },

        "contextRegion": {
          "description": "Specifies a portion of the artifact that encloses the region. Allows a viewer to display additional context around the region.",
          "$ref": "#/definitions/region"
        },

        "properties": {
          "description": "Key/value pairs that provide additional information about the physical location.",
          "$ref": "#/definitions/propertyBag"
        }
      },

      "required": [ "artifactLocation" ]
    },

    "propertyBag": {
      "description": "Key/value pairs that provide additional information about the object.",
      "type": "object",
      "additionalProperties": true,
      "properties": {
        "tags": {

          "description": "A set of distinct strings that provide additional information.",
          "type": "array",
          "minItems": 0,
          "uniqueItems": true,
          "default": [],
          "items": {
            "type": "string"
          }
        }
      }
    },

    "rectangle": {
      "description": "An area within an image.",
      "additionalProperties": false,
      "type": "object",
      "properties": {

        "top": {
          "description": "The Y coordinate of the top edge of the rectangle, measured in the image's natural units.",
          "type": "number"
        },

        "left": {
          "description": "The X coordinate of the left edge of the rectangle, measured in the image's natural units.",
          "type": "number"
        },

        "bottom": {
          "description": "The Y coordinate of the bottom edge of the rectangle, measured in the image's natural units.",
          "type": "number"
        },

        "right": {
          "description": "The X coordinate of the right edge of the rectangle, measured in the image's natural units.",
          "type": "number"
        },

        "message": {
          "description": "A message relevant to the rectangle.",
          "$ref": "#/definitions/message"
        },

        "properties": {
          "description": "Key/value pairs that provide additional information about the rectangle.",
          "$ref": "#/definitions/propertyBag"
        }
      }
    },

    "region": {
      "description": "A region within an artifact where a result was detected.",
      "additionalProperties": false,
      "type": "object",
      "properties": {

        "startLine": {
          "description": "The line number of the first character in the region.",
          "type": "integer",
          "minimum": 1
        },

        "startColumn": {
          "description": "The column number of the first character in the region.",
          "type": "integer",
          "minimum": 1
        },

        "endLine": {
          "description": "The line number of the last character in the region.",
          "type": "integer",
          "minimum": 1
        },

        "endColumn": {
          "description": "The column number of the character following the end of the region.",
          "type": "integer",
          "minimum": 1
        },

        "charOffset": {
          "description": "The zero-based offset from the beginning of the artifact of the first character in the region.",
          "type": "integer",
          "default": -1,
          "minimum": -1
        },

        "charLength": {
          "description": "The length of the region in characters.",
          "type": "integer",
          "minimum": 0
        },

        "byteOffset": {
          "description": "The zero-based offset from the beginning of the artifact of the first byte in the region.",
          "type": "integer",
          "minimum": 0
        },

        "byteLength": {
          "description": "The length of the region in bytes.",
          "type": "integer",
          "minimum": 0
        },

        "snippet": {
          "description": "The portion of the artifact contents within the specified region.",
          "$ref": "#/definitions/artifactContent"
        },

        "message": {
          "description": "A message relevant to the region.",
          "$ref": "#/definitions/message"
        },

        "sourceLanguage": {
          "description": "Specifies the source language, if any, of the portion of the artifact specified by the region object.",
          "type": "string"
        },

        "properties": {
          "description": "Key/value pairs that provide additional information about the region.",
          "$ref": "#/definitions/propertyBag"
        }
      }
    },

    "replacement": {
      "description": "The replacement of a single region of an artifact.",
      "additionalProperties": false,
      "type": "object",
      "properties": {

        "deletedRegion": {
          "description": "The region of the artifact to delete.",
          "$ref": "#/definitions/region"
        },

        "insertedContent": {
          "description": "The content to insert at the location specified by the 'deletedRegion' property.",
          "$ref": "#/definitions/artifactContent"
        },

        "properties": {
          "description": "Key/value pairs that provide additional information about the replacement.",
          "$ref": "#/definitions/propertyBag"
        }
      },

      "required": [ "deletedRegion" ]
    },

    "reportingDescriptor": {
      "description": "Metadata that describes a specific report produced by the tool, as part of the analysis it provides or its runtime reporting.",
      "additionalProperties": false,
      "type": "object",
      "properties": {

        "id": {
          "description": "A stable, opaque identifier for the report.",
          "type": "string"
        },

        "guid": {
          "description": "A unique identifer for the reporting descriptor in the form of a GUID.",
          "type": "string"
        },

        "deprecatedIds": {
          "description": "An array of stable, opaque identifiers by which this report was known in some previous version of the analysis tool.",
          "type": "array",
          "minItems": 0,
          "uniqueItems": true,
          "items": {
            "type": "string"
          }
        },

        "name": {
          "description": "A report identifier that is understandable to an end user.",
          "type": "string"
        },

                "shortDescription": {
                    "description": "A concise description of the report. Should be a single sentence that is understandable when visible space is limited to a single line of text.",
                    "$ref": "#/definitions/multiformatMessageString"
                },

                "fullDescription": {
                    "description": "A description of the report. Should, as far as possible, provide details sufficient to enable resolution of any problem indicated by the result.",
                    "$ref": "#/definitions/multiformatMessageString"
                },

        "messageStrings": {
          "description": "A set of name/value pairs with arbitrary names. Each value is a multiformatMessageString object, which holds message strings in plain text and (optionally) Markdown format. The strings can include placeholders, which can be used to construct a message in combination with an arbitrary number of additional string arguments.",
          "type": "object",
          "additionalProperties": {
            "$ref": "#/definitions/multiformatMessageString"
          }
        },

        "defaultConfiguration": {
          "description": "Default reporting configuration information.",
          "$ref": "#/definitions/reportingConfiguration"
        },

        "helpUri": {
          "description": "A URI where the primary documentation for the report can be found.",
          "type": "string",
          "format": "uri"
        },

        "help": {
          "description": "Provides the primary documentation for the report, useful when there is no online documentation.",
          "$ref": "#/definitions/multiformatMessageString"
        },

        "taxonomyReferences": {
          "description": "An array of references used to locate a set of taxonomy reporting descriptors that are always applicable to a result.",
          "type": "array",
          "minItems": 1,
          "uniqueItems": true,
          "items": {
            "$ref": "#/definitions/reportingDescriptorReference"
          }
        },

        "optionalTaxonomyReferences": {
          "description": "An array of references used to locate an optional set of taxonomy reporting descriptors that may be applied to a result.",
          "type": "array",
          "minItems": 1,
          "uniqueItems": true,
          "items": {
            "$ref": "#/definitions/reportingDescriptorReference"
          }
        },

        "properties": {
          "description": "Key/value pairs that provide additional information about the report.",
          "$ref": "#/definitions/propertyBag"
        }
      }
    },

    "reportingDescriptorTranslation": {
      "description": "Provides localized message strings for a reporting descriptor in a single language.",
      "additionalProperties": false,
      "type": "object",
      "properties": {

        "id": {
          "description": "The stable, opaque identifier of the reporting descriptor to which this translation belongs, matching reportingDescriptor.id.",
          "type": "string"
        },

        "guid": {
          "description": "The unique identifier in the form of a GUID of the reporting descriptor to which this translation belongs, matching reportingDescriptor.guid.",
          "type": "string"
        },

        "shortDescription": {
          "description": "A concise description of the report. Should be a single sentence that is understandable when visible space is limited to a single line of text.",
          "$ref": "#/definitions/multiformatMessageString"
        },

        "fullDescription": {
          "description": "A description of the report. Should, as far as possible, provide details sufficient to enable resolution of any problem indicated by the result.",
          "$ref": "#/definitions/multiformatMessageString"
        },

        "messageStrings": {
          "description": "A set of name/value pairs with arbitrary names. Each value is a multiformatMessageString object, which holds message strings in plain text and (optionally) Markdown format. The property names are a subset of the property names in the messageStrings property of the reportingDescriptor object to which this translation belongs.",
          "type": "object",
          "additionalProperties": {
            "$ref": "#/definitions/multiformatMessageString"
          }
        },

        "properties": {
          "description": "Key/value pairs that provide additional information about reportingDescriptorTranslation.",
          "$ref": "#/definitions/propertyBag"
        }
      }
    },

    "reportingConfiguration": {
      "description": "Information about a tool report that can be configured at runtime.",
      "type": "object",
      "additionalProperties": false,
      "properties": {

        "enabled": {
          "default": true,
          "description": "Specifies whether the report may be produced during the scan.",
          "type": "boolean"
        },

        "level": {
          "description": "Specifies the failure level for the report.",
          "default": "warning",
          "enum": [ "none", "note", "warning", "error" ]
        },

        "rank": {
          "description": "Specifies the relative priority of the report. Used for analysis output only.",
          "type": "number",
          "default": -1.0,
          "minimum": -1.0,
          "maximum": 100.0
        },

        "parameters": {
          "description": "Contains configuration information specific to a report.",
          "$ref": "#/definitions/propertyBag"
        },

        "properties": {
          "description": "Key/value pairs that provide additional information about the reporting configuration.",
          "$ref": "#/definitions/propertyBag"
        }
      }
    },

    "reportingConfigurationOverride": {
      "description": "Information about how a specific tool report was reconfigured at runtime.",
      "type": "object",
      "additionalProperties": false,
      "properties": {

        "configuration": {
          "description": "Specifies how the report was configured during the scan.",
          "$ref": "#/definitions/reportingConfiguration"
        },

        "notificationIndex": {
          "description": "The index within the toolComponent.notificationDescriptors array of the reportingDescriptor associated with this override.",
          "type": "integer",
          "default": -1,
          "minimum": -1
        },

        "ruleIndex": {
          "description": "The index within the toolComponent.ruleDescriptors array of the reportingDescriptor associated with this override.",
          "type": "integer",
          "default": -1,
          "minimum": -1
        },

        "extensionIndex": {
          "description": "The index within the run.tool.extensions array of the toolComponent object which describes the plug-in or tool extension that produced the report.",
          "type": "integer",
          "default": -1,
          "minimum": -1
        },

        "properties": {
          "description": "Key/value pairs that provide additional information about the reporting configuration.",
          "$ref": "#/definitions/propertyBag"
        }
      }
    },

    "reportingDescriptorReference": {
      "description": "Information about how to locate a relevant reporting descriptor.",
      "type": "object",
      "additionalProperties": false,
      "properties": {

        "id": {
          "description": "A notification identifier.",
          "type": "string"
        },

        "pointer": {
          "description": "A JSON pointer used to retrieve a reporting descriptor from an array within a tool component.",
          "type": "string"
        },

        "properties": {
          "description": "Key/value pairs that provide additional information about the reporting descriptor reference.",
          "$ref": "#/definitions/propertyBag"
        }
      }
    },

    "result": {
      "description": "A result produced by an analysis tool.",
      "additionalProperties": false,
      "type": "object",
      "properties": {

        "ruleId": {
          "description": "The stable, unique identifier of the rule, if any, to which this notification is relevant. This member can be used to retrieve rule metadata from the rules dictionary, if it exists.",
          "type": "string"
        },

        "ruleIndex": {
          "description": "The index within the run resources array of the rule object associated with this result.",
          "type": "integer",
          "default": -1,
          "minimum": -1
        },

        "ruleExtensionIndex": {
          "description": "The index within the run.tool.extensions array of the tool component object which describes the plug-in or tool extension that produced the result.",
          "type": "integer",
          "default": -1,
          "minimum": -1
        },

        "kind": {
          "description": "A value that categorizes results by evaluation state.",
          "default": "fail",
          "enum": [ "notApplicable", "pass", "fail", "review", "open" ]
        },

        "level": {
          "description": "A value specifying the severity level of the result.",
          "default": "warning",
          "enum": [ "none", "note", "warning", "error" ]
        },

        "message": {
          "description": "A message that describes the result. The first sentence of the message only will be displayed when visible space is limited.",
          "$ref": "#/definitions/message"
        },

        "analysisTarget": {
          "description": "Identifies the artifact that the analysis tool was instructed to scan. This need not be the same as the artifact where the result actually occurred.",
          "$ref": "#/definitions/artifactLocation"
        },

        "locations": {
          "description": "The set of locations where the result was detected. Specify only one location unless the problem indicated by the result can only be corrected by making a change at every specified location.",
          "type": "array",
          "minItems": 0,
          "uniqueItems": false,
          "default": [],
          "items": {
            "$ref": "#/definitions/location"
          }
        },

        "instanceGuid": {
          "description": "A stable, unique identifer for the result in the form of a GUID.",
          "type": "string"
        },

        "correlationGuid": {
          "description": "A stable, unique identifier for the equivalence class of logically identical results to which this result belongs, in the form of a GUID.",
          "type": "string"
        },

        "occurrenceCount": {
          "description": "A positive integer specifying the number of times this logically unique result was observed in this run.",
          "type": "integer",
          "minimum": 1
        },

        "partialFingerprints": {
          "description": "A set of strings that contribute to the stable, unique identity of the result.",
          "type": "object",
          "additionalProperties": {
            "type": "string"
          }
        },

        "fingerprints": {
          "description": "A set of strings each of which individually defines a stable, unique identity for the result.",
          "type": "object",
          "additionalProperties": {
            "type": "string"
          }
        },

        "stacks": {
          "description": "An array of 'stack' objects relevant to the result.",
          "type": "array",
          "minItems": 0,
          "uniqueItems": false,
          "default": [],
          "items": {
            "$ref": "#/definitions/stack"
          }
        },

        "codeFlows": {
          "description": "An array of 'codeFlow' objects relevant to the result.",
          "type": "array",
          "minItems": 0,
          "uniqueItems": false,
          "default": [],
          "items": {
            "$ref": "#/definitions/codeFlow"
          }
        },

        "graphs": {
          "description": "A dictionary, each of whose keys is the id of a graph and each of whose values is a 'graph' object with that id.",
          "type": "object",
          "additionalProperties": {
            "$ref": "#/definitions/graph"
          }
        },

        "graphTraversals": {
          "description": "An array of one or more unique 'graphTraversal' objects.",
          "type": "array",
          "minItems": 1,
          "uniqueItems": true,
          "items": {
            "$ref": "#/definitions/graphTraversal"
          }
        },

        "relatedLocations": {
          "description": "A set of locations relevant to this result.",
          "type": "array",
          "minItems": 0,
          "uniqueItems": false,
          "default": [],
          "items": {
            "$ref": "#/definitions/location"
          }
        },

        "suppressionStates": {
          "description": "A set of flags indicating one or more suppression conditions.",
          "type": "array",
          "minItems": 0,
          "uniqueItems": true,
          "items": {
            "enum": [
              "suppressedInSource",
              "suppressedExternally"
            ]
          }
        },

        "baselineState": {
          "description": "The state of a result relative to a baseline of a previous run.",
          "enum": [
            "new",
            "unchanged",
            "updated",
            "absent"
          ]
        },

        "rank": {
          "description": "A number representing the priority or importance of the result.",
          "type": "number",
          "default": -1.0,
          "minimum": -1.0,
          "maximum": 100.0
        },

        "attachments": {
          "description": "A set of artifacts relevant to the result.",
          "type": "array",
          "minItems": 0,
          "uniqueItems": true,
          "default": [],
          "items": {
            "$ref": "#/definitions/attachment"
          }
        },

        "hostedViewerUri": {
          "description": "An absolute URI at which the result can be viewed.",
          "type": "string",
          "format": "uri"
        },

        "workItemUris": {
          "description": "The URIs of the work items associated with this result.",
          "type": "array",
          "minItems": 0,
          "uniqueItems": true,
          "items": {
            "type": "string",
            "format": "uri"
          }
        },

        "provenance": {
          "description": "Information about how and when the result was detected.",
          "$ref": "#/definitions/resultProvenance"
        },

        "fixes": {
          "description": "An array of 'fix' objects, each of which represents a proposed fix to the problem indicated by the result.",
          "type": "array",
          "minItems": 0,
          "uniqueItems": true,
          "default": [],
          "items": {
            "$ref": "#/definitions/fix"
          }
        },

        "taxonomyReferences": {
          "description": "An array of references to taxonomy reporting descriptors that are applicable to the result.",
          "type": "array",
          "minItems": 1,
          "uniqueItems": true,
          "items": {
            "$ref": "#/definitions/reportingDescriptorReference"
          }
        },

        "properties": {
          "description": "Key/value pairs that provide additional information about the result.",
          "$ref": "#/definitions/propertyBag"
        }
      },
      "required": [ "message" ]
    },

    "resultProvenance": {
      "description": "Contains information about how and when a result was detected.",
      "additionalProperties": false,
      "type": "object",
      "properties": {

        "firstDetectionTimeUtc": {
          "description": "The Coordinated Universal Time (UTC) date and time at which the result was first detected. See \"Date/time properties\" in the SARIF spec for the required format.",
          "type": "string",
          "format": "date-time"
        },

        "lastDetectionTimeUtc": {
          "description": "The Coordinated Universal Time (UTC) date and time at which the result was most recently detected. See \"Date/time properties\" in the SARIF spec for the required format.",
          "type": "string",
          "format": "date-time"
        },

        "firstDetectionRunInstanceGuid": {
          "description": "A GUID-valued string equal to the id.instanceGuid property of the run in which the result was first detected.",
          "type": "string"
        },

        "lastDetectionRunInstanceGuid": {
          "description": "A GUID-valued string equal to the id.instanceGuid property of the run in which the result was most recently detected.",
          "type": "string"
        },

        "invocationIndex": {
          "description": "The index within the run.invocations array of the invocation object which describes the tool invocation that detected the result.",
          "type": "integer",
          "default": -1,
          "minimum": -1
        },

        "conversionSources": {
          "description": "An array of physicalLocation objects which specify the portions of an analysis tool's output that a converter transformed into the result.",
          "type": "array",
          "minItems": 0,
          "uniqueItems": true,
          "default": [],
          "items": {
            "$ref": "#/definitions/physicalLocation"
          }
        },

        "properties": {
          "description": "Key/value pairs that provide additional information about the result.",
          "$ref": "#/definitions/propertyBag"
        }
      }
    },

    "run": {
      "description": "Describes a single run of an analysis tool, and contains the reported output of that run.",
      "additionalProperties": false,
      "type": "object",
      "properties": {

        "tool": {
          "description": "Information about the tool or tool pipeline that generated the results in this run. A run can only contain results produced by a single tool or tool pipeline. A run can aggregate results from multiple log files, as long as context around the tool run (tool command-line arguments and the like) is identical for all aggregated files.",
          "$ref": "#/definitions/tool"
        },

        "invocations": {
          "description": "Describes the invocation of the analysis tool.",
          "type": "array",
          "minItems": 0,
          "uniqueItems": false,
          "default": [],
          "items": {
            "$ref": "#/definitions/invocation"
          }
        },

        "conversion": {
          "description": "A conversion object that describes how a converter transformed an analysis tool's native reporting format into the SARIF format.",
          "$ref": "#/definitions/conversion"
        },

        "versionControlProvenance": {
          "description": "Specifies the revision in version control of the artifacts that were scanned.",
          "type": "array",
          "minItems": 0,
          "uniqueItems": true,
          "default": [],
          "items": {
            "$ref": "#/definitions/versionControlDetails"
          }
        },

        "originalUriBaseIds": {
          "description": "The artifact location specified by each uriBaseId symbol on the machine where the tool originally ran.",
          "type": "object",
          "additionalProperties": {
            "$ref": "#/definitions/artifactLocation"
          }
        },

        "artifacts": {
          "description": "An array of artifact objects relevant to the run.",
          "type": "array",
          "minItems": 0,
          "uniqueItems": true,
          "items": {
            "$ref": "#/definitions/artifact"
          }
        },

        "logicalLocations": {
          "description": "An array of logical locations such as namespaces, types or functions.",
          "type": "array",
          "minItems": 0,
          "uniqueItems": true,
          "default": [],
          "items": {
            "$ref": "#/definitions/logicalLocation"
          }
        },

        "graphs": {
          "description": "A dictionary, each of whose keys is the id of a graph and each of whose values is a 'graph' object with that id.",
          "type": "object",
          "additionalProperties": {
            "$ref": "#/definitions/graph"
          }
        },

        "results": {
          "description": "The set of results contained in an SARIF log. The results array can be omitted when a run is solely exporting rules metadata. It must be present (but may be empty) if a log file represents an actual scan.",
          "type": "array",
          "minItems": 0,
          "uniqueItems": false,
          "items": {
            "$ref": "#/definitions/result"
          }
        },

        "id": {
          "description": "Automation details that describe this run.",
          "$ref": "#/definitions/runAutomationDetails"
        },

        "aggregateIds": {
          "description": "Automation details that describe the aggregate of runs to which this run belongs.",
          "type": "array",
          "minItems": 0,
          "uniqueItems": true,
          "default": [],
          "items": {
            "$ref": "#/definitions/runAutomationDetails"
          }
        },

        "baselineInstanceGuid": {
          "description": "The 'instanceGuid' property of a previous SARIF 'run' that comprises the baseline that was used to compute result 'baselineState' properties for the run.",
          "type": "string"
        },

        "markdownMessageMimeType": {
          "description": "The MIME type of all Markdown text message properties in the run. Default: \"text/markdown;variant=GFM\"",
          "type": "string",
          "default": "text/markdown;variant=GFM"
        },

        "redactionToken": {
          "description": "The string used to replace sensitive information in a redaction-aware property.",
          "type": "string"
        },

        "defaultFileEncoding": {
          "description": "Specifies the default encoding for any artifact object that refers to a text file.",
          "type": "string"
        },

        "defaultSourceLanguage": {
          "description": "Specifies the default source language for any artifact object that refers to a text file that contains source code.",
          "type": "string"
        },

        "newlineSequences": {
          "description": "An ordered list of character sequences that were treated as line breaks when computing region information for the run.",
          "type": "array",
          "minItems": 1,
          "uniqueItems": true,
          "default": [ "\r\n", "\n" ],
          "items": {
            "type": "string"
          }
        },

        "columnKind": {
          "description": "Specifies the unit in which the tool measures columns.",
          "enum": [ "utf16CodeUnits", "unicodeCodePoints" ],
          "default": "unicodeCodePoints"
        },

        "externalPropertyFiles": {
          "description": "References to external property files that should be inlined with the content of a root log file.",
          "$ref": "#/definitions/externalPropertyFiles"
        },

        "threadFlowLocations": {
          "description": "An array of threadFlowLocation objects cached at run level.",
          "type": "array",
          "minItems": 0,
          "uniqueItems": true,
          "default": [],
          "items": {
            "$ref": "#/definitions/threadFlowLocation"
          }
        },

        "taxonomies": {
          "description": "An array of reportingDescriptor objects relevant to a taxonomy in which results are categorized.",
          "type": "array",
          "minItems": 0,
          "uniqueItems": true,
          "default": [],
          "items": {
            "$ref": "#/definitions/reportingDescriptor"
          }
        },

        "addresses": {
          "description": "Addresses associated with this run instance, if any.",
          "type": "array",
          "minItems": 0,
          "uniqueItems": false,
          "default": [],
          "items": {
            "$ref": "#/definitions/address"
          }
        },

        "translations": {
          "description": "The set of available translations of the localized data provided by the tool.",
          "type": "array",
          "minItems": 0,
          "uniqueItems": true,
          "default": [],
          "items": {
            "$ref": "#/definitions/translation"
          }
        },

        "properties": {
          "description": "Key/value pairs that provide additional information about the run.",
          "$ref": "#/definitions/propertyBag"
        }
      },

      "required": [ "tool" ]
    },

    "runAutomationDetails": {
      "description": "Information that describes a run's identity and role within an engineering system process.",
      "additionalProperties": false,
      "type": "object",
      "properties": {

        "description": {
          "description": "A description of the identity and role played within the engineering system by this object's containing run object.",
          "$ref": "#/definitions/message"
        },

        "instanceId": {
          "description": "A hierarchical string that uniquely identifies this object's containing run object.",
          "type": "string"
        },

        "instanceGuid": {
          "description": "A stable, unique identifer for this object's containing run object in the form of a GUID.",
          "type": "string"
        },

        "correlationGuid": {
          "description": "A stable, unique identifier for the equivalence class of runs to which this object's containing run object belongs in the form of a GUID.",
          "type": "string"
        },

        "properties": {
          "description": "Key/value pairs that provide additional information about the run automation details.",
          "$ref": "#/definitions/propertyBag"
        }
      }
    },

    "stack": {
      "description": "A call stack that is relevant to a result.",
      "additionalProperties": false,
      "type": "object",
      "properties": {

        "message": {
          "description": "A message relevant to this call stack.",
          "$ref": "#/definitions/message"
        },

        "frames": {
          "description": "An array of stack frames that represents a sequence of calls, rendered in reverse chronological order, that comprise the call stack.",
          "type": "array",
          "minItems": 0,
          "uniqueItems": false,
          "items": {
            "$ref": "#/definitions/stackFrame"
          }
        },

        "properties": {
          "description": "Key/value pairs that provide additional information about the stack.",
          "$ref": "#/definitions/propertyBag"
        }
      },
      "required": [ "frames" ]
    },

    "stackFrame": {
      "description": "A function call within a stack trace.",
      "additionalProperties": false,
      "type": "object",
      "properties": {

        "location": {
          "description": "The location to which this stack frame refers.",
          "$ref": "#/definitions/location"
        },

        "module": {
          "description": "The name of the module that contains the code of this stack frame.",
          "type": "string"
        },

        "threadId": {
          "description": "The thread identifier of the stack frame.",
          "type": "integer"
        },

        "address": {
          "description": "The address of the method or function that is executing.",
          "$ref": "#/definitions/address"
        },

        "parameters": {
          "description": "The parameters of the call that is executing.",
          "type": "array",
          "minItems": 0,
          "uniqueItems": false,
          "default": [],
          "items": {
            "type": "string",
            "default": []
          }
        },

        "properties": {
          "description": "Key/value pairs that provide additional information about the stack frame.",
          "$ref": "#/definitions/propertyBag"
        }
      }
    },

    "threadFlow": {
      "type": "object",
      "properties": {

        "id": {
          "description": "An string that uniquely identifies the threadFlow within the codeFlow in which it occurs.",
          "type": "string"
        },

        "message": {
          "description": "A message relevant to the thread flow.",
          "$ref": "#/definitions/message"
        },

        "locations": {
          "description": "A temporally ordered array of 'threadFlowLocation' objects, each of which describes a location visited by the tool while producing the result.",
          "type": "array",
          "minItems": 1,
          "uniqueItems": false,
          "items": {
            "$ref": "#/definitions/threadFlowLocation"
          }
        },

        "properties": {
          "description": "Key/value pairs that provide additional information about the thread flow.",
          "$ref": "#/definitions/propertyBag"
        }
      },

      "required": [ "locations" ]
    },

    "threadFlowLocation": {
      "description": "A location visited by an analysis tool while simulating or monitoring the execution of a program.",
      "additionalProperties": false,
      "type": "object",
      "properties": {

        "index": {
          "description": "The index within the run threadFlowLocations array.",
          "type": "integer",
          "default": -1,
          "minimum": -1
        },

        "location": {
          "description": "The code location.",
          "$ref": "#/definitions/location"
        },

        "stack": {
          "description": "The call stack leading to this location.",
          "$ref": "#/definitions/stack"
        },

        "kinds": {
          "description": "A set of distinct strings that categorize the thread flow location. Well-known kinds include acquire, release, enter, exit, call, return, branch, implicit, false, true, caution, danger, unknown, unreachable, taint, function, handler, lock, memory, resource, and scope.",
          "type": "array",
          "minItems": 0,
          "uniqueItems": true,
          "default": [],
          "items": {
            "type": "string"
          }
        },

        "module": {
          "description": "The name of the module that contains the code that is executing.",
          "type": "string"
        },

        "state": {
          "description": "A dictionary, each of whose keys specifies a variable or expression, the associated value of which represents the variable or expression value. For an annotation of kind 'continuation', for example, this dictionary might hold the current assumed values of a set of global variables.",
          "type": "object",
          "additionalProperties": {
            "type": "string"
          }
        },

        "nestingLevel": {
          "description": "An integer representing a containment hierarchy within the thread flow.",
          "type": "integer"
        },

        "executionOrder": {
          "description": "An integer representing the temporal order in which execution reached this location.",
          "type": "integer"
        },

        "executionTimeUtc": {
          "description": "The Coordinated Universal Time (UTC) date and time at which this location was executed.",
          "type": "string",
          "format": "date-time"
        },

        "importance": {
          "description": "Specifies the importance of this location in understanding the code flow in which it occurs. The order from most to least important is \"essential\", \"important\", \"unimportant\". Default: \"important\".",
          "enum": [ "important", "essential", "unimportant" ]
        },

        "properties": {
          "description": "Key/value pairs that provide additional information about the threadflow location.",
          "$ref": "#/definitions/propertyBag"
        }
      }
    },

    "tool": {
      "description": "The analysis tool that was run.",
      "additionalProperties": false,
      "type": "object",
      "properties": {

        "driver": {
          "description": "The analysis tool that was run.",
          "$ref": "#/definitions/toolComponent"
        },

        "extensions": {
          "description": "Tool extensions that contributed to or reconfigured the analysis tool that was run.",
          "type": "array",
          "minItems": 0,
          "uniqueItems": true,
          "default": [],
          "items": {
            "$ref": "#/definitions/toolComponent"
          }
        },

        "properties": {
          "description": "Key/value pairs that provide additional information about the tool.",
          "$ref": "#/definitions/propertyBag"
        }
      },

<<<<<<< HEAD
                "guid": {
                    "description": "A unique identifer for the tool component in the form of a GUID.",
                    "type": "string"
                },

                "name": {
                    "description": "The name of the tool component.",
                    "type": "string"
                },
=======
      "required": [ "driver" ]
    },

    "toolComponent": {
      "description": "A component, such as a plug-in or the driver, of the analysis tool that was run.",
      "additionalProperties": false,
      "type": "object",
      "properties": {
>>>>>>> 9a02218e

        "guid": {
          "description": "A unique identifer for the tool component in the form of a GUID.",
          "type": "string"
        },

        "name": {
          "description": "The name of the tool component.",
          "type": "string"
        },

        "organization": {
          "description": "The organization or company that produced the tool component.",
          "type": "string"
        },

        "product": {
          "description": "A product suite to which the tool component belongs.",
          "type": "string"
        },

        "shortDescription": {
          "description": "A brief description of the tool component.",
          "$ref": "#/definitions/multiformatMessageString"
        },

        "fullDescription": {
          "description": "A comprehensive description of the tool component.",
          "$ref": "#/definitions/multiformatMessageString"
        },

        "fullName": {
          "description": "The name of the tool component along with its version and any other useful identifying information, such as its locale.",
          "type": "string"
        },

        "version": {
          "description": "The tool component version, in whatever format the component natively provides.",
          "type": "string"
        },

        "semanticVersion": {
          "description": "The tool component version in the format specified by Semantic Versioning 2.0.",
          "type": "string"
        },

        "dottedQuadFileVersion": {
          "description": "The binary version of the tool component's primary executable file expressed as four non-negative integers separated by a period (for operating systems that express file versions in this way).",
          "type": "string",
          "pattern": "[0-9]+(\\.[0-9]+){3}"
        },

        "downloadUri": {
          "description": "The absolute URI from which the tool component can be downloaded.",
          "type": "string",
          "format": "uri"
        },

        "globalMessageStrings": {
          "description": "A dictionary, each of whose keys is a resource identifier and each of whose values is a multiformatMessageString object, which holds message strings in plain text and (optionally) Markdown format. The strings can include placeholders, which can be used to construct a message in combination with an arbitrary number of additional string arguments.",
          "type": "object",
          "additionalProperties": {
            "$ref": "#/definitions/multiformatMessageString"
          }
        },

        "notificationDescriptors": {
          "description": "An array of reportDescriptor objects relevant to the notifications related to the configuration and runtime execution of the tool component.",
          "type": "array",
          "minItems": 0,
          "uniqueItems": true,
          "default": [],
          "items": {
            "$ref": "#/definitions/reportingDescriptor"
          }
        },

        "ruleDescriptors": {
          "description": "An array of reportDescriptor objects relevant to the analysis performed by the tool component.",
          "type": "array",
          "minItems": 0,
          "uniqueItems": true,
          "default": [],
          "items": {
            "$ref": "#/definitions/reportingDescriptor"
          }
        },

        "artifactIndices": {
          "description": "The indices within the run artifacts array of the artifact objects associated with the tool component.",
          "type": "array",
          "minItems": 0,
          "uniqueItems": true,
          "default": [],
          "items": {
            "type": "integer"
          }
        },

        "properties": {
          "description": "Key/value pairs that provide additional information about the tool component.",
          "$ref": "#/definitions/propertyBag"
        }
      },

      "required": [ "name" ]
    },

    "toolComponentTranslation": {
      "description": "Provides localized message strings for a tool component in a single language.",
      "additionalProperties": false,
      "type": "object",
      "properties": {

        "toolComponentGuid": {
          "description": "The unique identifier for the tool component in the form of a GUID, matching toolComponent.guid.",
          "type": "string"
        },

        "location": {
          "description": "The location of the translation.",
          "$ref": "#/definitions/artifactLocation"
        },

        "semanticVersion": {
          "description": "The semantic version of the tool component for which the translation was made.",
          "type": "string"
        },

        "partialTranslation": {
          "description": "True if this object contains a subset of the strings defined by the tool component.",
          "type": "boolean"
        },

        "globalMessageStrings": {
          "description": "A dictionary, each of whose keys is a message identifier and each of whose values is a multiformatMessageString object, which holds message strings in plain text and (optionally) Markdown format. The strings can include placeholders, which can be used to construct a message in combination with an arbitrary number of additional string arguments. The property names are a subset of the property names in the globalMessageStrings property of the toolComponent object to which this translation belongs.",
          "type": "object",
          "additionalProperties": {
            "$ref": "#/definitions/multiformatMessageString"
          }
        },

        "reportingDescriptors": {
          "description": "Provides an array of translations for a reporting descriptor in a available languages.",
          "type": "array",
          "minItems": 0,
          "uniqueItems": true,
          "default": [],
          "items": {
            "$ref": "#/definitions/reportingDescriptorTranslation"
          }
        },

        "notificationDescriptors": {
          "description": "Provides an array of translations for a notification descriptor in a available languages.",
          "type": "array",
          "minItems": 0,
          "uniqueItems": true,
          "default": [],
          "items": {
            "$ref": "#/definitions/reportingDescriptorTranslation"
          }
        },

        "properties": {
          "description": "Key/value pairs that provide additional information about the translationComponentTranslation.",
          "$ref": "#/definitions/propertyBag"
        }
      }
    },

    "translation": {
      "description": "Provides localized strings for the current run in a single language.",
      "type": "object",
      "additionalProperties": false,
      "properties": {

        "language": {
          "description": "The translation language in ISO 639 format, e.g., 'en-US'.",
          "type": "string"
        },

        "toolComponentTranslations": {
          "description": "Provides localized message strings for a single tool component in a single language.",
          "type": "array",
          "minItems": 0,
          "uniqueItems": false,
          "items": {
            "$ref": "#/definitions/toolComponentTranslation"
          }
        },

        "properties": {
          "description": "Key/value pairs that provide additional information about the translation.",
          "$ref": "#/definitions/propertyBag"
        }
      }
    },

    "versionControlDetails": {
      "description": "Specifies the information necessary to retrieve a desired revision from a version control system.",
      "type": "object",
      "additionalProperties": false,
      "properties": {

        "repositoryUri": {
          "description": "The absolute URI of the repository.",
          "type": "string",
          "format": "uri"
        },

        "revisionId": {
          "description": "A string that uniquely and permanently identifies the revision within the repository.",
          "type": "string"
        },

        "branch": {
          "description": "The name of a branch containing the revision.",
          "type": "string"
        },

        "revisionTag": {
          "description": "A tag that has been applied to the revision.",
          "type": "string"
        },

        "asOfTimeUtc": {
          "description": "A Coordinated Universal Time (UTC) date and time that can be used to synchronize an enlistment to the state of the repository at that time.",
          "type": "string",
          "format": "date-time"
        },

        "mappedTo": {
          "description": "The location in the local file system to which the root of the repository was mapped at the time of the analysis.",
          "$ref": "#/definitions/artifactLocation"
        },

        "properties": {
          "description": "Key/value pairs that provide additional information about the version control details.",
          "$ref": "#/definitions/propertyBag"
        }
      },

      "required": [ "repositoryUri" ]
    }
<<<<<<< HEAD
=======
  }
>>>>>>> 9a02218e
}<|MERGE_RESOLUTION|>--- conflicted
+++ resolved
@@ -469,7 +469,24 @@
           "$ref": "#/definitions/stack"
         },
 
-<<<<<<< HEAD
+        "innerExceptions": {
+          "description": "An array of exception objects each of which is considered a cause of this exception.",
+          "type": "array",
+          "minItems": 0,
+          "uniqueItems": false,
+          "default": [],
+          "items": {
+            "$ref": "#/definitions/exception"
+          }
+        },
+
+                "properties": {
+                    "description": "Key/value pairs that provide additional information about the exception.",
+                    "$ref": "#/definitions/propertyBag"
+                }
+            }
+        },
+
         "externalProperties": {
             "type": "object",
             "properties": {
@@ -601,33 +618,6 @@
             "required": [ "version" ]
         },
 
-        "externalPropertyFile": {
-            "type": "object",
-            "properties": {
-                "location": {
-                    "description": "The location of the external property file.",
-                    "$ref": "#/definitions/artifactLocation"
-                },
-=======
-        "innerExceptions": {
-          "description": "An array of exception objects each of which is considered a cause of this exception.",
-          "type": "array",
-          "minItems": 0,
-          "uniqueItems": false,
-          "default": [],
-          "items": {
-            "$ref": "#/definitions/exception"
-          }
-        },
->>>>>>> 9a02218e
-
-        "properties": {
-          "description": "Key/value pairs that provide additional information about the exception.",
-          "$ref": "#/definitions/propertyBag"
-        }
-      }
-    },
-
     "externalPropertyFile": {
       "type": "object",
       "properties": {
@@ -2476,17 +2466,6 @@
         }
       },
 
-<<<<<<< HEAD
-                "guid": {
-                    "description": "A unique identifer for the tool component in the form of a GUID.",
-                    "type": "string"
-                },
-
-                "name": {
-                    "description": "The name of the tool component.",
-                    "type": "string"
-                },
-=======
       "required": [ "driver" ]
     },
 
@@ -2495,7 +2474,6 @@
       "additionalProperties": false,
       "type": "object",
       "properties": {
->>>>>>> 9a02218e
 
         "guid": {
           "description": "A unique identifer for the tool component in the form of a GUID.",
@@ -2741,8 +2719,5 @@
 
       "required": [ "repositoryUri" ]
     }
-<<<<<<< HEAD
-=======
   }
->>>>>>> 9a02218e
 }