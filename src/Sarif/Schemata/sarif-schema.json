--- conflicted
+++ resolved
@@ -1457,12 +1457,8 @@
           "description": "Key/value pairs that provide additional information about the result.",
           "$ref": "#/definitions/propertyBag"
         }
-<<<<<<< HEAD
       },
       "required": [ "message" ]
-=======
-      }
->>>>>>> a8d21ed1
     },
 
     "rule": {
