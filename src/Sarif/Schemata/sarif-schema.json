--- conflicted
+++ resolved
@@ -47,1432 +47,6 @@
 
     "definitions": {
 
-<<<<<<< HEAD
-    "artifact": {
-      "description": "A single artifact. In some cases, this artifact might be nested within another artifact.",
-      "additionalProperties": false,
-      "type": "object",
-      "properties": {
-
-        "location": {
-          "description": "The location of the artifact.",
-          "$ref": "#/definitions/artifactLocation"
-        },
-
-        "parentIndex": {
-          "description": "Identifies the index of the immediate parent of the artifact, if this artifact is nested.",
-          "type": "integer",
-          "default": -1,
-          "minimum": -1
-        },
-
-        "offset": {
-          "description": "The offset in bytes of the artifact within its containing artifact.",
-          "type": "integer"
-        },
-
-        "length": {
-          "description": "The length of the artifact in bytes.",
-          "type": "integer"
-        },
-
-        "roles": {
-          "description": "The role or roles played by the artifact in the analysis.",
-          "type": "array",
-          "minItems": 0,
-          "uniqueItems": true,
-          "default": [],
-          "items": {
-            "enum": [
-              "analysisTarget",
-              "toolComponent",
-              "attachment",
-              "responseFile",
-              "resultFile",
-              "standardStream",
-              "traceFile",
-              "unmodifiedFile",
-              "modifiedFile",
-              "addedFile",
-              "deletedFile",
-              "renamedFile",
-              "uncontrolledFile"
-            ]
-          }
-        },
-
-        "mimeType": {
-          "description": "The MIME type (RFC 2045) of the artifact.",
-          "type": "string",
-          "pattern": "[^/]+/.+"
-        },
-
-        "contents": {
-          "description": "The contents of the artifact.",
-          "$ref": "#/definitions/artifactContent"
-        },
-
-        "encoding": {
-          "description": "Specifies the encoding for an artifact object that refers to a text file.",
-          "type": "string"
-        },
-
-        "sourceLanguage": {
-          "description": "Specifies the source language for any artifact object that refers to a text file that contains source code.",
-          "type": "string"
-        },
-
-        "hashes": {
-          "description": "A dictionary, each of whose keys is the name of a hash function and each of whose values is the hashed value of the artifact produced by the specified hash function.",
-          "type": "object",
-          "additionalProperties": {
-            "type": "string"
-          }
-        },
-
-        "lastModifiedTimeUtc": {
-          "description": "The Coordinated Universal Time (UTC) date and time at which the artifact was most recently modified. See \"Date/time properties\" in the SARIF spec for the required format.",
-          "type": "string",
-          "format": "date-time"
-        },
-
-        "properties": {
-          "description": "Key/value pairs that provide additional information about the artifact.",
-          "$ref": "#/definitions/propertyBag"
-        }
-      }
-    },
-
-    "artifactChange": {
-      "description": "A change to a single artifact.",
-      "additionalProperties": false,
-      "type": "object",
-      "properties": {
-
-        "artifactLocation": {
-          "description": "The location of the artifact to change.",
-          "$ref": "#/definitions/artifactLocation"
-        },
-
-        "replacements": {
-          "description": "An array of replacement objects, each of which represents the replacement of a single region in a single artifact specified by 'artifactLocation'.",
-          "type": "array",
-          "minItems": 1,
-          "uniqueItems": false,
-          "items": {
-            "$ref": "#/definitions/replacement"
-          }
-        },
-
-        "properties": {
-          "description": "Key/value pairs that provide additional information about the change.",
-          "$ref": "#/definitions/propertyBag"
-        }
-
-      },
-
-      "required": [ "artifactLocation", "replacements" ]
-    },
-
-    "artifactContent": {
-      "description": "Represents the contents of an artifact.",
-      "type": "object",
-      "additionalProperties": false,
-      "properties": {
-
-        "text": {
-          "description": "UTF-8-encoded content from a text artifact.",
-          "type": "string"
-        },
-
-        "binary": {
-          "description": "MIME Base64-encoded content from a binary artifact, or from a text artifact in its original encoding.",
-          "type": "string"
-        },
-
-        "properties": {
-          "description": "Key/value pairs that provide additional information about the artifact content.",
-          "$ref": "#/definitions/propertyBag"
-        }
-      }
-    },
-
-    "artifactLocation": {
-      "description": "Specifies the location of an artifact.",
-      "additionalProperties": false,
-      "type": "object",
-      "properties": {
-
-        "uri": {
-          "description": "A string containing a valid relative or absolute URI.",
-          "type": "string",
-          "format": "uri-reference"
-        },
-
-        "uriBaseId": {
-          "description": "A string which indirectly specifies the absolute URI with respect to which a relative URI in the \"uri\" property is interpreted.",
-          "type": "string"
-        },
-
-        "index": {
-          "description": "The index within the run artifacts array of the artifact object associated with the artifact location.",
-          "type": "integer",
-          "default": -1,
-          "minimum": -1
-        },
-
-        "properties": {
-          "description": "Key/value pairs that provide additional information about the artifact location.",
-          "$ref": "#/definitions/propertyBag"
-        }
-      }
-    },
-
-    "attachment": {
-      "description": "An artifact relevant to a result.",
-      "type": "object",
-      "additionalProperties": false,
-      "properties": {
-
-        "description": {
-          "description": "A message describing the role played by the attachment.",
-          "$ref": "#/definitions/message"
-        },
-
-        "artifactLocation": {
-          "description": "The location of the attachment.",
-          "$ref": "#/definitions/artifactLocation"
-        },
-
-        "regions": {
-          "description": "An array of regions of interest within the attachment.",
-          "type": "array",
-          "minItems": 0,
-          "uniqueItems": true,
-          "default": [],
-          "items": {
-            "$ref": "#/definitions/region"
-          }
-        },
-
-        "rectangles": {
-          "description": "An array of rectangles specifying areas of interest within the image.",
-          "type": "array",
-          "minItems": 0,
-          "uniqueItems": true,
-          "default": [],
-          "items": {
-            "$ref": "#/definitions/rectangle"
-          }
-        },
-
-        "properties": {
-          "description": "Key/value pairs that provide additional information about the attachment.",
-          "$ref": "#/definitions/propertyBag"
-        }
-      },
-
-      "required": [ "artifactLocation" ]
-    },
-
-    "codeFlow": {
-      "description": "A set of threadFlows which together describe a pattern of code execution relevant to detecting a result.",
-      "additionalProperties": false,
-      "type": "object",
-      "properties": {
-
-        "message": {
-          "description": "A message relevant to the code flow.",
-          "$ref": "#/definitions/message"
-        },
-
-        "threadFlows": {
-          "description": "An array of one or more unique threadFlow objects, each of which describes the progress of a program through a thread of execution.",
-          "type": "array",
-          "minItems": 1,
-          "uniqueItems": false,
-          "items": {
-            "$ref": "#/definitions/threadFlow"
-          }
-        },
-
-        "properties": {
-          "description": "Key/value pairs that provide additional information about the code flow.",
-          "$ref": "#/definitions/propertyBag"
-        }
-      },
-
-      "required": [ "threadFlows" ]
-    },
-
-    "conversion": {
-      "description": "Describes how a converter transformed the output of a static analysis tool from the analysis tool's native output format into the SARIF format.",
-      "additionalProperties": false,
-      "type": "object",
-      "properties": {
-
-        "tool": {
-          "description": "A tool object that describes the converter.",
-          "$ref": "#/definitions/tool"
-        },
-
-        "invocation": {
-          "description": "An invocation object that describes the invocation of the converter.",
-          "$ref": "#/definitions/invocation"
-        },
-
-        "analysisToolLogFiles": {
-          "description": "The locations of the analysis tool's per-run log files.",
-          "type": "array",
-          "minItems": 0,
-          "uniqueItems": true,
-          "default": [],
-          "items": {
-            "$ref": "#/definitions/artifactLocation"
-          }
-        },
-
-        "properties": {
-          "description": "Key/value pairs that provide additional information about the conversion.",
-          "$ref": "#/definitions/propertyBag"
-        }
-
-      },
-
-      "required": [ "tool" ]
-    },
-
-    "edge": {
-      "description": "Represents a directed edge in a graph.",
-      "type": "object",
-      "additionalProperties": false,
-      "properties": {
-
-        "id": {
-          "description": "A string that uniquely identifies the edge within its graph.",
-          "type": "string"
-        },
-
-        "label": {
-          "description": "A short description of the edge.",
-          "$ref": "#/definitions/message"
-        },
-
-        "sourceNodeId": {
-          "description": "Identifies the source node (the node at which the edge starts).",
-          "type": "string"
-        },
-
-        "targetNodeId": {
-          "description": "Identifies the target node (the node at which the edge ends).",
-          "type": "string"
-        },
-
-        "properties": {
-          "description": "Key/value pairs that provide additional information about the edge.",
-          "$ref": "#/definitions/propertyBag"
-        }
-      },
-
-      "required": [ "id", "sourceNodeId", "targetNodeId" ]
-    },
-
-    "edgeTraversal": {
-      "description": "Represents the traversal of a single edge during a graph traversal.",
-      "type": "object",
-      "additionalProperties": false,
-      "properties": {
-
-        "edgeId": {
-          "description": "Identifies the edge being traversed.",
-          "type": "string"
-        },
-
-        "message": {
-          "description": "A message to display to the user as the edge is traversed.",
-          "$ref": "#/definitions/message"
-        },
-
-        "finalState": {
-          "description": "The values of relevant expressions after the edge has been traversed.",
-          "type": "object",
-          "additionalProperties": {
-            "type": "string"
-          }
-        },
-
-        "stepOverEdgeCount": {
-          "description": "The number of edge traversals necessary to return from a nested graph.",
-          "type": "integer"
-        },
-
-        "properties": {
-          "description": "Key/value pairs that provide additional information about the edge traversal.",
-          "$ref": "#/definitions/propertyBag"
-        }
-      },
-
-      "required": [ "edgeId" ]
-    },
-
-    "exception": {
-      "type": "object",
-      "properties": {
-
-        "kind": {
-          "type": "string",
-          "description": "A string that identifies the kind of exception, for example, the fully qualified type name of an object that was thrown, or the symbolic name of a signal."
-        },
-
-        "message": {
-          "description": "A message that describes the exception.",
-          "type": "string"
-        },
-
-        "stack": {
-          "description": "The sequence of function calls leading to the exception.",
-          "$ref": "#/definitions/stack"
-        },
-
-        "innerExceptions": {
-          "description": "An array of exception objects each of which is considered a cause of this exception.",
-          "type": "array",
-          "minItems": 0,
-          "uniqueItems": false,
-          "default": [],
-          "items": {
-            "$ref": "#/definitions/exception"
-          }
-        },
-
-        "properties": {
-          "description": "Key/value pairs that provide additional information about the exception.",
-          "$ref": "#/definitions/propertyBag"
-        }
-      }
-    },
-
-    "externalPropertyFile": {
-      "type": "object",
-      "properties": {
-        "artifactLocation": {
-          "description": "The location of the external property file.",
-          "$ref": "#/definitions/artifactLocation"
-        },
-
-        "instanceGuid": {
-          "description": "A stable, unique identifer for the external property file in the form of a GUID.",
-          "type": "string"
-        },
-
-        "itemCount": {
-          "description": "A non-negative integer specifying the number of items contained in the external property file.",
-          "type": "integer",
-          "default": 0,
-          "minimum": 0
-        },
-
-        "properties": {
-          "description": "Key/value pairs that provide additional information about the external property file.",
-          "$ref": "#/definitions/propertyBag"
-        }
-      }
-    },
-
-    "externalPropertyFiles": {
-      "description": "References to external property files that should be inlined with the content of a root log file.",
-      "additionalProperties": false,
-      "type": "object",
-      "properties": {
-
-        "conversion": {
-          "description": "An external property file containing a run.conversion object to be merged with the root log file.",
-          "$ref": "#/definitions/externalPropertyFile"
-        },
-
-        "graphs": {
-          "description": "An external property file containing a run.graphs object to be merged with the root log file.",
-          "$ref": "#/definitions/externalPropertyFile"
-        },
-
-        "externalizedProperties": {
-          "description": "An external property file containing a run.properties object to be merged with the root log file.",
-          "$ref": "#/definitions/externalPropertyFile"
-        },
-
-        "artifacts": {
-          "description": "An array of external property files containing run.artifacts arrays to be merged with the root log file.",
-          "type": "array",
-          "minItems": 1,
-          "uniqueItems": true,
-          "items": {
-            "$ref": "#/definitions/externalPropertyFile"
-          }
-        },
-
-        "invocations": {
-          "description": "An array of external property files containing run.invocations arrays to be merged with the root log file.",
-          "type": "array",
-          "minItems": 1,
-          "uniqueItems": true,
-          "items": {
-            "$ref": "#/definitions/externalPropertyFile"
-          }
-        },
-
-        "logicalLocations": {
-          "description": "An array of external property files containing run.logicalLocations arrays to be merged with the root log file.",
-          "type": "array",
-          "minItems": 1,
-          "uniqueItems": true,
-          "items": {
-            "$ref": "#/definitions/externalPropertyFile"
-          }
-        },
-
-        "threadFlowLocations": {
-          "description": "An array of external property files containing run.threadFlowLocations arrays to be merged with the root log file.",
-          "type": "array",
-          "minItems": 0,
-          "uniqueItems": true,
-          "default": [],
-          "items": {
-            "$ref": "#/definitions/externalPropertyFile"
-          }
-        },
-
-        "results": {
-          "description": "An array of external property files containing run.results arrays to be merged with the root log file.",
-          "type": "array",
-          "minItems": 1,
-          "uniqueItems": false,
-          "items": {
-            "$ref": "#/definitions/externalPropertyFile"
-          }
-        },
-
-        "tool": {
-          "description": "An external property file containing a run.tool object to be merged with the root log file.",
-          "$ref": "#/definitions/externalPropertyFile"
-        }
-      }
-    },
-
-    "fix": {
-      "description": "A proposed fix for the problem represented by a result object. A fix specifies a set of artifacts to modify. For each artifact, it specifies a set of bytes to remove, and provides a set of new bytes to replace them.",
-      "additionalProperties": false,
-      "type": "object",
-      "properties": {
-
-        "description": {
-          "description": "A message that describes the proposed fix, enabling viewers to present the proposed change to an end user.",
-          "$ref": "#/definitions/message"
-        },
-
-        "changes": {
-          "description": "One or more artifact changes that comprise a fix for a result.",
-          "type": "array",
-          "minItems": 1,
-          "uniqueItems": true,
-          "items": {
-            "$ref": "#/definitions/artifactChange"
-          }
-        },
-
-        "properties": {
-          "description": "Key/value pairs that provide additional information about the fix.",
-          "$ref": "#/definitions/propertyBag"
-        }
-      },
-      "required": [ "changes" ]
-    },
-
-    "graph": {
-      "description": "A network of nodes and directed edges that describes some aspect of the structure of the code (for example, a call graph).",
-      "type": "object",
-      "additionalProperties": false,
-      "properties": {
-
-        "id": {
-          "description": "A string that uniquely identifies the graph within a run.graphs or result.graphs array.",
-          "type": "string"
-        },
-
-        "description": {
-          "description": "A description of the graph.",
-          "$ref": "#/definitions/message"
-        },
-
-        "nodes": {
-          "description": "An array of node objects representing the nodes of the graph.",
-          "type": "array",
-          "minItems": 0,
-          "uniqueItems": true,
-          "default": [],
-          "items": {
-            "$ref": "#/definitions/node"
-          }
-        },
-
-        "edges": {
-          "description": "An array of edge objects representing the edges of the graph.",
-          "type": "array",
-          "minItems": 0,
-          "uniqueItems": true,
-          "default": [],
-          "items": {
-            "$ref": "#/definitions/edge"
-          }
-        },
-
-        "properties": {
-          "description": "Key/value pairs that provide additional information about the graph.",
-          "$ref": "#/definitions/propertyBag"
-        }
-      },
-
-      "required": [ "id" ]
-    },
-
-    "graphTraversal": {
-      "description": "Represents a path through a graph.",
-      "type": "object",
-      "additionalProperties": false,
-      "properties": {
-
-        "graphId": {
-          "description": "A string that uniquely identifies that graph being traversed.",
-          "type": "string"
-        },
-
-        "description": {
-          "description": "A description of this graph traversal.",
-          "$ref": "#/definitions/message"
-        },
-
-        "initialState": {
-          "description": "Values of relevant expressions at the start of the graph traversal.",
-          "type": "object",
-          "additionalProperties": {
-            "type": "string"
-          }
-        },
-
-        "edgeTraversals": {
-          "description": "The sequences of edges traversed by this graph traversal.",
-          "type": "array",
-          "minItems": 0,
-          "uniqueItems": false,
-          "default": [],
-          "items": {
-            "$ref": "#/definitions/edgeTraversal"
-          }
-        },
-
-        "properties": {
-          "description": "Key/value pairs that provide additional information about the graph traversal.",
-          "$ref": "#/definitions/propertyBag"
-        }
-      },
-
-      "required": [ "graphId" ]
-    },
-
-    "invocation": {
-      "description": "The runtime environment of the analysis tool run.",
-      "additionalProperties": false,
-      "type": "object",
-      "properties": {
-
-        "commandLine": {
-          "description": "The command line used to invoke the tool.",
-          "type": "string"
-        },
-
-        "arguments": {
-          "description": "An array of strings, containing in order the command line arguments passed to the tool from the operating system.",
-          "type": "array",
-          "minItems": 0,
-          "uniqueItems": false,
-          "items": {
-            "type": "string"
-          }
-        },
-
-        "responseFiles": {
-          "description": "The locations of any response files specified on the tool's command line.",
-          "type": "array",
-          "minItems": 0,
-          "uniqueItems": true,
-          "items": {
-            "$ref": "#/definitions/artifactLocation"
-          }
-        },
-
-        "startTimeUtc": {
-          "description": "The Coordinated Universal Time (UTC) date and time at which the run started. See \"Date/time properties\" in the SARIF spec for the required format.",
-          "type": "string",
-          "format": "date-time"
-        },
-
-        "endTimeUtc": {
-          "description": "The Coordinated Universal Time (UTC) date and time at which the run ended. See \"Date/time properties\" in the SARIF spec for the required format.",
-          "type": "string",
-          "format": "date-time"
-        },
-
-        "exitCode": {
-          "description": "The process exit code.",
-          "type": "integer"
-        },
-
-        "reportingConfigurationOverrides": {
-          "description": "An array of reportingConfigurationOverride objects that describe runtime reporting behavior.",
-          "type": "array",
-          "minItems": 0,
-          "uniqueItems": true,
-          "items": {
-            "$ref": "#/definitions/reportingConfigurationOverride"
-          }
-        },
-
-        "toolExecutionNotifications": {
-          "description": "A list of runtime conditions detected by the tool during the analysis.",
-          "type": "array",
-          "minItems": 0,
-          "uniqueItems": false,
-          "default": [],
-          "items": {
-            "$ref": "#/definitions/notification"
-          }
-        },
-
-        "toolConfigurationNotifications": {
-          "description": "A list of conditions detected by the tool that are relevant to the tool's configuration.",
-          "type": "array",
-          "minItems": 0,
-          "uniqueItems": false,
-          "default": [],
-          "items": {
-            "$ref": "#/definitions/notification"
-          }
-        },
-
-        "exitCodeDescription": {
-          "description": "The reason for the process exit.",
-          "type": "string"
-        },
-
-        "exitSignalName": {
-          "description": "The name of the signal that caused the process to exit.",
-          "type": "string"
-        },
-
-        "exitSignalNumber": {
-          "description": "The numeric value of the signal that caused the process to exit.",
-          "type": "integer"
-        },
-
-        "processStartFailureMessage": {
-          "description": "The reason given by the operating system that the process failed to start.",
-          "type": "string"
-        },
-
-        "toolExecutionSuccessful": {
-          "description": "A value indicating whether the tool's execution completed successfully.",
-          "type": "boolean"
-        },
-
-        "machine": {
-          "description": "The machine that hosted the analysis tool run.",
-          "type": "string"
-        },
-
-        "account": {
-          "description": "The account that ran the analysis tool.",
-          "type": "string"
-        },
-
-        "processId": {
-          "description": "The process id for the analysis tool run.",
-          "type": "integer"
-        },
-
-        "executableLocation": {
-          "description": "An absolute URI specifying the location of the analysis tool's executable.",
-          "$ref": "#/definitions/artifactLocation"
-        },
-
-        "workingDirectory": {
-          "description": "The working directory for the analysis tool run.",
-          "$ref": "#/definitions/artifactLocation"
-        },
-
-        "environmentVariables": {
-          "description": "The environment variables associated with the analysis tool process, expressed as key/value pairs.",
-          "type": "object",
-          "additionalProperties": {
-            "type": "string"
-          }
-        },
-
-        "stdin": {
-          "description": "A file containing the standard input stream to the process that was invoked.",
-          "$ref": "#/definitions/artifactLocation"
-        },
-
-        "stdout": {
-          "description": "A file containing the standard output stream from the process that was invoked.",
-          "$ref": "#/definitions/artifactLocation"
-        },
-
-        "stderr": {
-          "description": "A file containing the standard error stream from the process that was invoked.",
-          "$ref": "#/definitions/artifactLocation"
-        },
-
-        "stdoutStderr": {
-          "description": "A file containing the interleaved standard output and standard error stream from the process that was invoked.",
-          "$ref": "#/definitions/artifactLocation"
-        },
-
-        "properties": {
-          "description": "Key/value pairs that provide additional information about the invocation.",
-          "$ref": "#/definitions/propertyBag"
-        }
-      }
-    },
-
-    "location": {
-      "description": "A location within a programming artifact.",
-      "additionalProperties": false,
-      "type": "object",
-      "properties": {
-
-        "physicalLocation": {
-          "description": "Identifies the artifact and region.",
-          "$ref": "#/definitions/physicalLocation"
-        },
-
-        "fullyQualifiedLogicalName": {
-          "description": "The human-readable fully qualified name of the logical location. If run.logicalLocations is present, this value matches a property name within that object, from which further information about the logical location can be obtained.",
-          "type": "string"
-        },
-
-        "logicalLocationIndex": {
-          "description": "The index within the logical locations array of the logical location associated with the result.",
-          "type": "integer",
-          "default": -1,
-          "minimum": -1
-        },
-
-        "message": {
-          "description": "A message relevant to the location.",
-          "$ref": "#/definitions/message"
-        },
-
-        "annotations": {
-          "description": "A set of regions relevant to the location.",
-          "type": "array",
-          "minItems": 0,
-          "uniqueItems": true,
-          "default": [],
-          "items": {
-            "$ref": "#/definitions/region"
-          }
-        },
-
-        "properties": {
-          "description": "Key/value pairs that provide additional information about the location.",
-          "$ref": "#/definitions/propertyBag"
-        }
-      }
-    },
-
-    "logicalLocation": {
-      "description": "A logical location of a construct that produced a result.",
-      "additionalProperties": false,
-      "type": "object",
-      "properties": {
-
-        "name": {
-          "description": "Identifies the construct in which the result occurred. For example, this property might contain the name of a class or a method.",
-          "type": "string"
-        },
-
-        "fullyQualifiedName": {
-          "description": "The human-readable fully qualified name of the logical location.",
-          "type": "string"
-        },
-
-        "decoratedName": {
-          "description": "The machine-readable name for the logical location, such as a mangled function name provided by a C++ compiler that encodes calling convention, return type and other details along with the function name.",
-          "type": "string"
-        },
-
-        "parentIndex": {
-          "description": "Identifies the index of the immediate parent of the construct in which the result was detected. For example, this property might point to a logical location that represents the namespace that holds a type.",
-          "type": "integer",
-          "default": -1,
-          "minimum": -1
-        },
-
-        "kind": {
-          "description": "The type of construct this logical location component refers to. Should be one of 'function', 'member', 'module', 'namespace', 'parameter', 'resource', 'returnType', 'type', 'variable', 'object', 'array', 'property', 'value', 'element', 'text', 'attribute', 'comment', 'declaration', 'dtd' or 'processingInstruction', if any of those accurately describe the construct.",
-          "type": "string"
-        },
-
-        "properties": {
-          "description": "Key/value pairs that provide additional information about the logical location.",
-          "$ref": "#/definitions/propertyBag"
-        }
-      }
-    },
-
-    "message": {
-      "description": "Encapsulates a message intended to be read by the end user.",
-      "type": "object",
-      "additionalProperties": false,
-
-      "properties": {
-
-        "text": {
-          "description": "A plain text message string.",
-          "type": "string"
-        },
-
-        "markdown": {
-          "description": "A Markdown message string.",
-          "type": "string"
-        },
-
-        "messageId": {
-          "description": "The resource id for a plain text or Markdown message string.",
-          "type": "string"
-        },
-
-        "arguments": {
-          "description": "An array of strings to substitute into the message string.",
-          "type": "array",
-          "minItems": 0,
-          "uniqueItems": false,
-          "default": [],
-          "items": {
-            "type": "string"
-          }
-        },
-
-        "properties": {
-          "description": "Key/value pairs that provide additional information about the message.",
-          "$ref": "#/definitions/propertyBag"
-        }
-      }
-    },
-
-    "multiformatMessageString": {
-      "description": "A message string or message format string rendered in multiple formats.",
-      "type": "object",
-      "additionalProperties": false,
-
-      "properties": {
-
-        "text": {
-          "description": "A plain text message string or format string.",
-          "type": "string"
-        },
-
-        "markdown": {
-          "description": "A Markdown message string or format string.",
-          "type": "string"
-        },
-
-        "properties": {
-          "description": "Key/value pairs that provide additional information about the message.",
-          "$ref": "#/definitions/propertyBag"
-        }
-      }
-    },
-
-    "node": {
-      "description": "Represents a node in a graph.",
-      "type": "object",
-      "additionalProperties": false,
-
-      "properties": {
-
-        "id": {
-          "description": "A string that uniquely identifies the node within its graph.",
-          "type": "string"
-        },
-
-        "label": {
-          "description": "A short description of the node.",
-          "$ref": "#/definitions/message"
-        },
-
-        "location": {
-          "description": "A code location associated with the node.",
-          "$ref": "#/definitions/location"
-        },
-
-        "children": {
-          "description": "Array of child nodes.",
-          "type": "array",
-          "minItems": 0,
-          "uniqueItems": true,
-          "default": [],
-          "items": {
-            "$ref": "#/definitions/node"
-          }
-        },
-
-        "properties": {
-          "description": "Key/value pairs that provide additional information about the node.",
-          "$ref": "#/definitions/propertyBag"
-        }
-      },
-
-      "required": [ "id" ]
-    },
-
-    "notification": {
-      "description": "Describes a condition relevant to the tool itself, as opposed to being relevant to a target being analyzed by the tool.",
-      "type": "object",
-      "additionalProperties": false,
-      "properties": {
-
-        "id": {
-          "description": "An identifier for the condition that was encountered.",
-          "type": "string"
-        },
-
-        "ruleId": {
-          "description": "The stable, unique identifier of the rule, if any, to which this notification is relevant.",
-          "type": "string"
-        },
-
-        "ruleIndex": {
-          "description": "The index within the run resources array of the rule object, if any, associated with this notification.",
-          "type": "integer",
-          "default": -1,
-          "minimum": -1
-        },
-
-        "physicalLocation": {
-          "description": "The artifact and region relevant to this notification.",
-          "$ref": "#/definitions/physicalLocation"
-        },
-
-        "message": {
-          "description": "A message that describes the condition that was encountered.",
-          "$ref": "#/definitions/message"
-        },
-
-        "level": {
-          "description": "A value specifying the severity level of the notification.",
-          "default": "warning",
-          "enum": [ "none", "note", "warning", "error" ]
-        },
-
-        "threadId": {
-          "description": "The thread identifier of the code that generated the notification.",
-          "type": "integer"
-        },
-
-        "timeUtc": {
-          "description": "The Coordinated Universal Time (UTC) date and time at which the analysis tool generated the notification.",
-          "type": "string",
-          "format": "date-time"
-        },
-
-        "exception": {
-          "description": "The runtime exception, if any, relevant to this notification.",
-          "$ref": "#/definitions/exception"
-        },
-
-        "properties": {
-          "description": "Key/value pairs that provide additional information about the notification.",
-          "$ref": "#/definitions/propertyBag"
-        }
-      },
-
-      "required": [ "message" ]
-    },
-
-    "physicalLocation": {
-      "description": "A physical location relevant to a result. Specifies a reference to a programming artifact together with a range of bytes or characters within that artifact.",
-      "additionalProperties": false,
-      "type": "object",
-      "properties": {
-
-        "id": {
-          "description": "Value that distinguishes this physical location from all other physical locations in this run object.",
-          "type": "integer"
-        },
-
-        "artifactLocation": {
-          "description": "The location of the artifact.",
-          "$ref": "#/definitions/artifactLocation"
-        },
-
-        "region": {
-          "description": "Specifies a portion of the artifact.",
-          "$ref": "#/definitions/region"
-        },
-
-        "contextRegion": {
-          "description": "Specifies a portion of the artifact that encloses the region. Allows a viewer to display additional context around the region.",
-          "$ref": "#/definitions/region"
-        },
-
-        "properties": {
-          "description": "Key/value pairs that provide additional information about the physical location.",
-          "$ref": "#/definitions/propertyBag"
-        }
-      },
-
-      "required": [ "artifactLocation" ]
-    },
-
-    "propertyBag": {
-      "description": "Key/value pairs that provide additional information about the object.",
-      "type": "object",
-      "additionalProperties": true,
-      "properties": {
-        "tags": {
-
-          "description": "A set of distinct strings that provide additional information.",
-          "type": "array",
-          "minItems": 0,
-          "uniqueItems": true,
-          "default": [],
-          "items": {
-            "type": "string"
-          }
-        }
-      }
-    },
-
-    "rectangle": {
-      "description": "An area within an image.",
-      "additionalProperties": false,
-      "type": "object",
-      "properties": {
-
-        "top": {
-          "description": "The Y coordinate of the top edge of the rectangle, measured in the image's natural units.",
-          "type": "number"
-        },
-
-        "left": {
-          "description": "The X coordinate of the left edge of the rectangle, measured in the image's natural units.",
-          "type": "number"
-        },
-
-        "bottom": {
-          "description": "The Y coordinate of the bottom edge of the rectangle, measured in the image's natural units.",
-          "type": "number"
-        },
-
-        "right": {
-          "description": "The X coordinate of the right edge of the rectangle, measured in the image's natural units.",
-          "type": "number"
-        },
-
-        "message": {
-          "description": "A message relevant to the rectangle.",
-          "$ref": "#/definitions/message"
-        },
-
-        "properties": {
-          "description": "Key/value pairs that provide additional information about the rectangle.",
-          "$ref": "#/definitions/propertyBag"
-        }
-      }
-    },
-
-    "region": {
-      "description": "A region within an artifact where a result was detected.",
-      "additionalProperties": false,
-      "type": "object",
-      "properties": {
-
-        "startLine": {
-          "description": "The line number of the first character in the region.",
-          "type": "integer",
-          "minimum": 1
-        },
-
-        "startColumn": {
-          "description": "The column number of the first character in the region.",
-          "type": "integer",
-          "minimum": 1
-        },
-
-        "endLine": {
-          "description": "The line number of the last character in the region.",
-          "type": "integer",
-          "minimum": 1
-        },
-
-        "endColumn": {
-          "description": "The column number of the character following the end of the region.",
-          "type": "integer",
-          "minimum": 1
-        },
-
-        "charOffset": {
-          "description": "The zero-based offset from the beginning of the artifact of the first character in the region.",
-          "type": "integer",
-          "default": -1,
-          "minimum": -1
-        },
-
-        "charLength": {
-          "description": "The length of the region in characters.",
-          "type": "integer",
-          "minimum": 0
-        },
-
-        "byteOffset": {
-          "description": "The zero-based offset from the beginning of the artifact of the first byte in the region.",
-          "type": "integer",
-          "minimum": 0
-        },
-
-        "byteLength": {
-          "description": "The length of the region in bytes.",
-          "type": "integer",
-          "minimum": 0
-        },
-
-        "snippet": {
-          "description": "The portion of the artifact contents within the specified region.",
-          "$ref": "#/definitions/artifactContent"
-        },
-
-        "message": {
-          "description": "A message relevant to the region.",
-          "$ref": "#/definitions/message"
-        },
-
-        "sourceLanguage": {
-          "description": "Specifies the source language, if any, of the portion of the artifact specified by the region object.",
-          "type": "string"
-        },
-
-        "properties": {
-          "description": "Key/value pairs that provide additional information about the region.",
-          "$ref": "#/definitions/propertyBag"
-        }
-      }
-    },
-
-    "replacement": {
-      "description": "The replacement of a single region of an artifact.",
-      "additionalProperties": false,
-      "type": "object",
-      "properties": {
-
-        "deletedRegion": {
-          "description": "The region of the artifact to delete.",
-          "$ref": "#/definitions/region"
-        },
-
-        "insertedContent": {
-          "description": "The content to insert at the location specified by the 'deletedRegion' property.",
-          "$ref": "#/definitions/artifactContent"
-        },
-
-        "properties": {
-          "description": "Key/value pairs that provide additional information about the replacement.",
-          "$ref": "#/definitions/propertyBag"
-        }
-      },
-
-      "required": [ "deletedRegion" ]
-    },
-
-    "reportingDescriptor": {
-      "description": "Metadata that describes a specific report produced by the tool, as part of the analysis it provides or its runtime reporting.",
-      "additionalProperties": false,
-      "type": "object",
-      "properties": {
-
-        "id": {
-          "description": "A stable, opaque identifier for the report.",
-          "type": "string"
-        },
-
-        "deprecatedIds": {
-          "description": "An array of stable, opaque identifiers by which this report was known in some previous version of the analysis tool.",
-          "type": "array",
-          "minItems": 0,
-          "uniqueItems": true,
-          "items": {
-            "type": "string"
-          }
-        },
-
-        "name": {
-          "description": "A report identifier that is understandable to an end user.",
-          "type": "string"
-        },
-
-        "shortDescription": {
-          "description": "A concise description of the report. Should be a single sentence that is understandable when visible space is limited to a single line of text.",
-          "$ref": "#/definitions/message"
-        },
-
-        "fullDescription": {
-          "description": "A description of the report. Should, as far as possible, provide details sufficient to enable resolution of any problem indicated by the result.",
-          "$ref": "#/definitions/message"
-        },
-
-        "messageStrings": {
-          "description": "A set of name/value pairs with arbitrary names. Each value is a multiformatMessageString object, which holds message strings in plain text and (optionally) Markdown format. The strings can include placeholders, which can be used to construct a message in combination with an arbitrary number of additional string arguments.",
-          "type": "object",
-          "additionalProperties": {
-            "$ref": "#/definitions/multiformatMessageString"
-          }
-        },
-
-        "defaultConfiguration": {
-          "description": "Default reporting configuration information.",
-          "$ref": "#/definitions/reportingConfiguration"
-        },
-
-        "helpUri": {
-          "description": "A URI where the primary documentation for the report can be found.",
-          "type": "string",
-          "format": "uri"
-        },
-
-        "help": {
-          "description": "Provides the primary documentation for the report, useful when there is no online documentation.",
-          "$ref": "#/definitions/message"
-        },
-
-        "properties": {
-          "description": "Key/value pairs that provide additional information about the report.",
-          "$ref": "#/definitions/propertyBag"
-        }
-      }
-    },
-
-    "reportingConfiguration": {
-      "description": "Information about a tool report that can be configured at runtime.",
-      "type": "object",
-      "additionalProperties": false,
-      "properties": {
-
-        "enabled": {
-          "default": true,
-          "description": "Specifies whether the report may be produced during the scan.",
-          "type": "boolean"
-        },
-
-        "level": {
-          "description": "Specifies the failure level for the report.",
-          "default": "warning",
-          "enum": [ "none", "note", "warning", "error" ]
-        },
-
-        "rank": {
-          "description": "Specifies the relative priority of the report. Used for analysis output only.",
-          "type": "number",
-          "default": -1.0,
-          "minimum": -1.0,
-          "maximum": 100.0
-        },
-
-        "parameters": {
-          "description": "Contains configuration information specific to a report.",
-          "$ref": "#/definitions/propertyBag"
-        },
-
-        "properties": {
-          "description": "Key/value pairs that provide additional information about the reporting configuration.",
-          "$ref": "#/definitions/propertyBag"
-        }
-      }
-    },
-
-    "reportingConfigurationOverride": {
-      "description": "Information about how a specific tool report was reconfigured at runtime.",
-      "type": "object",
-      "additionalProperties": false,
-      "properties": {
-
-        "configuration": {
-          "description": "Specifies how the report was configured during the scan.",
-          "$ref": "#/definitions/reportingConfiguration"
-        },
-
-        "notificationIndex": {
-          "description": "The index within the toolComponent.notificationDescriptors array of the reportingDescriptor associated with this override.",
-          "type": "integer",
-          "default": -1,
-          "minimum": -1
-        },
-
-        "ruleIndex": {
-          "description": "The index within the toolComponent.ruleDescriptors array of the reportingDescriptor associated with this override.",
-          "type": "integer",
-          "default": -1,
-          "minimum": -1
-        },
-
-        "extensionIndex": {
-          "description": "The index within the run.tool.extensions array of the toolComponent object which describes the plug-in or tool extension that produced the report.",
-          "type": "integer",
-          "default": -1,
-          "minimum": -1
-        },
-
-        "properties": {
-          "description": "Key/value pairs that provide additional information about the reporting configuration.",
-          "$ref": "#/definitions/propertyBag"
-        }
-      }
-    },
-
-    "result": {
-      "description": "A result produced by an analysis tool.",
-      "additionalProperties": false,
-      "type": "object",
-      "properties": {
-
-        "ruleId": {
-          "description": "The stable, unique identifier of the rule, if any, to which this notification is relevant. This member can be used to retrieve rule metadata from the rules dictionary, if it exists.",
-          "type": "string"
-        },
-
-        "ruleIndex": {
-          "description": "The index within the run resources array of the rule object associated with this result.",
-          "type": "integer",
-          "default": -1,
-          "minimum": -1
-        },
-
-        "ruleExtensionIndex": {
-          "description": "The index within the run.tool.extensions array of the tool component object which describes the plug-in or tool extension that produced the result.",
-          "type": "integer",
-          "default": -1,
-          "minimum": -1
-        },
-
-        "kind": {
-          "description": "A value that categorizes results by evaluation state.",
-          "default": "fail",
-          "enum": [ "notApplicable", "pass", "fail", "review", "open" ]
-        },
-
-        "level": {
-          "description": "A value specifying the severity level of the result.",
-          "default": "warning",
-          "enum": [ "none", "note", "warning", "error" ]
-=======
         "address": {
             "description": "The effective address of a reported issue.",
             "additionalProperties": false,
@@ -1507,7 +81,6 @@
                     "minimum": 0
                 }
             }
->>>>>>> 37ababe4
         },
 
         "artifact": {
@@ -1992,16 +565,16 @@
                     }
                 },
 
-                "threadFlowLocations": {
-                    "description": "An array of external property files containing run.threadFlowLocations arrays to be merged with the root log file.",
-                    "type": "array",
-                    "minItems": 0,
-                    "uniqueItems": true,
-                    "default": [],
-                    "items": {
-                        "$ref": "#/definitions/threadFlowLocation"
-                    }
-                },
+        "threadFlowLocations": {
+          "description": "An array of external property files containing run.threadFlowLocations arrays to be merged with the root log file.",
+          "type": "array",
+          "minItems": 0,
+          "uniqueItems": true,
+          "default": [],
+          "items": {
+            "$ref": "#/definitions/externalPropertyFile"
+          }
+        },
 
                 "results": {
                     "description": "An array of external property files containing run.results arrays to be merged with the root log file.",
