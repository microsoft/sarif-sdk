{
  "$schema": "http://json-schema.org/draft-04/schema#",
  "title": "Static Analysis Results Format (SARIF) Version 2.0.0-csd.2.beta.2018-10-10 JSON Schema",
  "description": "Static Analysis Results Format (SARIF) Version 2.0.0-csd.2.beta-2018-11-28 JSON Schema: a standard format for the output of static analysis tools.",
  "additionalProperties": false,
  "type": "object",
  "properties": {

    "$schema": {
      "description": "The URI of the JSON schema corresponding to the version.",
      "type": "string",
      "format": "uri"
    },

    "version": {
      "description": "The SARIF format version of this log file.",
      "enum": [ "2.0.0-csd.2.beta.2018-11-28" ]
    },

    "runs": {
      "description": "The set of runs contained in this log file.",
      "type": "array",
      "minItems": 1,
      "items": {
        "$ref": "#/definitions/run"
      }
    },

    "properties": {
      "description": "Key/value pairs that provide additional information about the log file.",
      "$ref": "#/definitions/propertyBag"
    }
  },

  "required": [ "version", "runs" ],

  "definitions": {

    "attachment": {
      "description": "A file relevant to a tool invocation or to a result.",
      "type": "object",
      "additionalProperties": false,
      "properties": {

        "description": {
          "description": "A message describing the role played by the attachment.",
          "$ref": "#/definitions/message"
        },

        "fileLocation": {
          "description": "The location of the attachment.",
          "$ref": "#/definitions/fileLocation"
        },

        "regions": {
          "description": "An array of regions of interest within the attachment.",
          "type": "array",
          "minItems": 1,
          "uniqueItems": true,
          "items": {
            "$ref": "#/definitions/region"
          }
        },

        "rectangles": {
          "description": "An array of rectangles specifying areas of interest within the image.",
          "type": "array",
          "minItems": 1,
          "uniqueItems": true,
          "items": {
            "$ref": "#/definitions/rectangle"
          }
        },

        "properties": {
          "description": "Key/value pairs that provide additional information about the attachment.",
          "$ref": "#/definitions/propertyBag"
        }
      },

      "required": [ "fileLocation" ]
    },

    "codeFlow": {
      "description": "A set of threadFlows which together describe a pattern of code execution relevant to detecting a result.",
      "additionalProperties": false,
      "type": "object",
      "properties": {

        "message": {
          "description": "A message relevant to the code flow.",
          "$ref": "#/definitions/message"
        },

        "threadFlows": {
          "description": "An array of one or more unique threadFlow objects, each of which describes the progress of a program through a thread of execution.",
          "type": "array",
          "minItems": 1,
          "uniqueItems": true,
          "items": {
            "$ref": "#/definitions/threadFlow"
          }
        },

        "properties": {
          "description": "Key/value pairs that provide additional information about the code flow.",
          "$ref": "#/definitions/propertyBag"
        }
      },

      "required": [ "threadFlows" ]
    },

    "conversion": {
      "description": "Describes how a converter transformed the output of a static analysis tool from the analysis tool's native output format into the SARIF format.",
      "additionalProperties": false,
      "type": "object",
      "properties": {

        "tool": {
          "description": "A tool object that describes the converter.",
          "$ref": "#/definitions/tool"
        },

        "invocation": {
          "description": "An invocation object that describes the invocation of the converter.",
          "$ref": "#/definitions/invocation"
        },

        "analysisToolLogFiles": {
          "description": "The locations of the analysis tool's per-run log files.",
          "type": "array",
          "minItems": 1,
          "uniqueItems": true,
          "items": {
            "$ref": "#/definitions/fileLocation"
          }
        },

        "properties": {
          "description": "Key/value pairs that provide additional information about the conversion.",
          "$ref": "#/definitions/propertyBag"
        }

      },

      "required": [ "tool" ]
    },

    "edge": {
      "description": "Represents a directed edge in a graph.",
      "type": "object",
      "additionalProperties": false,
      "properties": {

        "id": {
          "description": "A string that uniquely identifies the edge within its graph.",
          "type": "string"
        },

        "label": {
          "description": "A short description of the edge.",
          "$ref": "#/definitions/message"
        },

        "sourceNodeId": {
          "description": "Identifies the source node (the node at which the edge starts).",
          "type": "string"
        },

        "targetNodeId": {
          "description": "Identifies the target node (the node at which the edge ends).",
          "type": "string"
        },

        "properties": {
          "description": "Key/value pairs that provide additional information about the edge.",
          "$ref": "#/definitions/propertyBag"
        }
      },

      "required": [ "id", "sourceNodeId", "targetNodeId" ]
    },

    "edgeTraversal": {
      "description": "Represents the traversal of a single edge during a graph traversal.",
      "type": "object",
      "additionalProperties": false,
      "properties": {

        "edgeId": {
          "description": "Identifies the edge being traversed.",
          "type": "string"
        },

        "message": {
          "description": "A message to display to the user as the edge is traversed.",
          "$ref": "#/definitions/message"
        },

        "finalState": {
          "description": "The values of relevant expressions after the edge has been traversed.",
          "type": "object",
          "additionalProperties": {
            "type": "string"
          }
        },

        "stepOverEdgeCount": {
          "description": "The number of edge traversals necessary to return from a nested graph.",
          "type": "integer"
        },

        "properties": {
          "description": "Key/value pairs that provide additional information about the edge traversal.",
          "$ref": "#/definitions/propertyBag"
        }
      },

      "required": [ "edgeId" ]
    },

    "exception": {
      "type": "object",
      "properties": {

        "kind": {
          "type": "string",
          "description": "A string that identifies the kind of exception, for example, the fully qualified type name of an object that was thrown, or the symbolic name of a signal."
        },

        "message": {
          "description": "A message that describes the exception.",
          "$ref": "#/definitions/message"
        },

        "stack": {
          "description": "The sequence of function calls leading to the exception.",
          "$ref": "#/definitions/stack"
        },

        "innerExceptions": {
          "description": "An array of exception objects each of which is considered a cause of this exception.",
          "type": "array",
          "items": {
            "$ref": "#/definitions/exception"
          }
        },

        "properties": {
          "description": "Key/value pairs that provide additional information about the exception.",
          "$ref": "#/definitions/propertyBag"
        }
      }
    },

    "externalFiles": {
      "description": "References to external files that should be inlined with the content of a root log file.",
      "additionalProperties": false,
      "type": "object",
      "properties": {

        "conversion": {
          "description": "The location of a file containing a run.conversion object to be merged with the root log file.",
          "$ref": "#/definitions/fileLocation"
        },

        "files": {
          "description": "The location of a file containing a run.files object to be merged with the root log file.",
          "$ref": "#/definitions/fileLocation"
        },

        "graphs": {
          "description": "The location of a file containing a run.graphs object to be merged with the root log file.",
          "$ref": "#/definitions/fileLocation"
        },

        "invocations": {
          "description": "An array of locations of files containing arrays of run.invocation objects to be merged with the root log file.",
          "type": "array",
          "minItems": 1,
          "uniqueItems": true,
          "items": {
            "$ref": "#/definitions/fileLocation"
          }
        },

        "logicalLocations": {
          "description": "The location of a file containing a run.logicalLocations object to be merged with the root log file.",
          "$ref": "#/definitions/fileLocation"
        },

        "resources": {
          "description": "The location of a file containing a run.resources object to be merged with the root log file.",
          "$ref": "#/definitions/fileLocation"
        },

        "results": {
          "description": "An array of locations of files containins arrays of run.result objects to be merged with the root log file.",
          "type": "array",
          "minItems": 1,
          "uniqueItems": true,
          "items": {
            "$ref": "#/definitions/fileLocation"
          }
        },

        "properties": {
          "description": "Key/value pairs that provide additional information about the external files.",
          "$ref": "#/definitions/propertyBag"
        }
      }
    },

    "file": {
      "description": "A single file. In some cases, this file might be nested within another file.",
      "additionalProperties": false,
      "type": "object",
      "properties": {

        "fileLocation": {
          "description": "The location of the file.",
          "$ref": "#/definitions/fileLocation"
        },

        "parentKey": {
          "description": "Identifies the key of the immediate parent of the file, if this file is nested.",
          "type": "string"
        },

        "offset": {
          "description": "The offset in bytes of the file within its containing file.",
          "type": "integer"
        },

        "length": {
          "description": "The length of the file in bytes.",
          "type": "integer"
        },

        "roles": {
          "description": "The role or roles played by the file in the analysis.",
          "type": "array",
          "minItems": 1,
          "uniqueItems": true,
          "items": {
            "enum": [
              "analysisTarget",
              "attachment",
              "responseFile",
              "resultFile",
              "standardStream",
              "traceFile",
              "unmodifiedFile",
              "modifiedFile",
              "addedFile",
              "deletedFile",
              "renamedFile",
              "uncontrolledFile"
            ]
          }
        },

        "mimeType": {
          "description": "The MIME type (RFC 2045) of the file.",
          "type": "string",
          "pattern": "[^/]+/.+"
        },

        "contents": {
          "description": "The contents of the file.",
          "$ref": "#/definitions/fileContent"
        },

        "encoding": {
          "description": "Specifies the encoding for a file object that refers to a text file.",
          "type": "string"
        },

        "hashes": {
          "description": "A dictionary, each of whose keys is the name of a hash function and each of whose values is the hashed value of the file produced by the specified hash function.",
          "type": "object",
          "additionalProperties": {
            "type": "string"
          }
        },

        "lastModifiedTimeUtc": {
          "description": "The Coordinated Universal Time (UTC) date and time at which the file was most recently modified. See \"Date/time properties\" in the SARIF spec for the required format.",
          "type": "string",
          "format": "date-time"
        },

        "properties": {
          "description": "Key/value pairs that provide additional information about the file.",
          "$ref": "#/definitions/propertyBag"
        }
      }
    },

    "fileChange": {
      "description": "A change to a single file.",
      "additionalProperties": false,
      "type": "object",
      "properties": {

        "fileLocation": {
          "description": "The location of the file to change.",
          "$ref": "#/definitions/fileLocation"
        },

        "replacements": {
          "description": "An array of replacement objects, each of which represents the replacement of a single region in a single file specified by 'fileLocation'.",
          "type": "array",
          "minItems": 1,
          "items": {
            "$ref": "#/definitions/replacement"
          }
        },

        "properties": {
          "description": "Key/value pairs that provide additional information about the file change.",
          "$ref": "#/definitions/propertyBag"
        }

      },

      "required": [ "fileLocation", "replacements" ]
    },

    "fileContent": {
      "description": "Represents content from an external file.",
      "type": "object",
      "additionalProperties": false,
      "properties": {

        "text": {
          "description": "UTF-8-encoded content from a text file.",
          "type": "string"
        },

        "binary": {
          "description": "MIME Base64-encoded content from a binary file, or from a text file in its original encoding.",
          "type": "string"
        },

        "properties": {
          "description": "Key/value pairs that provide additional information about the external file.",
          "$ref": "#/definitions/propertyBag"
        }
      }
    },

    "fileLocation": {
      "description": "Specifies the location of a file.",
      "additionalProperties": false,
      "type": "object",
      "properties": {

        "uri": {
          "description": "A string containing a valid relative or absolute URI.",
          "type": "string",
          "format": "uri-reference"
        },

        "uriBaseId": {
          "description": "A string which indirectly specifies the absolute URI with respect to which a relative URI in the \"uri\" property is interpreted.",
          "type": "string"
        },

        "fileIndex": {
<<<<<<< HEAD
          "description": "The index within the run files array that specifies the file object associated with the file location.",
=======
          "description": "The index within the run files array of the file object associated with the file location.",
>>>>>>> 0e37c07b
          "type": "integer",
          "default": -1,
          "minimum": -1
        },

        "properties": {
          "description": "Key/value pairs that provide additional information about the file location.",
          "$ref": "#/definitions/propertyBag"
        }
      },

      "required": [ "uri" ]
    },

    "fix": {
      "description": "A proposed fix for the problem represented by a result object. A fix specifies a set of file to modify. For each file, it specifies a set of bytes to remove, and provides a set of new bytes to replace them.",
      "additionalProperties": false,
      "type": "object",
      "properties": {

        "description": {
          "description": "A message that describes the proposed fix, enabling viewers to present the proposed change to an end user.",
          "$ref": "#/definitions/message"
        },

        "fileChanges": {
          "description": "One or more file changes that comprise a fix for a result.",
          "type": "array",
          "items": {
            "$ref": "#/definitions/fileChange"
          }
        },

        "properties": {
          "description": "Key/value pairs that provide additional information about the fix.",
          "$ref": "#/definitions/propertyBag"
        }
      },
      "required": [ "fileChanges" ]
    },

    "graph": {
      "description": "A network of nodes and directed edges that describes some aspect of the structure of the code (for example, a call graph).",
      "type": "object",
      "additionalProperties": false,
      "properties": {

        "id": {
          "description": "A string that uniquely identifies the graph within a run.graphs or result.graphs array.",
          "type": "string"
        },

        "description": {
          "description": "A description of the graph.",
          "$ref": "#/definitions/message"
        },

        "nodes": {
          "description": "An array of node objects representing the nodes of the graph.",
          "type": "array",
          "items": {
            "$ref": "#/definitions/node"
          }
        },

        "edges": {
          "description": "An array of edge objects representing the edges of the graph.",
          "type": "array",
          "items": {
            "$ref": "#/definitions/edge"
          }
        },

        "properties": {
          "description": "Key/value pairs that provide additional information about the graph.",
          "$ref": "#/definitions/propertyBag"
        }
      },

      "required": [ "id", "nodes", "edges" ]
    },

    "graphTraversal": {
      "description": "Represents a path through a graph.",
      "type": "object",
      "additionalProperties": false,
      "properties": {

        "graphId": {
          "description": "A string that uniquely identifies that graph being traversed.",
          "type": "string"
        },

        "description": {
          "description": "A description of this graph traversal.",
          "$ref": "#/definitions/message"
        },

        "initialState": {
          "description": "Values of relevant expressions at the start of the graph traversal.",
          "type": "object",
          "additionalProperties": {
            "type": "string"
          }
        },

        "edgeTraversals": {
          "description": "The sequences of edges traversed by this graph traversal.",
          "type": "array",
          "items": {
            "$ref": "#/definitions/edgeTraversal"
          }
        },

        "properties": {
          "description": "Key/value pairs that provide additional information about the graph traversal.",
          "$ref": "#/definitions/propertyBag"
        }
      },

      "required": [ "graphId", "edgeTraversals" ]
    },

    "invocation": {
      "description": "The runtime environment of the analysis tool run.",
      "additionalProperties": false,
      "type": "object",
      "properties": {

        "commandLine": {
          "description": "The command line used to invoke the tool.",
          "type": "string"
        },

        "arguments": {
          "description": "An array of strings, containing in order the command line arguments passed to the tool from the operating system.",
          "type": "array",
          "items": {
            "type": "string"
          }
        },

        "responseFiles": {
          "description": "The locations of any response files specified on the tool's command line.",
          "type": "array",
          "items": {
            "$ref": "#/definitions/fileLocation"
          }
        },

        "attachments": {
          "description": "A set of files relevant to the invocation of the tool.",
          "type": "array",
          "minItems": 1,
          "uniqueItems": true,
          "items": {
            "$ref": "#/definitions/attachment"
          }
        },

        "startTimeUtc": {
          "description": "The Coordinated Universal Time (UTC) date and time at which the run started. See \"Date/time properties\" in the SARIF spec for the required format.",
          "type": "string",
          "format": "date-time"
        },

        "endTimeUtc": {
          "description": "The Coordinated Universal Time (UTC) date and time at which the run ended. See \"Date/time properties\" in the SARIF spec for the required format.",
          "type": "string",
          "format": "date-time"
        },

        "exitCode": {
          "description": "The process exit code.",
          "type": "integer"
        },

        "toolNotifications": {
          "description": "A list of runtime conditions detected by the tool during the analysis.",
          "type": "array",
          "items": {
            "$ref": "#/definitions/notification"
          }
        },

        "configurationNotifications": {
          "description": "A list of conditions detected by the tool that are relevant to the tool's configuration.",
          "type": "array",
          "items": {
            "$ref": "#/definitions/notification"
          }
        },

        "exitCodeDescription": {
          "description": "The reason for the process exit.",
          "type": "string"
        },

        "exitSignalName": {
          "description": "The name of the signal that caused the process to exit.",
          "type": "string"
        },

        "exitSignalNumber": {
          "description": "The numeric value of the signal that caused the process to exit.",
          "type": "integer"
        },

        "processStartFailureMessage": {
          "description": "The reason given by the operating system that the process failed to start.",
          "type": "string"
        },

        "toolExecutionSuccessful": {
          "description": "A value indicating whether the tool's execution completed successfully.",
          "type": "boolean"
        },

        "machine": {
          "description": "The machine that hosted the analysis tool run.",
          "type": "string"
        },

        "account": {
          "description": "The account that ran the analysis tool.",
          "type": "string"
        },

        "processId": {
          "description": "The process id for the analysis tool run.",
          "type": "integer"
        },

        "executableLocation": {
          "description": "An absolute URI specifying the location of the analysis tool's executable.",
          "$ref": "#/definitions/fileLocation"
        },

        "workingDirectory": {
          "description": "The working directory for the analysis tool run.",
          "$ref": "#/definitions/fileLocation"
        },

        "environmentVariables": {
          "description": "The environment variables associated with the analysis tool process, expressed as key/value pairs.",
          "type": "object",
          "additionalProperties": {
            "type": "string"
          }
        },

        "stdin": {
          "description": "A file containing the standard input stream to the process that was invoked.",
          "$ref": "#/definitions/fileLocation"
        },

        "stdout": {
          "description": "A file containing the standard output stream from the process that was invoked.",
          "$ref": "#/definitions/fileLocation"
        },

        "stderr": {
          "description": "A file containing the standard error stream from the process that was invoked.",
          "$ref": "#/definitions/fileLocation"
        },

        "stdoutStderr": {
          "description": "A file containing the interleaved standard output and standard error stream from the process that was invoked.",
          "$ref": "#/definitions/fileLocation"
        },

        "properties": {
          "description": "Key/value pairs that provide additional information about the invocation.",
          "$ref": "#/definitions/propertyBag"
        }
      }
    },

    "location": {
      "description": "A location within a programming artifact.",
      "additionalProperties": false,
      "type": "object",
      "properties": {

        "physicalLocation": {
          "description": "Identifies the file and region.",
          "$ref": "#/definitions/physicalLocation"
        },

        "fullyQualifiedLogicalName": {
          "description": "The human-readable fully qualified name of the logical location. If run.logicalLocations is present, this value matches a property name within that object, from which further information about the logical location can be obtained.",
          "type": "string"
        },

        "logicalLocationIndex": {
          "description": "The index within the logical locations array of the logical location associated with the result.",
          "type": "integer",
          "default": -1,
          "minimum": -1
        },

        "message": {
          "description": "A message relevant to the location.",
          "$ref": "#/definitions/message"
        },

        "annotations": {
          "description": "A set of regions relevant to the location.",
          "type": "array",
          "minItems": 1,
          "uniqueItems": true,
          "items": {
            "$ref": "#/definitions/region"
          }
        },

        "properties": {
          "description": "Key/value pairs that provide additional information about the location.",
          "$ref": "#/definitions/propertyBag"
        }
      }
    },

    "logicalLocation": {
      "description": "A logical location of a construct that produced a result.",
      "additionalProperties": false,
      "type": "object",
      "properties": {

        "name": {
          "description": "Identifies the construct in which the result occurred. For example, this property might contain the name of a class or a method.",
          "type": "string"
        },

        "fullyQualifiedName": {
          "description": "The human-readable fully qualified name of the logical location.",
          "type": "string"
        },

        "decoratedName": {
          "description": "The machine-readable name for the logical location, such as a mangled function name provided by a C++ compiler that encodes calling convention, return type and other details along with the function name.",
          "type": "string"
        },

        "parentIndex": {
          "description": "Identifies the index of the immediate parent of the construct in which the result was detected. For example, this property might point to a logical location that represents the namespace that holds a type.",
          "type": "integer",
          "minimum": -1,
          "default": -1
        },

        "kind": {
          "description": "The type of construct this logicalLocationComponent refers to. Should be one of 'function', 'member', 'module', 'namespace', 'parameter', 'resource', 'returnType', 'type', or 'variable', if any of those accurately describe the construct.",
          "type": "string"
        },

        "properties": {
          "description": "Key/value pairs that provide additional information about the logical location.",
          "$ref": "#/definitions/propertyBag"
        }
      }
    },

    "message": {
      "description": "Encapsulates a message intended to be read by the end user.",
      "type": "object",
      "additionalProperties": false,

      "properties": {

        "text": {
          "description": "A plain text message string.",
          "type": "string"
        },

        "messageId": {
          "description": "The resource id for a plain text message string.",
          "type": "string"
        },

        "richText": {
          "description": "A rich text message string.",
          "type": "string"
        },

        "richMessageId": {
          "description": "The resource id for a rich text message string.",
          "type": "string"
        },

        "arguments": {
          "description": "An array of strings to substitute into the message string.",
          "type": "array",
          "items": {
            "type": "string"
          }
        },

        "properties": {
          "description": "Key/value pairs that provide additional information about the message.",
          "$ref": "#/definitions/propertyBag"
        }
      }
    },

    "node": {
      "description": "Represents a node in a graph.",
      "type": "object",
      "additionalProperties": false,

      "properties": {

        "id": {
          "description": "A string that uniquely identifies the node within its graph.",
          "type": "string"
        },

        "label": {
          "description": "A short description of the node.",
          "$ref": "#/definitions/message"
        },

        "location": {
          "description": "A code location associated with the node.",
          "$ref": "#/definitions/location"
        },

        "children": {
          "description": "Array of child nodes.",
          "type": "array",
          "uniqueItems": true,
          "items": {
            "$ref": "#/definitions/node"
          }
        },

        "properties": {
          "description": "Key/value pairs that provide additional information about the node.",
          "$ref": "#/definitions/propertyBag"
        }
      },

      "required": [ "id" ]
    },

    "notification": {
      "description": "Describes a condition relevant to the tool itself, as opposed to being relevant to a target being analyzed by the tool.",
      "type": "object",
      "additionalProperties": false,
      "properties": {

        "id": {
          "description": "An identifier for the condition that was encountered.",
          "type": "string"
        },

        "ruleId": {
          "description": "The stable, unique identifier of the rule (if any) to which this notification is relevant. This member can be used to retrieve rule metadata from the rules dictionary, if it exists.",
          "type": "string"
        },

        "physicalLocation": {
          "description": "The file and region relevant to this notification.",
          "$ref": "#/definitions/physicalLocation"
        },

        "message": {
          "description": "A message that describes the condition that was encountered.",
          "$ref": "#/definitions/message"
        },

        "level": {
          "description": "A value specifying the severity level of the notification.",
          "default": "warning",
          "enum": [ "note", "warning", "error" ]
        },

        "threadId": {
          "description": "The thread identifier of the code that generated the notification.",
          "type": "integer"
        },

        "timeUtc": {
          "description": "The Coordinated Universal Time (UTC) date and time at which the analysis tool generated the notification.",
          "type": "string",
          "format": "date-time"
        },

        "exception": {
          "description": "The runtime exception, if any, relevant to this notification.",
          "$ref": "#/definitions/exception"
        },

        "properties": {
          "description": "Key/value pairs that provide additional information about the notification.",
          "$ref": "#/definitions/propertyBag"
        }
      },

      "required": [ "message" ]
    },

    "physicalLocation": {
      "description": "A physical location relevant to a result. Specifies a reference to a programming artifact together with a range of bytes or characters within that artifact.",
      "additionalProperties": false,
      "type": "object",
      "properties": {

        "id": {
          "description": "Value that distinguishes this physical location from all other physical locations in this run object.",
          "type": "integer"
        },

        "fileLocation": {
          "description": "The location of the file.",
          "$ref": "#/definitions/fileLocation"
        },

        "region": {
          "description": "Specifies a portion of the file.",
          "$ref": "#/definitions/region"
        },

        "contextRegion": {
          "description": "Specifies a portion of the file that encloses the region. Allows a viewer to display additional context around the region.",
          "$ref": "#/definitions/region"
        },

        "properties": {
          "description": "Key/value pairs that provide additional information about the physical location.",
          "$ref": "#/definitions/propertyBag"
        }
      },

      "required": [ "fileLocation" ]
    },

    "propertyBag": {
      "description": "Key/value pairs that provide additional information about the object.",
      "type": "object",
      "additionalProperties": true,
      "properties": {
        "tags": {

          "description": "A set of distinct strings that provide additional information.",
          "type": "array",
          "uniqueItems": true,
          "default": [],
          "items": {
            "type": "string"
          }
        }
      }
    },

    "rectangle": {
      "description": "An area within an image.",
      "additionalProperties": false,
      "type": "object",
      "properties": {

        "top": {
          "description": "The Y coordinate of the top edge of the rectangle, measured in the image's natural units.",
          "type": "number"
        },

        "left": {
          "description": "The X coordinate of the left edge of the rectangle, measured in the image's natural units.",
          "type": "number"
        },

        "bottom": {
          "description": "The Y coordinate of the bottom edge of the rectangle, measured in the image's natural units.",
          "type": "number"
        },

        "right": {
          "description": "The X coordinate of the right edge of the rectangle, measured in the image's natural units.",
          "type": "number"
        },

        "message": {
          "description": "A message relevant to the rectangle.",
          "$ref": "#/definitions/message"
        },

        "properties": {
          "description": "Key/value pairs that provide additional information about the rectangle.",
          "$ref": "#/definitions/propertyBag"
        }
      }
    },

    "region": {
      "description": "A region within a file where a result was detected.",
      "additionalProperties": false,
      "type": "object",
      "properties": {

        "startLine": {
          "description": "The line number of the first character in the region.",
          "type": "integer",
          "minimum": 1
        },

        "startColumn": {
          "description": "The column number of the first character in the region.",
          "type": "integer",
          "minimum": 1
        },

        "endLine": {
          "description": "The line number of the last character in the region.",
          "type": "integer",
          "minimum": 1
        },

        "endColumn": {
          "description": "The column number of the character following the end of the region.",
          "type": "integer",
          "minimum": 1
        },

        "charOffset": {
          "description": "The zero-based offset from the beginning of the file of the first character in the region.",
          "type": "integer",
          "minimum": 0
        },

        "charLength": {
          "description": "The length of the region in characters.",
          "type": "integer",
          "minimum": 0
        },

        "byteOffset": {
          "description": "The zero-based offset from the beginning of the file of the first byte in the region.",
          "type": "integer",
          "minimum": 0
        },

        "byteLength": {
          "description": "The length of the region in bytes.",
          "type": "integer",
          "minimum": 0
        },

        "snippet": {
          "description": "The portion of the file contents within the specified region.",
          "$ref": "#/definitions/fileContent"
        },

        "message": {
          "description": "A message relevant to the region.",
          "$ref": "#/definitions/message"
        },

        "properties": {
          "description": "Key/value pairs that provide additional information about the region.",
          "$ref": "#/definitions/propertyBag"
        }
      }
    },

    "replacement": {
      "description": "The replacement of a single region of a file.",
      "additionalProperties": false,
      "type": "object",
      "properties": {

        "deletedRegion": {
          "description": "The region of the file to delete.",
          "$ref": "#/definitions/region"
        },

        "insertedContent": {
          "description": "The content to insert at the location specified by the 'deletedRegion' property.",
          "$ref": "#/definitions/fileContent"
        },

        "properties": {
          "description": "Key/value pairs that provide additional information about the replacement.",
          "$ref": "#/definitions/propertyBag"
        }
      },

      "required": [ "deletedRegion" ]
    },

    "resources": {
      "description": "Container for items that require localization.",
      "type": "object",
      "properties": {

        "messageStrings": {
          "description": "A dictionary, each of whose keys is a resource identifier and each of whose values is a localized string.",
          "type": "object",
          "additionalProperties": {
            "type": "string"
          }
        },

        "rules": {
          "description": "A dictionary, each of whose keys is a string and each of whose values is a 'rule' object, that describe all rules associated with an analysis tool or a specific run of an analysis tool.",
          "type": "object",
          "additionalProperties": {
            "$ref": "#/definitions/rule"
          }
        },

        "properties": {
          "description": "Key/value pairs that provide additional information about the resources.",
          "$ref": "#/definitions/propertyBag"
        }
      }
    },

    "result": {
      "description": "A result produced by an analysis tool.",
      "additionalProperties": false,
      "type": "object",
      "properties": {

        "ruleId": {
          "description": "The stable, unique identifier of the rule (if any) to which this notification is relevant. This member can be used to retrieve rule metadata from the rules dictionary, if it exists.",
          "type": "string"
        },

        "level": {
          "description": "A value specifying the severity level of the result.",
          "enum": [ "notApplicable", "pass", "note", "warning", "error", "open" ]
        },

        "message": {
          "description": "A message that describes the result. The first sentence of the message only will be displayed when visible space is limited.",
          "$ref": "#/definitions/message"
        },

        "analysisTarget": {
          "description": "Identifies the file that the analysis tool was instructed to scan. This need not be the same as the file where the result actually occurred.",
          "$ref": "#/definitions/fileLocation"
        },

        "locations": {
          "description": "One or more locations where the result occurred. Specify only one location unless the problem indicated by the result can only be corrected by making a change at every specified location.",
          "type": "array",
          "minItems": 1,
          "items": {
            "$ref": "#/definitions/location"
          }
        },

        "instanceGuid": {
          "description": "A stable, unique identifer for the result in the form of a GUID.",
          "type": "string"
        },

        "correlationGuid": {
          "description": "A stable, unique identifier for the equivalence class of logically identical results to which this result belongs, in the form of a GUID.",
          "type": "string"
        },

        "occurrenceCount": {
          "description": "A positive integer specifying the number of times this logically unique result was observed in this run.",
          "type": "integer",
          "minimum": 1
        },

        "partialFingerprints": {
          "description": "A set of strings that contribute to the stable, unique identity of the result.",
          "type": "object",
          "additionalProperties": {
            "type": "string"
          }
        },

        "fingerprints": {
          "description": "A set of strings each of which individually defines a stable, unique identity for the result.",
          "type": "object",
          "additionalProperties": {
            "type": "string"
          }
        },

        "stacks": {
          "description": "An array of 'stack' objects relevant to the result.",
          "type": "array",
          "minItems": 1,
          "uniqueItems": true,
          "items": {
            "$ref": "#/definitions/stack"
          }
        },

        "codeFlows": {
          "description": "An array of 'codeFlow' objects relevant to the result.",
          "type": "array",
          "minItems": 1,
          "uniqueItems": true,
          "items": {
            "$ref": "#/definitions/codeFlow"
          }
        },

        "graphs": {
          "description": "A dictionary, each of whose keys is the id of a graph and each of whose values is a 'graph' object with that id.",
          "type": "object",
          "additionalProperties": {
            "$ref": "#/definitions/graph"
          }
        },

        "graphTraversals": {
          "description": "An array of one or more unique 'graphTraversal' objects.",
          "type": "array",
          "minItems": 1,
          "uniqueItems": true,
          "items": {
            "$ref": "#/definitions/graphTraversal"
          }
        },

        "relatedLocations": {
          "description": "A set of locations relevant to this result.",
          "type": "array",
          "minItems": 1,
          "uniqueItems": true,
          "items": {
            "$ref": "#/definitions/location"
          }
        },

        "suppressionStates": {
          "description": "A set of flags indicating one or more suppression conditions.",
          "type": "array",
          "items": {
            "enum": [
              "suppressedInSource",
              "suppressedExternally"
            ]
          }
        },

        "baselineState": {
          "description": "The state of a result relative to a baseline of a previous run.",
          "enum": [
            "new",
            "existing",
            "absent"
          ]
        },

        "rank": {
          "description": "A number representing the priority or importance of the result.",
          "type":"number",
          "minimum": 0.0,
          "maximum": 100.0
        },

        "attachments": {
          "description": "A set of files relevant to the result.",
          "type": "array",
          "minItems": 1,
          "uniqueItems": true,
          "items": {
            "$ref": "#/definitions/attachment"
          }
        },

        "hostedViewerUri": {
          "description": "An absolute URI at which the result can be viewed.",
          "type": "string",
          "format": "uri"
        },

        "workItemUris": {
          "description": "The URIs of the work items associated with this result.",
          "type": "array",
          "minItems": 1,
          "uniqueItems": true,
          "items": {
            "type": "string",
            "format": "uri"
          }
        },

        "conversionProvenance": {
          "description": "An array of physicalLocation objects which specify the portions of an analysis tool's output that a converter transformed into the result object.",
          "type": "array",
          "minItems": 1,
          "uniqueItems": true,
          "items": {
            "$ref": "#/definitions/physicalLocation"
          }
        },


        "conversionProvenance": {
          "description": "An array of physicalLocation objects which specify the portions of an analysis tool's output that a converter transformed into the result object.",
          "type": "array",
          "minItems": 1,
          "uniqueItems": true,
          "items": {
            "$ref": "#/definitions/physicalLocation"
          }
        },

        "fixes": {
          "description": "An array of 'fix' objects, each of which represents a proposed fix to the problem indicated by the result.",
          "type": "array",
          "minItems": 1,
          "uniqueItems": true,
          "items": {
            "$ref": "#/definitions/fix"
          }
        },

        "properties": {
          "description": "Key/value pairs that provide additional information about the result.",
          "$ref": "#/definitions/propertyBag"
        }
      },
      "required": ["message"]
    },

    "rule": {
      "description": "Describes an analysis rule.",
      "additionalProperties": false,
      "type": "object",
      "properties": {

        "id": {
          "description": "A stable, opaque identifier for the rule.",
          "type": "string"
        },

        "name": {
          "description": "A rule identifier that is understandable to an end user.",
          "$ref": "#/definitions/message"
        },

        "shortDescription": {
          "description": "A concise description of the rule. Should be a single sentence that is understandable when visible space is limited to a single line of text.",
          "$ref": "#/definitions/message"
        },

        "fullDescription": {
          "description": "A description of the rule. Should, as far as possible, provide details sufficient to enable resolution of any problem indicated by the result.",
          "$ref": "#/definitions/message"
        },

        "messageStrings": {
          "description": "A set of name/value pairs with arbitrary names. The value within each name/value pair consists of plain text interspersed with placeholders, which can be used to construct a message in combination with an arbitrary number of additional string arguments.",
          "type": "object",
          "additionalProperties": {
            "type": "string"
          }
        },

        "richMessageStrings": {
          "description": "A set of name/value pairs with arbitrary names. The value within each name/value pair consists of rich text interspersed with placeholders, which can be used to construct a message in combination with an arbitrary number of additional string arguments.",
          "type": "object",
          "additionalProperties": {
            "type": "string"
          }
        },

        "configuration": {
          "description": "Information about the rule that can be configured at runtime.",
          "$ref": "#/definitions/ruleConfiguration"
        },

        "helpUri": {
          "description": "A URI where the primary documentation for the rule can be found.",
          "type": "string",
          "format": "uri"
        },

        "help": {
          "description": "Provides the primary documentation for the rule, useful when there is no online documentation.",
          "$ref": "#/definitions/message"
        },

        "properties": {
          "description": "Key/value pairs that provide additional information about the rule.",
          "$ref": "#/definitions/propertyBag"
        }
      }
    },

    "ruleConfiguration": {
      "description": "Information about a rule that can be configured at runtime.",
      "type": "object",
      "additionalProperties": false,
      "properties": {

        "enabled": {
          "description": "Specifies whether the rule will be evaluated during the scan.",
          "type": "boolean"
        },

        "defaultLevel": {
          "description": "Specifies the default severity level for results generated by this rule.",
          "default": "warning",
          "enum": [ "note", "warning", "error" ]
        },

        "defaultRank": {
          "description": "Specifies the default priority or importance for results generated by this rule.",
          "type":"number",
          "minimum": 0.0,
          "maximum": 100.0,
          "default": 0.0
        },

        "parameters": {
          "description": "Contains configuration information specific to this rule.",
          "$ref": "#/definitions/propertyBag"
        },

        "properties": {
          "description": "Key/value pairs that provide additional information about the rule configuration.",
          "$ref": "#/definitions/propertyBag"
        }
      }
    },

    "run": {
      "description": "Describes a single run of an analysis tool, and contains the output of that run.",
      "additionalProperties": false,
      "type": "object",
      "properties": {

        "tool": {
          "description": "Information about the tool or tool pipeline that generated the results in this run. A run can only contain results produced by a single tool or tool pipeline. A run can aggregate results from multiple log files, as long as context around the tool run (tool command-line arguments and the like) is identical for all aggregated files.",
          "$ref": "#/definitions/tool"
        },

        "invocations": {
          "description": "Describes the invocation of the analysis tool.",
          "type": "array",
          "minItems": 1,
          "uniqueItems": true,
          "items": {
            "$ref": "#/definitions/invocation"
          }
        },

        "conversion": {
          "description": "A conversion object that describes how a converter transformed an analysis tool's native output format into the SARIF format.",
          "$ref": "#/definitions/conversion"
        },

        "versionControlProvenance": {
          "description": "Specifies the revision in version control of the files that were scanned.",
          "type": "array",
          "minItems": 1,
          "uniqueItems": true,
          "items": {
            "$ref": "#/definitions/versionControlDetails"
          }
        },

        "originalUriBaseIds": {
          "description": "The file location specified by each uriBaseId symbol on the machine where the tool originally ran.",
          "type": "object",
          "additionalProperties": {
            "$ref": "#/definitions/fileLocation"
          }
        },

        "files": {
          "description": "An array of file objects relevant to the run.",
<<<<<<< HEAD
          "type": "array",
          "minItems": 0,
          "items": {
=======
          "type": "object",
          "additionalProperties": {
>>>>>>> 0e37c07b
            "$ref": "#/definitions/file"
          }
        },

        "logicalLocations": {
          "description": "An array of logical locations such as namespaces, types or functions.",
          "type": "array",
          "minItems": 0,
          "items": {
            "$ref": "#/definitions/logicalLocation"
          }
        },

        "graphs": {
          "description": "A dictionary, each of whose keys is the id of a graph and each of whose values is a 'graph' object with that id.",
          "type": "object",
          "additionalProperties": {
            "$ref": "#/definitions/graph"
          }
        },

        "results": {
          "description": "The set of results contained in an SARIF log. The results array can be omitted when a run is solely exporting rules metadata. It must be present (but may be empty) if a log file represents an actual scan.",
          "type": "array",
          "minItems": 0,
          "items": {
            "$ref": "#/definitions/result"
          }
        },

        "resources": {
          "description": "Items that can be localized, such as message strings and rule metadata.",
          "$ref": "#/definitions/resources"
        },

        "id": {
          "description": "Automation details that describe this run.",
          "$ref": "#/definitions/runAutomationDetails"
        },

        "aggregateIds": {
          "description": "Automation details that describe the aggregate of runs to which this run belongs.",
          "type": "array",
          "minItems": 0,
          "items": {
            "$ref": "#/definitions/runAutomationDetails"
          }
        },

        "baselineInstanceGuid": {
          "description": "The 'instanceGuid' property of a previous SARIF 'run' that comprises the baseline that was used to compute result 'baselineState' properties for the run.",
          "type": "string"
        },

        "richMessageMimeType": {
          "description": "The MIME type of all rich text message properties in the run. Default: \"text/markdown;variant=GFM\"",
          "type": "string",
          "default": "text/markdown;variant=GFM"
        },

        "redactionToken": {
          "description": "The string used to replace sensitive information in a redaction-aware property.",
          "type": "string"
        },

        "defaultFileEncoding": {
          "description": "Specifies the default encoding for any file object that refers to a text file.",
          "type": "string"
        },

        "newlineSequences": {
          "description": "An ordered list of character sequences that were treated as line breaks when computing region information for the run.",
          "type": "array",
          "minItems": 1,
          "uniqueItems": true,
          "default": [ "\r\n", "\n" ],
          "items": {
            "type": "string"
          }
        },

        "columnKind": {
          "description": "Specifies the unit in which the tool measures columns.",
          "enum": [ "utf16CodeUnits", "unicodeCodePoints" ],
          "default": "unicodeCodePoints"
        },

        "properties": {
          "description": "Key/value pairs that provide additional information about the run.",
          "$ref": "#/definitions/propertyBag"
        }
      },

      "required": [ "tool" ]
    },


    "runAutomationDetails": {
      "description": "Information that describes a run's identity and role within an engineering system process.",
      "additionalProperties": false,
      "type": "object",
      "properties": {

        "description": {
          "description": "A description of the identity and role played within the engineering system by this object's containing run object.",
          "$ref": "#/definitions/message"
        },

        "instanceId": {
          "description": "A hierarchical string that uniquely identifies this object's containing run object.",
          "type": "string"
        },

        "instanceGuid": {
          "description": "A stable, unique identifer for this object's containing run object in the form of a GUID.",
          "type": "string"
        },

        "correlationGuid": {
          "description": "A stable, unique identifier for the equivalence class of runs to which this object's containing run object belongs in the form of a GUID.",
          "type": "string"
        },

        "properties": {
          "description": "Key/value pairs that provide additional information about the run automation details.",
          "$ref": "#/definitions/propertyBag"
        }
      }
    },

    "stack": {
      "description": "A call stack that is relevant to a result.",
      "additionalProperties": false,
      "type": "object",
      "properties": {

        "message": {
          "description": "A message relevant to this call stack.",
          "$ref": "#/definitions/message"
        },

        "frames": {
          "description": "An array of stack frames that represents a sequence of calls, rendered in reverse chronological order, that comprise the call stack.",
          "type": "array",
          "minItems": 1,
          "items": {
            "$ref": "#/definitions/stackFrame"
          }
        },

        "properties": {
          "description": "Key/value pairs that provide additional information about the stack.",
          "$ref": "#/definitions/propertyBag"
        }
      },
      "required": [ "frames" ]
    },

    "stackFrame": {
      "description": "A function call within a stack trace.",
      "additionalProperties": false,
      "type": "object",
      "properties": {

        "location": {
          "description": "The location to which this stack frame refers.",
          "$ref": "#/definitions/location"
        },

        "module": {
          "description": "The name of the module that contains the code of this stack frame.",
          "type": "string"
        },

        "threadId": {
          "description": "The thread identifier of the stack frame.",
          "type": "integer"
        },

        "address": {
          "description": "The address of the method or function that is executing.",
          "type": "integer"
        },

        "offset": {
          "description": "The offset from the method or function that is executing.",
          "type": "integer"
        },

        "parameters": {
          "description": "The parameters of the call that is executing.",
          "type": "array",
          "items": {
            "type": "string",
            "default": []
          }
        },

        "properties": {
          "description": "Key/value pairs that provide additional information about the stack frame.",
          "$ref": "#/definitions/propertyBag"
        }
      }
    },

    "threadFlow": {
      "type": "object",
      "properties": {

        "id": {
          "description": "An string that uniquely identifies the threadFlow within the codeFlow in which it occurs.",
          "type": "string"
        },

        "message": {
          "description": "A message relevant to the thread flow.",
          "$ref": "#/definitions/message"
        },

        "locations": {
          "description": "A temporally ordered array of 'threadFlowLocation' objects, each of which describes a location visited by the tool while producing the result.",
          "type": "array",
          "minItems": 1,
          "items": {
            "$ref": "#/definitions/threadFlowLocation"
          }
        },

        "properties": {
          "description": "Key/value pairs that provide additional information about the thread flow.",
          "$ref": "#/definitions/propertyBag"
        }
      },

      "required": [ "locations" ]
    },

    "threadFlowLocation": {
      "description": "A location visited by an analysis tool while simulating or monitoring the execution of a program.",
      "additionalProperties": false,
      "type": "object",
      "properties": {

        "location": {
          "description": "The code location.",
          "$ref": "#/definitions/location"
        },

        "stack": {
          "description": "The call stack leading to this location.",
          "$ref": "#/definitions/stack"
        },

        "kind": {
          "description": "A string describing the type of this location.",
          "type": "string"
        },

        "module": {
          "description": "The name of the module that contains the code that is executing.",
          "type": "string"
        },

        "state": {
          "description": "A dictionary, each of whose keys specifies a variable or expression, the associated value of which represents the variable or expression value. For an annotation of kind 'continuation', for example, this dictionary might hold the current assumed values of a set of global variables.",
          "type": "object",
          "additionalProperties": {
            "type": "string"
          }
        },

        "nestingLevel": {
          "description": "An integer representing a containment hierarchy within the thread flow.",
          "type": "integer"
        },

        "executionOrder": {
          "description": "An integer representing the temporal order in which execution reached this location.",
          "type": "integer"
        },

        "executionTimeUtc": {
          "description": "The Coordinated Universal Time (UTC) date and time at which this location was executed.",
          "type": "string",
          "format": "date-time"
        },

        "importance": {
          "description": "Specifies the importance of this location in understanding the code flow in which it occurs. The order from most to least important is \"essential\", \"important\", \"unimportant\". Default: \"important\".",
          "enum": [ "important", "essential", "unimportant" ]
        },

        "properties": {
          "description": "Key/value pairs that provide additional information about the threadflow location.",
          "$ref": "#/definitions/propertyBag"
        }
      }
    },

    "tool": {
      "description": "The analysis tool that was run.",
      "additionalProperties": false,
      "type": "object",
      "properties": {

        "name": {
          "description": "The name of the tool.",
          "type": "string"
        },

        "fullName": {
          "description": "The name of the tool along with its version and any other useful identifying information, such as its locale.",
          "type": "string"
        },

        "version": {
          "description": "The tool version, in whatever format the tool natively provides.",
          "type": "string"
        },

        "semanticVersion": {
          "description": "The tool version in the format specified by Semantic Versioning 2.0.",
          "type": "string"
        },

        "dottedQuadFileVersion": {
          "description": "The binary version of the tool's primary executable file expressed as four non-negative integers separated by a period (for operating systems that express file versions in this way).",
          "type": "string",
          "pattern": "[0-9]+(\\.[0-9]+){3}"
        },

        "downloadUri": {
          "description": "The absolute URI from which the tool can be downloaded.",
          "type": "string",
          "format": "uri"
        },

        "sarifLoggerVersion": {
          "description": "A version that uniquely identifies the SARIF logging component that generated this file, if it is versioned separately from the tool.",
          "type": "string"
        },

        "language": {
          "description": "The tool language (expressed as an ISO 649 two-letter lowercase culture code) and region (expressed as an ISO 3166 two-letter uppercase subculture code associated with a country or region).",
          "type": "string",
          "default": "en-US"
        },

        "properties": {
          "description": "Key/value pairs that provide additional information about the tool.",
          "$ref": "#/definitions/propertyBag"
        }
      },

      "required": [ "name" ]
    },

    "versionControlDetails": {
      "descriptipn": "Specifies the information necessary to retrieve a desired revision from a version control system.",
      "type": "object",
      "additionalProperties": false,
      "properties": {

        "repositoryUri": {
          "description": "The absolute URI of the repository.",
          "type": "string",
          "format": "uri"
        },

        "revisionId": {
          "description": "A string that uniquely and permanently identifies the revision within the repository.",
          "type": "string"
        },

        "branch": {
          "description": "The name of a branch containing the revision.",
          "type": "string"
        },

        "revisionTag": {
          "description": "A tag that has been applied to the revision.",
          "type": "string"
        },

        "asOfTimeUtc": {
          "description": "A Coordinated Universal Time (UTC) date and time that can be used to synchronize an enlistment to the state of the repository at that time.",
          "type": "string",
          "format": "date-time"
        },

        "properties": {
          "description": "Key/value pairs that provide additional information about the version control details.",
          "$ref": "#/definitions/propertyBag"
        }
      },

      "required": [ "repositoryUri" ]
    }
  }
}
  <|MERGE_RESOLUTION|>--- conflicted
+++ resolved
@@ -469,11 +469,7 @@
         },
 
         "fileIndex": {
-<<<<<<< HEAD
-          "description": "The index within the run files array that specifies the file object associated with the file location.",
-=======
           "description": "The index within the run files array of the file object associated with the file location.",
->>>>>>> 0e37c07b
           "type": "integer",
           "default": -1,
           "minimum": -1
@@ -1547,14 +1543,8 @@
 
         "files": {
           "description": "An array of file objects relevant to the run.",
-<<<<<<< HEAD
-          "type": "array",
-          "minItems": 0,
-          "items": {
-=======
           "type": "object",
           "additionalProperties": {
->>>>>>> 0e37c07b
             "$ref": "#/definitions/file"
           }
         },
