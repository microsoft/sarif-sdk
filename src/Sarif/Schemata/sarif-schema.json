{
  "$schema": "http://json-schema.org/draft-04/schema#",
  "title": "Static Analysis Results Format (SARIF) Version 2.0.0-csd.2.beta.2018-11-28 JSON Schema",
  "description": "Static Analysis Results Format (SARIF) Version 2.0.0-csd.2.beta-2018-11-28 JSON Schema: a standard format for the output of static analysis tools.",
  "additionalProperties": false,
  "type": "object",
  "properties": {

    "$schema": {
      "description": "The URI of the JSON schema corresponding to the version.",
      "type": "string",
      "format": "uri"
    },

    "version": {
      "description": "The SARIF format version of this log file.",
      "enum": [ "2.0.0-csd.2.beta.2018-11-28" ]
    },

    "runs": {
      "description": "The set of runs contained in this log file.",
      "type": "array",
      "minItems": 0,
      "uniqueItems": false,
      "items": {
        "$ref": "#/definitions/run"
      }
    },

    "properties": {
      "description": "Key/value pairs that provide additional information about the log file.",
      "$ref": "#/definitions/propertyBag"
    }
  },

  "required": [ "version", "runs" ],

  "definitions": {

    "attachment": {
      "description": "A file relevant to a tool invocation or to a result.",
      "type": "object",
      "additionalProperties": false,
      "properties": {

        "description": {
          "description": "A message describing the role played by the attachment.",
          "$ref": "#/definitions/message"
        },

        "fileLocation": {
          "description": "The location of the attachment.",
          "$ref": "#/definitions/fileLocation"
        },

        "regions": {
          "description": "An array of regions of interest within the attachment.",
          "type": "array",
          "minItems": 0,
          "uniqueItems": true,
          "default": [],
          "items": {
            "$ref": "#/definitions/region"
          }
        },

        "rectangles": {
          "description": "An array of rectangles specifying areas of interest within the image.",
          "type": "array",
          "minItems": 0,
          "uniqueItems": true,
          "default": [],
          "items": {
            "$ref": "#/definitions/rectangle"
          }
        },

        "properties": {
          "description": "Key/value pairs that provide additional information about the attachment.",
          "$ref": "#/definitions/propertyBag"
        }
      },

      "required": [ "fileLocation" ]
    },

    "codeFlow": {
      "description": "A set of threadFlows which together describe a pattern of code execution relevant to detecting a result.",
      "additionalProperties": false,
      "type": "object",
      "properties": {

        "message": {
          "description": "A message relevant to the code flow.",
          "$ref": "#/definitions/message"
        },

        "threadFlows": {
          "description": "An array of one or more unique threadFlow objects, each of which describes the progress of a program through a thread of execution.",
          "type": "array",
          "minItems": 1,
          "uniqueItems": false,
          "items": {
            "$ref": "#/definitions/threadFlow"
          }
        },

        "properties": {
          "description": "Key/value pairs that provide additional information about the code flow.",
          "$ref": "#/definitions/propertyBag"
        }
      },

      "required": [ "threadFlows" ]
    },

    "conversion": {
      "description": "Describes how a converter transformed the output of a static analysis tool from the analysis tool's native output format into the SARIF format.",
      "additionalProperties": false,
      "type": "object",
      "properties": {

        "tool": {
          "description": "A tool object that describes the converter.",
          "$ref": "#/definitions/tool"
        },

        "invocation": {
          "description": "An invocation object that describes the invocation of the converter.",
          "$ref": "#/definitions/invocation"
        },

        "analysisToolLogFiles": {
          "description": "The locations of the analysis tool's per-run log files.",
          "type": "array",
          "minItems": 0,
          "uniqueItems": true,
          "default": [],
          "items": {
            "$ref": "#/definitions/fileLocation"
          }
        },

        "properties": {
          "description": "Key/value pairs that provide additional information about the conversion.",
          "$ref": "#/definitions/propertyBag"
        }

      },

      "required": [ "tool" ]
    },

    "edge": {
      "description": "Represents a directed edge in a graph.",
      "type": "object",
      "additionalProperties": false,
      "properties": {

        "id": {
          "description": "A string that uniquely identifies the edge within its graph.",
          "type": "string"
        },

        "label": {
          "description": "A short description of the edge.",
          "$ref": "#/definitions/message"
        },

        "sourceNodeId": {
          "description": "Identifies the source node (the node at which the edge starts).",
          "type": "string"
        },

        "targetNodeId": {
          "description": "Identifies the target node (the node at which the edge ends).",
          "type": "string"
        },

        "properties": {
          "description": "Key/value pairs that provide additional information about the edge.",
          "$ref": "#/definitions/propertyBag"
        }
      },

      "required": [ "id", "sourceNodeId", "targetNodeId" ]
    },

    "edgeTraversal": {
      "description": "Represents the traversal of a single edge during a graph traversal.",
      "type": "object",
      "additionalProperties": false,
      "properties": {

        "edgeId": {
          "description": "Identifies the edge being traversed.",
          "type": "string"
        },

        "message": {
          "description": "A message to display to the user as the edge is traversed.",
          "$ref": "#/definitions/message"
        },

        "finalState": {
          "description": "The values of relevant expressions after the edge has been traversed.",
          "type": "object",
          "additionalProperties": {
            "type": "string"
          }
        },

        "stepOverEdgeCount": {
          "description": "The number of edge traversals necessary to return from a nested graph.",
          "type": "integer"
        },

        "properties": {
          "description": "Key/value pairs that provide additional information about the edge traversal.",
          "$ref": "#/definitions/propertyBag"
        }
      },

      "required": [ "edgeId" ]
    },

    "exception": {
      "type": "object",
      "properties": {

        "kind": {
          "type": "string",
          "description": "A string that identifies the kind of exception, for example, the fully qualified type name of an object that was thrown, or the symbolic name of a signal."
        },

        "message": {
          "description": "A message that describes the exception.",
          "$ref": "#/definitions/message"
        },

        "stack": {
          "description": "The sequence of function calls leading to the exception.",
          "$ref": "#/definitions/stack"
        },

        "innerExceptions": {
          "description": "An array of exception objects each of which is considered a cause of this exception.",
          "type": "array",
          "minItems": 0,
          "uniqueItems": false,
          "default": [],
          "items": {
            "$ref": "#/definitions/exception"
          }
        },

        "properties": {
          "description": "Key/value pairs that provide additional information about the exception.",
          "$ref": "#/definitions/propertyBag"
        }
      }
    },

    "externalPropertyFile": {
      "type": "object",
      "properties": {
        "fileLocation": {
          "description": "The location of the external property file.",
          "$ref": "#/definitions/fileLocation"
        },

        "instanceGuid": {
          "description": "A stable, unique identifer for the external property file in the form of a GUID.",
          "type": "string"
        },

        "itemCount": {
          "description": "A non-negative integer specifying the number of items contained in the external property file.",
          "type": "integer",
          "minimum": 0
        },

        "properties": {
          "description": "Key/value pairs that provide additional information about the external property file.",
          "$ref": "#/definitions/propertyBag"
        }
      }
    },

    "externalPropertyFiles": {
      "description": "References to external property files that should be inlined with the content of a root log file.",
      "additionalProperties": false,
      "type": "object",
      "properties": {

        "conversion": {
          "description": "An external property file containing a run.conversion object to be merged with the root log file.",
          "$ref": "#/definitions/externalPropertyFile"
        },

        "graphs": {
          "description": "An external property file containing a run.graphs object to be merged with the root log file.",
          "$ref": "#/definitions/externalPropertyFile"
        },

        "resources": {
          "description": "An external property file containing a run.resources object to be merged with the root log file.",
          "$ref": "#/definitions/externalPropertyFile"
        },

        "properties": {
          "description": "An external property file containing a run.properties object to be merged with the root log file.",
          "$ref": "#/definitions/externalPropertyFile"
        },

        "files": {
          "description": "An array of external property files containing run.files arrays to be merged with the root log file.",
          "type": "array",
          "minItems": 1,
          "uniqueItems": true,
          "items": {
            "$ref": "#/definitions/externalPropertyFile"
          }
        },

        "invocations": {
          "description": "An array of external property files containing run.invocations arrays to be merged with the root log file.",
          "type": "array",
          "minItems": 1,
          "uniqueItems": true,
          "items": {
            "$ref": "#/definitions/externalPropertyFile"
          }
        },

        "logicalLocations": {
          "description": "An array of external property files containing run.logicalLocations arrays to be merged with the root log file.",
          "type": "array",
          "minItems": 1,
          "uniqueItems": true,
          "items": {
            "$ref": "#/definitions/externalPropertyFile"
          }
        },

        "results": {
          "description": "An array of external property files containing run.results arrays to be merged with the root log file.",
          "type": "array",
          "minItems": 1,
          "uniqueItems": false,
          "items": {
            "$ref": "#/definitions/externalPropertyFile"
          }
        }
      }
    },

    "file": {
      "description": "A single file. In some cases, this file might be nested within another file.",
      "additionalProperties": false,
      "type": "object",
      "properties": {

        "fileLocation": {
          "description": "The location of the file.",
          "$ref": "#/definitions/fileLocation"
        },

        "parentIndex": {
          "description": "Identifies the index of the immediate parent of the file, if this file is nested.",
          "type": "integer",
          "minimum": -1,
          "default": -1
        },

        "offset": {
          "description": "The offset in bytes of the file within its containing file.",
          "type": "integer"
        },

        "length": {
          "description": "The length of the file in bytes.",
          "type": "integer"
        },

        "roles": {
          "description": "The role or roles played by the file in the analysis.",
          "type": "array",
          "minItems": 0,
          "uniqueItems": true,
          "default": [],
          "items": {
            "enum": [
              "analysisTarget",
              "attachment",
              "responseFile",
              "resultFile",
              "standardStream",
              "traceFile",
              "unmodifiedFile",
              "modifiedFile",
              "addedFile",
              "deletedFile",
              "renamedFile",
              "uncontrolledFile"
            ]
          }
        },

        "mimeType": {
          "description": "The MIME type (RFC 2045) of the file.",
          "type": "string",
          "pattern": "[^/]+/.+"
        },

        "contents": {
          "description": "The contents of the file.",
          "$ref": "#/definitions/fileContent"
        },

        "encoding": {
          "description": "Specifies the encoding for a file object that refers to a text file.",
          "type": "string"
        },

        "hashes": {
          "description": "A dictionary, each of whose keys is the name of a hash function and each of whose values is the hashed value of the file produced by the specified hash function.",
          "type": "object",
          "additionalProperties": {
            "type": "string"
          }
        },

        "lastModifiedTimeUtc": {
          "description": "The Coordinated Universal Time (UTC) date and time at which the file was most recently modified. See \"Date/time properties\" in the SARIF spec for the required format.",
          "type": "string",
          "format": "date-time"
        },

        "properties": {
          "description": "Key/value pairs that provide additional information about the file.",
          "$ref": "#/definitions/propertyBag"
        }
      }
    },

    "fileChange": {
      "description": "A change to a single file.",
      "additionalProperties": false,
      "type": "object",
      "properties": {

        "fileLocation": {
          "description": "The location of the file to change.",
          "$ref": "#/definitions/fileLocation"
        },

        "replacements": {
          "description": "An array of replacement objects, each of which represents the replacement of a single region in a single file specified by 'fileLocation'.",
          "type": "array",
          "minItems": 1,
          "uniqueItems": false,
          "items": {
            "$ref": "#/definitions/replacement"
          }
        },

        "properties": {
          "description": "Key/value pairs that provide additional information about the file change.",
          "$ref": "#/definitions/propertyBag"
        }

      },

      "required": [ "fileLocation", "replacements" ]
    },

    "fileContent": {
      "description": "Represents content from an external file.",
      "type": "object",
      "additionalProperties": false,
      "properties": {

        "text": {
          "description": "UTF-8-encoded content from a text file.",
          "type": "string"
        },

        "binary": {
          "description": "MIME Base64-encoded content from a binary file, or from a text file in its original encoding.",
          "type": "string"
        },

        "properties": {
          "description": "Key/value pairs that provide additional information about the external file.",
          "$ref": "#/definitions/propertyBag"
        }
      }
    },

    "fileLocation": {
      "description": "Specifies the location of a file.",
      "additionalProperties": false,
      "type": "object",
      "properties": {

        "uri": {
          "description": "A string containing a valid relative or absolute URI.",
          "type": "string",
          "format": "uri-reference"
        },

        "uriBaseId": {
          "description": "A string which indirectly specifies the absolute URI with respect to which a relative URI in the \"uri\" property is interpreted.",
          "type": "string"
        },

        "fileIndex": {
          "description": "The index within the run files array of the file object associated with the file location.",
          "type": "integer",
          "default": -1,
          "minimum": -1
        },

        "properties": {
          "description": "Key/value pairs that provide additional information about the file location.",
          "$ref": "#/definitions/propertyBag"
        }
      },

      "required": [ "uri" ]
    },

    "fix": {
      "description": "A proposed fix for the problem represented by a result object. A fix specifies a set of file to modify. For each file, it specifies a set of bytes to remove, and provides a set of new bytes to replace them.",
      "additionalProperties": false,
      "type": "object",
      "properties": {

        "description": {
          "description": "A message that describes the proposed fix, enabling viewers to present the proposed change to an end user.",
          "$ref": "#/definitions/message"
        },

        "fileChanges": {
          "description": "One or more file changes that comprise a fix for a result.",
          "type": "array",
          "minItems": 1,
          "uniqueItems": true,
          "items": {
            "$ref": "#/definitions/fileChange"
          }
        },

        "properties": {
          "description": "Key/value pairs that provide additional information about the fix.",
          "$ref": "#/definitions/propertyBag"
        }
      },
      "required": [ "fileChanges" ]
    },

    "graph": {
      "description": "A network of nodes and directed edges that describes some aspect of the structure of the code (for example, a call graph).",
      "type": "object",
      "additionalProperties": false,
      "properties": {

        "id": {
          "description": "A string that uniquely identifies the graph within a run.graphs or result.graphs array.",
          "type": "string"
        },

        "description": {
          "description": "A description of the graph.",
          "$ref": "#/definitions/message"
        },

        "nodes": {
          "description": "An array of node objects representing the nodes of the graph.",
          "type": "array",
          "minItems": 0,
          "uniqueItems": true,
          "default": [],
          "items": {
            "$ref": "#/definitions/node"
          }
        },

        "edges": {
          "description": "An array of edge objects representing the edges of the graph.",
          "type": "array",
          "minItems": 0,
          "uniqueItems": true,
          "default": [],
          "items": {
            "$ref": "#/definitions/edge"
          }
        },

        "properties": {
          "description": "Key/value pairs that provide additional information about the graph.",
          "$ref": "#/definitions/propertyBag"
        }
      },

      "required": [ "id" ]
    },

    "graphTraversal": {
      "description": "Represents a path through a graph.",
      "type": "object",
      "additionalProperties": false,
      "properties": {

        "graphId": {
          "description": "A string that uniquely identifies that graph being traversed.",
          "type": "string"
        },

        "description": {
          "description": "A description of this graph traversal.",
          "$ref": "#/definitions/message"
        },

        "initialState": {
          "description": "Values of relevant expressions at the start of the graph traversal.",
          "type": "object",
          "additionalProperties": {
            "type": "string"
          }
        },

        "edgeTraversals": {
          "description": "The sequences of edges traversed by this graph traversal.",
          "type": "array",
          "minItems": 0,
          "uniqueItems": false,
          "default": [],
          "items": {
            "$ref": "#/definitions/edgeTraversal"
          }
        },

        "properties": {
          "description": "Key/value pairs that provide additional information about the graph traversal.",
          "$ref": "#/definitions/propertyBag"
        }
      },

      "required": [ "graphId" ]
    },

    "invocation": {
      "description": "The runtime environment of the analysis tool run.",
      "additionalProperties": false,
      "type": "object",
      "properties": {

        "commandLine": {
          "description": "The command line used to invoke the tool.",
          "type": "string"
        },

        "arguments": {
          "description": "An array of strings, containing in order the command line arguments passed to the tool from the operating system.",
          "type": "array",
          "minItems": 0,
          "uniqueItems": false,
          "items": {
            "type": "string"
          }
        },

        "responseFiles": {
          "description": "The locations of any response files specified on the tool's command line.",
          "type": "array",
          "minItems": 0,
          "uniqueItems": true,
          "items": {
            "$ref": "#/definitions/fileLocation"
          }
        },

        "attachments": {
          "description": "A set of files relevant to the invocation of the tool.",
          "type": "array",
          "minItems": 0,
          "uniqueItems": true,
          "default": [],
          "items": {
            "$ref": "#/definitions/attachment"
          }
        },

        "startTimeUtc": {
          "description": "The Coordinated Universal Time (UTC) date and time at which the run started. See \"Date/time properties\" in the SARIF spec for the required format.",
          "type": "string",
          "format": "date-time"
        },

        "endTimeUtc": {
          "description": "The Coordinated Universal Time (UTC) date and time at which the run ended. See \"Date/time properties\" in the SARIF spec for the required format.",
          "type": "string",
          "format": "date-time"
        },

        "exitCode": {
          "description": "The process exit code.",
          "type": "integer"
        },

        "toolNotifications": {
          "description": "A list of runtime conditions detected by the tool during the analysis.",
          "type": "array",
          "minItems": 0,
          "uniqueItems": false,
          "default": [],
          "items": {
            "$ref": "#/definitions/notification"
          }
        },

        "configurationNotifications": {
          "description": "A list of conditions detected by the tool that are relevant to the tool's configuration.",
          "type": "array",
          "minItems": 0,
          "uniqueItems": false,
          "default": [],
          "items": {
            "$ref": "#/definitions/notification"
          }
        },

        "exitCodeDescription": {
          "description": "The reason for the process exit.",
          "type": "string"
        },

        "exitSignalName": {
          "description": "The name of the signal that caused the process to exit.",
          "type": "string"
        },

        "exitSignalNumber": {
          "description": "The numeric value of the signal that caused the process to exit.",
          "type": "integer"
        },

        "processStartFailureMessage": {
          "description": "The reason given by the operating system that the process failed to start.",
          "type": "string"
        },

        "toolExecutionSuccessful": {
          "description": "A value indicating whether the tool's execution completed successfully.",
          "type": "boolean"
        },

        "machine": {
          "description": "The machine that hosted the analysis tool run.",
          "type": "string"
        },

        "account": {
          "description": "The account that ran the analysis tool.",
          "type": "string"
        },

        "processId": {
          "description": "The process id for the analysis tool run.",
          "type": "integer"
        },

        "executableLocation": {
          "description": "An absolute URI specifying the location of the analysis tool's executable.",
          "$ref": "#/definitions/fileLocation"
        },

        "workingDirectory": {
          "description": "The working directory for the analysis tool run.",
          "$ref": "#/definitions/fileLocation"
        },

        "environmentVariables": {
          "description": "The environment variables associated with the analysis tool process, expressed as key/value pairs.",
          "type": "object",
          "additionalProperties": {
            "type": "string"
          }
        },

        "stdin": {
          "description": "A file containing the standard input stream to the process that was invoked.",
          "$ref": "#/definitions/fileLocation"
        },

        "stdout": {
          "description": "A file containing the standard output stream from the process that was invoked.",
          "$ref": "#/definitions/fileLocation"
        },

        "stderr": {
          "description": "A file containing the standard error stream from the process that was invoked.",
          "$ref": "#/definitions/fileLocation"
        },

        "stdoutStderr": {
          "description": "A file containing the interleaved standard output and standard error stream from the process that was invoked.",
          "$ref": "#/definitions/fileLocation"
        },

        "properties": {
          "description": "Key/value pairs that provide additional information about the invocation.",
          "$ref": "#/definitions/propertyBag"
        }
      }
    },

    "location": {
      "description": "A location within a programming artifact.",
      "additionalProperties": false,
      "type": "object",
      "properties": {

        "physicalLocation": {
          "description": "Identifies the file and region.",
          "$ref": "#/definitions/physicalLocation"
        },

        "fullyQualifiedLogicalName": {
          "description": "The human-readable fully qualified name of the logical location. If run.logicalLocations is present, this value matches a property name within that object, from which further information about the logical location can be obtained.",
          "type": "string"
        },

        "logicalLocationIndex": {
          "description": "The index within the logical locations array of the logical location associated with the result.",
          "type": "integer",
          "default": -1,
          "minimum": -1
        },

        "message": {
          "description": "A message relevant to the location.",
          "$ref": "#/definitions/message"
        },

        "annotations": {
          "description": "A set of regions relevant to the location.",
          "type": "array",
          "minItems": 0,
          "uniqueItems": true,
          "default": [],
          "items": {
            "$ref": "#/definitions/region"
          }
        },

        "properties": {
          "description": "Key/value pairs that provide additional information about the location.",
          "$ref": "#/definitions/propertyBag"
        }
      }
    },

    "logicalLocation": {
      "description": "A logical location of a construct that produced a result.",
      "additionalProperties": false,
      "type": "object",
      "properties": {

        "name": {
          "description": "Identifies the construct in which the result occurred. For example, this property might contain the name of a class or a method.",
          "type": "string"
        },

        "fullyQualifiedName": {
          "description": "The human-readable fully qualified name of the logical location.",
          "type": "string"
        },

        "decoratedName": {
          "description": "The machine-readable name for the logical location, such as a mangled function name provided by a C++ compiler that encodes calling convention, return type and other details along with the function name.",
          "type": "string"
        },

        "parentIndex": {
          "description": "Identifies the index of the immediate parent of the construct in which the result was detected. For example, this property might point to a logical location that represents the namespace that holds a type.",
          "type": "integer",
          "minimum": -1,
          "default": -1
        },

        "kind": {
          "description": "The type of construct this logical location component refers to. Should be one of 'function', 'member', 'module', 'namespace', 'parameter', 'resource', 'returnType', 'type', or 'variable', if any of those accurately describe the construct.",
          "type": "string"
        },

        "properties": {
          "description": "Key/value pairs that provide additional information about the logical location.",
          "$ref": "#/definitions/propertyBag"
        }
      }
    },

    "message": {
      "description": "Encapsulates a message intended to be read by the end user.",
      "type": "object",
      "additionalProperties": false,

      "properties": {

        "text": {
          "description": "A plain text message string.",
          "type": "string"
        },

        "messageId": {
          "description": "The resource id for a plain text message string.",
          "type": "string"
        },

        "richText": {
          "description": "A rich text message string.",
          "type": "string"
        },

        "richMessageId": {
          "description": "The resource id for a rich text message string.",
          "type": "string"
        },

        "arguments": {
          "description": "An array of strings to substitute into the message string.",
          "type": "array",
          "minItems": 0,
          "uniqueItems": false,
          "default": [],
          "items": {
            "type": "string"
          }
        },

        "properties": {
          "description": "Key/value pairs that provide additional information about the message.",
          "$ref": "#/definitions/propertyBag"
        }
      }
    },

    "node": {
      "description": "Represents a node in a graph.",
      "type": "object",
      "additionalProperties": false,

      "properties": {

        "id": {
          "description": "A string that uniquely identifies the node within its graph.",
          "type": "string"
        },

        "label": {
          "description": "A short description of the node.",
          "$ref": "#/definitions/message"
        },

        "location": {
          "description": "A code location associated with the node.",
          "$ref": "#/definitions/location"
        },

        "children": {
          "description": "Array of child nodes.",
          "type": "array",
          "minItems": 0,
          "uniqueItems": true,
          "default": [],
          "items": {
            "$ref": "#/definitions/node"
          }
        },

        "properties": {
          "description": "Key/value pairs that provide additional information about the node.",
          "$ref": "#/definitions/propertyBag"
        }
      },

      "required": [ "id" ]
    },

    "notification": {
      "description": "Describes a condition relevant to the tool itself, as opposed to being relevant to a target being analyzed by the tool.",
      "type": "object",
      "additionalProperties": false,
      "properties": {

        "id": {
          "description": "An identifier for the condition that was encountered.",
          "type": "string"
        },

        "ruleId": {
          "description": "The stable, unique identifier of the rule, if any, to which this notification is relevant.",
          "type": "string"
        },

        "ruleIndex": {
<<<<<<< HEAD
          "description": "The index within the run resources array of the rule object associated with this notification.",
=======
          "description": "The index within the run resources array of the rule object, if any, associated with this notification.",
>>>>>>> 0f25460f
          "type": "integer",
          "default": -1,
          "minimum": -1
        },

        "physicalLocation": {
          "description": "The file and region relevant to this notification.",
          "$ref": "#/definitions/physicalLocation"
        },

        "message": {
          "description": "A message that describes the condition that was encountered.",
          "$ref": "#/definitions/message"
        },

        "level": {
          "description": "A value specifying the severity level of the notification.",
          "default": "warning",
          "enum": [ "note", "warning", "error" ]
        },

        "threadId": {
          "description": "The thread identifier of the code that generated the notification.",
          "type": "integer"
        },

        "timeUtc": {
          "description": "The Coordinated Universal Time (UTC) date and time at which the analysis tool generated the notification.",
          "type": "string",
          "format": "date-time"
        },

        "exception": {
          "description": "The runtime exception, if any, relevant to this notification.",
          "$ref": "#/definitions/exception"
        },

        "properties": {
          "description": "Key/value pairs that provide additional information about the notification.",
          "$ref": "#/definitions/propertyBag"
        }
      },

      "required": [ "message" ]
    },

    "physicalLocation": {
      "description": "A physical location relevant to a result. Specifies a reference to a programming artifact together with a range of bytes or characters within that artifact.",
      "additionalProperties": false,
      "type": "object",
      "properties": {

        "id": {
          "description": "Value that distinguishes this physical location from all other physical locations in this run object.",
          "type": "integer"
        },

        "fileLocation": {
          "description": "The location of the file.",
          "$ref": "#/definitions/fileLocation"
        },

        "region": {
          "description": "Specifies a portion of the file.",
          "$ref": "#/definitions/region"
        },

        "contextRegion": {
          "description": "Specifies a portion of the file that encloses the region. Allows a viewer to display additional context around the region.",
          "$ref": "#/definitions/region"
        },

        "properties": {
          "description": "Key/value pairs that provide additional information about the physical location.",
          "$ref": "#/definitions/propertyBag"
        }
      },

      "required": [ "fileLocation" ]
    },

    "propertyBag": {
      "description": "Key/value pairs that provide additional information about the object.",
      "type": "object",
      "additionalProperties": true,
      "properties": {
        "tags": {

          "description": "A set of distinct strings that provide additional information.",
          "type": "array",
          "minItems": 0,
          "uniqueItems": true,
          "default": [],
          "items": {
            "type": "string"
          }
        }
      }
    },

    "rectangle": {
      "description": "An area within an image.",
      "additionalProperties": false,
      "type": "object",
      "properties": {

        "top": {
          "description": "The Y coordinate of the top edge of the rectangle, measured in the image's natural units.",
          "type": "number"
        },

        "left": {
          "description": "The X coordinate of the left edge of the rectangle, measured in the image's natural units.",
          "type": "number"
        },

        "bottom": {
          "description": "The Y coordinate of the bottom edge of the rectangle, measured in the image's natural units.",
          "type": "number"
        },

        "right": {
          "description": "The X coordinate of the right edge of the rectangle, measured in the image's natural units.",
          "type": "number"
        },

        "message": {
          "description": "A message relevant to the rectangle.",
          "$ref": "#/definitions/message"
        },

        "properties": {
          "description": "Key/value pairs that provide additional information about the rectangle.",
          "$ref": "#/definitions/propertyBag"
        }
      }
    },

    "region": {
      "description": "A region within a file where a result was detected.",
      "additionalProperties": false,
      "type": "object",
      "properties": {

        "startLine": {
          "description": "The line number of the first character in the region.",
          "type": "integer",
          "minimum": 1
        },

        "startColumn": {
          "description": "The column number of the first character in the region.",
          "type": "integer",
          "minimum": 1
        },

        "endLine": {
          "description": "The line number of the last character in the region.",
          "type": "integer",
          "minimum": 1
        },

        "endColumn": {
          "description": "The column number of the character following the end of the region.",
          "type": "integer",
          "minimum": 1
        },

        "charOffset": {
          "description": "The zero-based offset from the beginning of the file of the first character in the region.",
          "type": "integer",
          "minimum": 0
        },

        "charLength": {
          "description": "The length of the region in characters.",
          "type": "integer",
          "minimum": 0
        },

        "byteOffset": {
          "description": "The zero-based offset from the beginning of the file of the first byte in the region.",
          "type": "integer",
          "minimum": 0
        },

        "byteLength": {
          "description": "The length of the region in bytes.",
          "type": "integer",
          "minimum": 0
        },

        "snippet": {
          "description": "The portion of the file contents within the specified region.",
          "$ref": "#/definitions/fileContent"
        },

        "message": {
          "description": "A message relevant to the region.",
          "$ref": "#/definitions/message"
        },

        "properties": {
          "description": "Key/value pairs that provide additional information about the region.",
          "$ref": "#/definitions/propertyBag"
        }
      }
    },

    "replacement": {
      "description": "The replacement of a single region of a file.",
      "additionalProperties": false,
      "type": "object",
      "properties": {

        "deletedRegion": {
          "description": "The region of the file to delete.",
          "$ref": "#/definitions/region"
        },

        "insertedContent": {
          "description": "The content to insert at the location specified by the 'deletedRegion' property.",
          "$ref": "#/definitions/fileContent"
        },

        "properties": {
          "description": "Key/value pairs that provide additional information about the replacement.",
          "$ref": "#/definitions/propertyBag"
        }
      },

      "required": [ "deletedRegion" ]
    },

    "resources": {
      "description": "Container for items that require localization.",
      "type": "object",
      "properties": {

        "messageStrings": {
          "description": "A dictionary, each of whose keys is a resource identifier and each of whose values is a localized string.",
          "type": "object",
          "additionalProperties": {
            "type": "string"
          }
        },


        "rules": {
          "description": "An array of rule objects relevant to the run.",
          "type": "array",
          "minItems": 0,
          "uniqueItems": true,
          "default": [],
          "items": {
            "$ref": "#/definitions/rule"
          }
        },

        "properties": {
          "description": "Key/value pairs that provide additional information about the resources.",
          "$ref": "#/definitions/propertyBag"
        }
      }
    },

    "result": {
      "description": "A result produced by an analysis tool.",
      "additionalProperties": false,
      "type": "object",
      "properties": {

        "ruleId": {
          "description": "The stable, unique identifier of the rule, if any, to which this notification is relevant. This member can be used to retrieve rule metadata from the rules dictionary, if it exists.",
          "type": "string"
        },

        "ruleIndex": {
          "description": "The index within the run resources array of the rule object associated with this result.",
          "type": "integer",
          "default": -1,
          "minimum": -1
        },

        "level": {
          "description": "A value specifying the severity level of the result.",
          "enum": [ "notApplicable", "pass", "note", "warning", "error", "open" ]
        },

        "message": {
          "description": "A message that describes the result. The first sentence of the message only will be displayed when visible space is limited.",
          "$ref": "#/definitions/message"
        },

        "analysisTarget": {
          "description": "Identifies the file that the analysis tool was instructed to scan. This need not be the same as the file where the result actually occurred.",
          "$ref": "#/definitions/fileLocation"
        },

        "locations": {
          "description": "The set of locations where the result was detected. Specify only one location unless the problem indicated by the result can only be corrected by making a change at every specified location.",
          "type": "array",
          "minItems": 0,
          "uniqueItems": false,
          "default": [],
          "items": {
            "$ref": "#/definitions/location"
          }
        },

        "instanceGuid": {
          "description": "A stable, unique identifer for the result in the form of a GUID.",
          "type": "string"
        },

        "correlationGuid": {
          "description": "A stable, unique identifier for the equivalence class of logically identical results to which this result belongs, in the form of a GUID.",
          "type": "string"
        },

        "occurrenceCount": {
          "description": "A positive integer specifying the number of times this logically unique result was observed in this run.",
          "type": "integer",
          "minimum": 1
        },

        "partialFingerprints": {
          "description": "A set of strings that contribute to the stable, unique identity of the result.",
          "type": "object",
          "additionalProperties": {
            "type": "string"
          }
        },

        "fingerprints": {
          "description": "A set of strings each of which individually defines a stable, unique identity for the result.",
          "type": "object",
          "additionalProperties": {
            "type": "string"
          }
        },

        "stacks": {
          "description": "An array of 'stack' objects relevant to the result.",
          "type": "array",
          "minItems": 0,
          "uniqueItems": false,
          "default": [],
          "items": {
            "$ref": "#/definitions/stack"
          }
        },

        "codeFlows": {
          "description": "An array of 'codeFlow' objects relevant to the result.",
          "type": "array",
          "minItems": 0,
          "uniqueItems": false,
          "default": [],
          "items": {
            "$ref": "#/definitions/codeFlow"
          }
        },

        "graphs": {
          "description": "A dictionary, each of whose keys is the id of a graph and each of whose values is a 'graph' object with that id.",
          "type": "object",
          "additionalProperties": {
            "$ref": "#/definitions/graph"
          }
        },

        "graphTraversals": {
          "description": "An array of one or more unique 'graphTraversal' objects.",
          "type": "array",
          "minItems": 1,
          "uniqueItems": true,
          "items": {
            "$ref": "#/definitions/graphTraversal"
          }
        },

        "relatedLocations": {
          "description": "A set of locations relevant to this result.",
          "type": "array",
          "minItems": 0,
          "uniqueItems": false,
          "default": [],
          "items": {
            "$ref": "#/definitions/location"
          }
        },

        "suppressionStates": {
          "description": "A set of flags indicating one or more suppression conditions.",
          "type": "array",
          "minItems": 0,
          "uniqueItems": true,
          "items": {
            "enum": [
              "suppressedInSource",
              "suppressedExternally"
            ]
          }
        },

        "baselineState": {
          "description": "The state of a result relative to a baseline of a previous run.",
          "enum": [
            "new",
            "existing",
            "absent"
          ]
        },

        "rank": {
          "description": "A number representing the priority or importance of the result.",
          "type": "number",
          "minimum": 0.0,
          "maximum": 100.0,
          "default": 0.0
        },

        "attachments": {
          "description": "A set of files relevant to the result.",
          "type": "array",
          "minItems": 0,
          "uniqueItems": true,
          "default": [],
          "items": {
            "$ref": "#/definitions/attachment"
          }
        },

        "hostedViewerUri": {
          "description": "An absolute URI at which the result can be viewed.",
          "type": "string",
          "format": "uri"
        },

        "workItemUris": {
          "description": "The URIs of the work items associated with this result.",
          "type": "array",
          "minItems": 0,
          "uniqueItems": true,
          "items": {
            "type": "string",
            "format": "uri"
          }
        },

        "provenance": {
          "description": "Information about how and when the result was detected.",
          "$ref": "#/definitions/resultProvenance"
        },

        "fixes": {
          "description": "An array of 'fix' objects, each of which represents a proposed fix to the problem indicated by the result.",
          "type": "array",
          "minItems": 0,
          "uniqueItems": true,
          "default": [],
          "items": {
            "$ref": "#/definitions/fix"
          }
        },

        "properties": {
          "description": "Key/value pairs that provide additional information about the result.",
          "$ref": "#/definitions/propertyBag"
        }
      },
      "required": ["message"]
    },

    "resultProvenance": {
      "description": "Contains information about how and when a result was detected.",
      "additionalProperties": false,
      "type": "object",
      "properties": {

        "firstDetectionTimeUtc": {
          "description": "The Coordinated Universal Time (UTC) date and time at which the result was first detected. See \"Date/time properties\" in the SARIF spec for the required format.",
          "type": "string",
          "format": "date-time"
        },

        "lastDetectionTimeUtc": {
          "description": "The Coordinated Universal Time (UTC) date and time at which the result was most recently detected. See \"Date/time properties\" in the SARIF spec for the required format.",
          "type": "string",
          "format": "date-time"
        },

        "firstDetectionRunInstanceGuid": {
          "description": "A GUID-valued string equal to the id.instanceGuid property of the run in which the result was first detected.",
          "type": "string"
        },

        "lastDetectionRunInstanceGuid": {
          "description": "A GUID-valued string equal to the id.instanceGuid property of the run in which the result was most recently detected.",
          "type": "string"
        },

        "invocationIndex": {
          "description": "The index within the run.invocations array of the invocation object which describes the tool invocation that detected the result.",
          "type": "integer",
          "minimum": -1
        },

        "conversionSources": {
          "description": "An array of physicalLocation objects which specify the portions of an analysis tool's output that a converter transformed into the result.",
          "type": "array",
          "minItems": 0,
          "uniqueItems": true,
          "default": [],
          "items": {
            "$ref": "#/definitions/physicalLocation"
          }
        },

        "properties": {
          "description": "Key/value pairs that provide additional information about the result.",
          "$ref": "#/definitions/propertyBag"
        }
      }
    },

    "rule": {
      "description": "Describes an analysis rule.",
      "additionalProperties": false,
      "type": "object",
      "properties": {

        "id": {
          "description": "A stable, opaque identifier for the rule.",
          "type": "string"
        },

        "deprecatedIds": {
          "description": "An array of stable, opaque identifiers by which this rule was known in some previous version of the analysis tool.",
          "type": "array",
          "minItems": 0,
          "uniqueItems": true,
          "items": {
            "type": "string"
          }
        },

        "name": {
          "description": "A rule identifier that is understandable to an end user.",
          "$ref": "#/definitions/message"
        },

        "shortDescription": {
          "description": "A concise description of the rule. Should be a single sentence that is understandable when visible space is limited to a single line of text.",
          "$ref": "#/definitions/message"
        },

        "fullDescription": {
          "description": "A description of the rule. Should, as far as possible, provide details sufficient to enable resolution of any problem indicated by the result.",
          "$ref": "#/definitions/message"
        },

        "messageStrings": {
          "description": "A set of name/value pairs with arbitrary names. The value within each name/value pair consists of plain text interspersed with placeholders, which can be used to construct a message in combination with an arbitrary number of additional string arguments.",
          "type": "object",
          "additionalProperties": {
            "type": "string"
          }
        },

        "richMessageStrings": {
          "description": "A set of name/value pairs with arbitrary names. The value within each name/value pair consists of rich text interspersed with placeholders, which can be used to construct a message in combination with an arbitrary number of additional string arguments.",
          "type": "object",
          "additionalProperties": {
            "type": "string"
          }
        },

        "configuration": {
          "description": "Information about the rule that can be configured at runtime.",
          "$ref": "#/definitions/ruleConfiguration"
        },

        "helpUri": {
          "description": "A URI where the primary documentation for the rule can be found.",
          "type": "string",
          "format": "uri"
        },

        "help": {
          "description": "Provides the primary documentation for the rule, useful when there is no online documentation.",
          "$ref": "#/definitions/message"
        },

        "properties": {
          "description": "Key/value pairs that provide additional information about the rule.",
          "$ref": "#/definitions/propertyBag"
        }
      }
    },

    "ruleConfiguration": {
      "description": "Information about a rule that can be configured at runtime.",
      "type": "object",
      "additionalProperties": false,
      "properties": {

        "enabled": {
          "description": "Specifies whether the rule will be evaluated during the scan.",
          "type": "boolean"
        },

        "defaultLevel": {
          "description": "Specifies the default severity level for results generated by this rule.",
          "default": "warning",
          "enum": [ "note", "warning", "error" ]
        },

        "defaultRank": {
          "description": "Specifies the default priority or importance for results generated by this rule.",
          "type": "number",
          "minimum": 0.0,
          "maximum": 100.0,
          "default": 0.0
        },

        "parameters": {
          "description": "Contains configuration information specific to this rule.",
          "$ref": "#/definitions/propertyBag"
        },

        "properties": {
          "description": "Key/value pairs that provide additional information about the rule configuration.",
          "$ref": "#/definitions/propertyBag"
        }
      }
    },

    "run": {
      "description": "Describes a single run of an analysis tool, and contains the output of that run.",
      "additionalProperties": false,
      "type": "object",
      "properties": {

        "tool": {
          "description": "Information about the tool or tool pipeline that generated the results in this run. A run can only contain results produced by a single tool or tool pipeline. A run can aggregate results from multiple log files, as long as context around the tool run (tool command-line arguments and the like) is identical for all aggregated files.",
          "$ref": "#/definitions/tool"
        },

        "invocations": {
          "description": "Describes the invocation of the analysis tool.",
          "type": "array",
          "minItems": 0,
          "uniqueItems": false,
          "default": [],
          "items": {
            "$ref": "#/definitions/invocation"
          }
        },

        "conversion": {
          "description": "A conversion object that describes how a converter transformed an analysis tool's native output format into the SARIF format.",
          "$ref": "#/definitions/conversion"
        },

        "versionControlProvenance": {
          "description": "Specifies the revision in version control of the files that were scanned.",
          "type": "array",
          "minItems": 0,
          "uniqueItems": true,
          "default": [],
          "items": {
            "$ref": "#/definitions/versionControlDetails"
          }
        },

        "originalUriBaseIds": {
          "description": "The file location specified by each uriBaseId symbol on the machine where the tool originally ran.",
          "type": "object",
          "additionalProperties": {
            "$ref": "#/definitions/fileLocation"
          }
        },

        "files": {
          "description": "An array of file objects relevant to the run.",
          "type": "array",
          "minItems": 0,
          "uniqueItems": true,
          "items": {
            "$ref": "#/definitions/file"
          }
        },

        "logicalLocations": {
          "description": "An array of logical locations such as namespaces, types or functions.",
          "type": "array",
          "minItems": 0,
          "uniqueItems": false,
          "default": [],
          "items": {
            "$ref": "#/definitions/logicalLocation"
          }
        },

        "graphs": {
          "description": "A dictionary, each of whose keys is the id of a graph and each of whose values is a 'graph' object with that id.",
          "type": "object",
          "additionalProperties": {
            "$ref": "#/definitions/graph"
          }
        },

        "results": {
          "description": "The set of results contained in an SARIF log. The results array can be omitted when a run is solely exporting rules metadata. It must be present (but may be empty) if a log file represents an actual scan.",
          "type": "array",
          "minItems": 0,
          "uniqueItems": false,
          "items": {
            "$ref": "#/definitions/result"
          }
        },

        "resources": {
          "description": "Items that can be localized, such as message strings and rule metadata.",
          "$ref": "#/definitions/resources"
        },

        "id": {
          "description": "Automation details that describe this run.",
          "$ref": "#/definitions/runAutomationDetails"
        },

        "aggregateIds": {
          "description": "Automation details that describe the aggregate of runs to which this run belongs.",
          "type": "array",
          "minItems": 0,
          "uniqueItems": true,
          "default": [],
          "items": {
            "$ref": "#/definitions/runAutomationDetails"
          }
        },

        "baselineInstanceGuid": {
          "description": "The 'instanceGuid' property of a previous SARIF 'run' that comprises the baseline that was used to compute result 'baselineState' properties for the run.",
          "type": "string"
        },

        "richMessageMimeType": {
          "description": "The MIME type of all rich text message properties in the run. Default: \"text/markdown;variant=GFM\"",
          "type": "string",
          "default": "text/markdown;variant=GFM"
        },

        "redactionToken": {
          "description": "The string used to replace sensitive information in a redaction-aware property.",
          "type": "string"
        },

        "defaultFileEncoding": {
          "description": "Specifies the default encoding for any file object that refers to a text file.",
          "type": "string"
        },

        "newlineSequences": {
          "description": "An ordered list of character sequences that were treated as line breaks when computing region information for the run.",
          "type": "array",
          "minItems": 1,
          "uniqueItems": true,
          "default": [ "\r\n", "\n" ],
          "items": {
            "type": "string"
          }
        },

        "columnKind": {
          "description": "Specifies the unit in which the tool measures columns.",
          "enum": [ "utf16CodeUnits", "unicodeCodePoints" ],
          "default": "unicodeCodePoints"
        },

        "externalPropertyFiles": {
          "description": "References to external property files that should be inlined with the content of a root log file.",
          "$ref": "#/definitions/externalPropertyFiles"
        },

        "properties": {
          "description": "Key/value pairs that provide additional information about the run.",
          "$ref": "#/definitions/propertyBag"
        }
      },

      "required": [ "tool" ]
    },

    "runAutomationDetails": {
      "description": "Information that describes a run's identity and role within an engineering system process.",
      "additionalProperties": false,
      "type": "object",
      "properties": {

        "description": {
          "description": "A description of the identity and role played within the engineering system by this object's containing run object.",
          "$ref": "#/definitions/message"
        },

        "instanceId": {
          "description": "A hierarchical string that uniquely identifies this object's containing run object.",
          "type": "string"
        },

        "instanceGuid": {
          "description": "A stable, unique identifer for this object's containing run object in the form of a GUID.",
          "type": "string"
        },

        "correlationGuid": {
          "description": "A stable, unique identifier for the equivalence class of runs to which this object's containing run object belongs in the form of a GUID.",
          "type": "string"
        },

        "properties": {
          "description": "Key/value pairs that provide additional information about the run automation details.",
          "$ref": "#/definitions/propertyBag"
        }
      }
    },

    "stack": {
      "description": "A call stack that is relevant to a result.",
      "additionalProperties": false,
      "type": "object",
      "properties": {

        "message": {
          "description": "A message relevant to this call stack.",
          "$ref": "#/definitions/message"
        },

        "frames": {
          "description": "An array of stack frames that represents a sequence of calls, rendered in reverse chronological order, that comprise the call stack.",
          "type": "array",
          "minItems": 0,
          "uniqueItems": false,
          "items": {
            "$ref": "#/definitions/stackFrame"
          }
        },

        "properties": {
          "description": "Key/value pairs that provide additional information about the stack.",
          "$ref": "#/definitions/propertyBag"
        }
      },
      "required": [ "frames" ]
    },

    "stackFrame": {
      "description": "A function call within a stack trace.",
      "additionalProperties": false,
      "type": "object",
      "properties": {

        "location": {
          "description": "The location to which this stack frame refers.",
          "$ref": "#/definitions/location"
        },

        "module": {
          "description": "The name of the module that contains the code of this stack frame.",
          "type": "string"
        },

        "threadId": {
          "description": "The thread identifier of the stack frame.",
          "type": "integer"
        },

        "address": {
          "description": "The address of the method or function that is executing.",
          "type": "integer"
        },

        "offset": {
          "description": "The offset from the method or function that is executing.",
          "type": "integer"
        },

        "parameters": {
          "description": "The parameters of the call that is executing.",
          "type": "array",
          "minItems": 0,
          "uniqueItems": false,
          "default": [],
          "items": {
            "type": "string",
            "default": []
          }
        },

        "properties": {
          "description": "Key/value pairs that provide additional information about the stack frame.",
          "$ref": "#/definitions/propertyBag"
        }
      }
    },

    "threadFlow": {
      "type": "object",
      "properties": {

        "id": {
          "description": "An string that uniquely identifies the threadFlow within the codeFlow in which it occurs.",
          "type": "string"
        },

        "message": {
          "description": "A message relevant to the thread flow.",
          "$ref": "#/definitions/message"
        },

        "locations": {
          "description": "A temporally ordered array of 'threadFlowLocation' objects, each of which describes a location visited by the tool while producing the result.",
          "type": "array",
          "minItems": 1,
          "uniqueItems": false,
          "items": {
            "$ref": "#/definitions/threadFlowLocation"
          }
        },

        "properties": {
          "description": "Key/value pairs that provide additional information about the thread flow.",
          "$ref": "#/definitions/propertyBag"
        }
      },

      "required": [ "locations" ]
    },

    "threadFlowLocation": {
      "description": "A location visited by an analysis tool while simulating or monitoring the execution of a program.",
      "additionalProperties": false,
      "type": "object",
      "properties": {

        "location": {
          "description": "The code location.",
          "$ref": "#/definitions/location"
        },

        "stack": {
          "description": "The call stack leading to this location.",
          "$ref": "#/definitions/stack"
        },

        "kind": {
          "description": "A string describing the type of this location.",
          "type": "string"
        },

        "module": {
          "description": "The name of the module that contains the code that is executing.",
          "type": "string"
        },

        "state": {
          "description": "A dictionary, each of whose keys specifies a variable or expression, the associated value of which represents the variable or expression value. For an annotation of kind 'continuation', for example, this dictionary might hold the current assumed values of a set of global variables.",
          "type": "object",
          "additionalProperties": {
            "type": "string"
          }
        },

        "nestingLevel": {
          "description": "An integer representing a containment hierarchy within the thread flow.",
          "type": "integer"
        },

        "executionOrder": {
          "description": "An integer representing the temporal order in which execution reached this location.",
          "type": "integer"
        },

        "executionTimeUtc": {
          "description": "The Coordinated Universal Time (UTC) date and time at which this location was executed.",
          "type": "string",
          "format": "date-time"
        },

        "importance": {
          "description": "Specifies the importance of this location in understanding the code flow in which it occurs. The order from most to least important is \"essential\", \"important\", \"unimportant\". Default: \"important\".",
          "enum": [ "important", "essential", "unimportant" ]
        },

        "properties": {
          "description": "Key/value pairs that provide additional information about the threadflow location.",
          "$ref": "#/definitions/propertyBag"
        }
      }
    },

    "tool": {
      "description": "The analysis tool that was run.",
      "additionalProperties": false,
      "type": "object",
      "properties": {

        "name": {
          "description": "The name of the tool.",
          "type": "string"
        },

        "fullName": {
          "description": "The name of the tool along with its version and any other useful identifying information, such as its locale.",
          "type": "string"
        },

        "version": {
          "description": "The tool version, in whatever format the tool natively provides.",
          "type": "string"
        },

        "semanticVersion": {
          "description": "The tool version in the format specified by Semantic Versioning 2.0.",
          "type": "string"
        },

        "dottedQuadFileVersion": {
          "description": "The binary version of the tool's primary executable file expressed as four non-negative integers separated by a period (for operating systems that express file versions in this way).",
          "type": "string",
          "pattern": "[0-9]+(\\.[0-9]+){3}"
        },

        "downloadUri": {
          "description": "The absolute URI from which the tool can be downloaded.",
          "type": "string",
          "format": "uri"
        },

        "sarifLoggerVersion": {
          "description": "A version that uniquely identifies the SARIF logging component that generated this file, if it is versioned separately from the tool.",
          "type": "string"
        },

        "language": {
          "description": "The tool language (expressed as an ISO 649 two-letter lowercase culture code) and region (expressed as an ISO 3166 two-letter uppercase subculture code associated with a country or region).",
          "type": "string",
          "default": "en-US"
        },

        "properties": {
          "description": "Key/value pairs that provide additional information about the tool.",
          "$ref": "#/definitions/propertyBag"
        }
      },

      "required": [ "name" ]
    },

    "versionControlDetails": {
      "description": "Specifies the information necessary to retrieve a desired revision from a version control system.",
      "type": "object",
      "additionalProperties": false,
      "properties": {

        "repositoryUri": {
          "description": "The absolute URI of the repository.",
          "type": "string",
          "format": "uri"
        },

        "revisionId": {
          "description": "A string that uniquely and permanently identifies the revision within the repository.",
          "type": "string"
        },

        "branch": {
          "description": "The name of a branch containing the revision.",
          "type": "string"
        },

        "revisionTag": {
          "description": "A tag that has been applied to the revision.",
          "type": "string"
        },

        "asOfTimeUtc": {
          "description": "A Coordinated Universal Time (UTC) date and time that can be used to synchronize an enlistment to the state of the repository at that time.",
          "type": "string",
          "format": "date-time"
        },

        "mappedTo": {
          "description": "The location in the local file system to which the root of the repository was mapped at the time of the analysis.",
          "$ref": "#/definitions/fileLocation"
        },

        "properties": {
          "description": "Key/value pairs that provide additional information about the version control details.",
          "$ref": "#/definitions/propertyBag"
        }
      },

      "required": [ "repositoryUri" ]
    }
  }
}
  <|MERGE_RESOLUTION|>--- conflicted
+++ resolved
@@ -1007,11 +1007,7 @@
         },
 
         "ruleIndex": {
-<<<<<<< HEAD
-          "description": "The index within the run resources array of the rule object associated with this notification.",
-=======
           "description": "The index within the run resources array of the rule object, if any, associated with this notification.",
->>>>>>> 0f25460f
           "type": "integer",
           "default": -1,
           "minimum": -1
