﻿<?xml version="1.0" encoding="utf-8"?>
<root>
  <!-- 
    Microsoft ResX Schema 
    
    Version 2.0
    
    The primary goals of this format is to allow a simple XML format 
    that is mostly human readable. The generation and parsing of the 
    various data types are done through the TypeConverter classes 
    associated with the data types.
    
    Example:
    
    ... ado.net/XML headers & schema ...
    <resheader name="resmimetype">text/microsoft-resx</resheader>
    <resheader name="version">2.0</resheader>
    <resheader name="reader">System.Resources.ResXResourceReader, System.Windows.Forms, ...</resheader>
    <resheader name="writer">System.Resources.ResXResourceWriter, System.Windows.Forms, ...</resheader>
    <data name="Name1"><value>this is my long string</value><comment>this is a comment</comment></data>
    <data name="Color1" type="System.Drawing.Color, System.Drawing">Blue</data>
    <data name="Bitmap1" mimetype="application/x-microsoft.net.object.binary.base64">
        <value>[base64 mime encoded serialized .NET Framework object]</value>
    </data>
    <data name="Icon1" type="System.Drawing.Icon, System.Drawing" mimetype="application/x-microsoft.net.object.bytearray.base64">
        <value>[base64 mime encoded string representing a byte array form of the .NET Framework object]</value>
        <comment>This is a comment</comment>
    </data>
                
    There are any number of "resheader" rows that contain simple 
    name/value pairs.
    
    Each data row contains a name, and value. The row also contains a 
    type or mimetype. Type corresponds to a .NET class that support 
    text/value conversion through the TypeConverter architecture. 
    Classes that don't support this are serialized and stored with the 
    mimetype set.
    
    The mimetype is used for serialized objects, and tells the 
    ResXResourceReader how to depersist the object. This is currently not 
    extensible. For a given mimetype the value must be set accordingly:
    
    Note - application/x-microsoft.net.object.binary.base64 is the format 
    that the ResXResourceWriter will generate, however the reader can 
    read any of the formats listed below.
    
    mimetype: application/x-microsoft.net.object.binary.base64
    value   : The object must be serialized with 
            : System.Runtime.Serialization.Formatters.Binary.BinaryFormatter
            : and then encoded with base64 encoding.
    
    mimetype: application/x-microsoft.net.object.soap.base64
    value   : The object must be serialized with 
            : System.Runtime.Serialization.Formatters.Soap.SoapFormatter
            : and then encoded with base64 encoding.

    mimetype: application/x-microsoft.net.object.bytearray.base64
    value   : The object must be serialized into a byte array 
            : using a System.ComponentModel.TypeConverter
            : and then encoded with base64 encoding.
    -->
  <xsd:schema id="root" xmlns="" xmlns:xsd="http://www.w3.org/2001/XMLSchema" xmlns:msdata="urn:schemas-microsoft-com:xml-msdata">
    <xsd:import namespace="http://www.w3.org/XML/1998/namespace" />
    <xsd:element name="root" msdata:IsDataSet="true">
      <xsd:complexType>
        <xsd:choice maxOccurs="unbounded">
          <xsd:element name="metadata">
            <xsd:complexType>
              <xsd:sequence>
                <xsd:element name="value" type="xsd:string" minOccurs="0" />
              </xsd:sequence>
              <xsd:attribute name="name" use="required" type="xsd:string" />
              <xsd:attribute name="type" type="xsd:string" />
              <xsd:attribute name="mimetype" type="xsd:string" />
              <xsd:attribute ref="xml:space" />
            </xsd:complexType>
          </xsd:element>
          <xsd:element name="assembly">
            <xsd:complexType>
              <xsd:attribute name="alias" type="xsd:string" />
              <xsd:attribute name="name" type="xsd:string" />
            </xsd:complexType>
          </xsd:element>
          <xsd:element name="data">
            <xsd:complexType>
              <xsd:sequence>
                <xsd:element name="value" type="xsd:string" minOccurs="0" msdata:Ordinal="1" />
                <xsd:element name="comment" type="xsd:string" minOccurs="0" msdata:Ordinal="2" />
              </xsd:sequence>
              <xsd:attribute name="name" type="xsd:string" use="required" msdata:Ordinal="1" />
              <xsd:attribute name="type" type="xsd:string" msdata:Ordinal="3" />
              <xsd:attribute name="mimetype" type="xsd:string" msdata:Ordinal="4" />
              <xsd:attribute ref="xml:space" />
            </xsd:complexType>
          </xsd:element>
          <xsd:element name="resheader">
            <xsd:complexType>
              <xsd:sequence>
                <xsd:element name="value" type="xsd:string" minOccurs="0" msdata:Ordinal="1" />
              </xsd:sequence>
              <xsd:attribute name="name" type="xsd:string" use="required" />
            </xsd:complexType>
          </xsd:element>
        </xsd:choice>
      </xsd:complexType>
    </xsd:element>
  </xsd:schema>
  <resheader name="resmimetype">
    <value>text/microsoft-resx</value>
  </resheader>
  <resheader name="version">
    <value>2.0</value>
  </resheader>
  <resheader name="reader">
    <value>System.Resources.ResXResourceReader, System.Windows.Forms, Version=4.0.0.0, Culture=neutral, PublicKeyToken=b77a5c561934e089</value>
  </resheader>
  <resheader name="writer">
    <value>System.Resources.ResXResourceWriter, System.Windows.Forms, Version=4.0.0.0, Culture=neutral, PublicKeyToken=b77a5c561934e089</value>
  </resheader>
  <data name="CannotWriteResultToolMissing" xml:space="preserve">
    <value>Cannot write result: Tool not yet written.</value>
  </data>
  <data name="InvalidParentXml" xml:space="preserve">
    <value>Element expected to be located under a different parent element.</value>
  </data>
  <data name="InvalidState" xml:space="preserve">
    <value>One or more invalid states were detected during serialization. This indicates that logging methods were called in the wrong order: {0}</value>
  </data>
  <data name="ResultsSerializationNotComplete" xml:space="preserve">
    <value>Object cannot be serialized until results serialization is completed.</value>
  </data>
  <data name="RunAlreadyWritten" xml:space="preserve">
    <value>Run has already been written. It cannot be written again.</value>
  </data>
  <data name="ToolAlreadyWritten" xml:space="preserve">
    <value>Tool has already been written. It cannot be written again.</value>
  </data>
  <data name="LineNumberWasOutOfRange" xml:space="preserve">
    <value>Line number supplied was out of range [1, numberOfLinesInFile + 1)</value>
  </data>
  <data name="MSG001_AnalyzingTarget" xml:space="preserve">
    <value>Analyzing '{0}'...</value>
  </data>
  <data name="WRN997_InvalidTarget" xml:space="preserve">
    <value>'{0}' was not analyzed as it does not appear to be a valid file type for analysis.</value>
  </data>
  <data name="NotApplicable_InvalidMetadata" xml:space="preserve">
    <value>'{0}' was not evaluated for check '{1}' because the analysis is not relevant for the following reason: {2}.</value>
  </data>
  <data name="MSG_AnalysisCompletedSuccessfully" xml:space="preserve">
    <value>Analysis completed successfully.</value>
  </data>
  <data name="MSG_Analyzing" xml:space="preserve">
    <value>Analyzing...</value>
  </data>
  <data name="MSG_UnexpectedApplicationExit" xml:space="preserve">
    <value>Analysis did not complete due to one or more unrecoverable execution conditions.</value>
  </data>
  <data name="ERR997_ExceptionAccessingFile" xml:space="preserve">
    <value>Could not access a file specified on the command line: '{0}'.</value>
  </data>
  <data name="ERR997_ExceptionCreatingLogFile" xml:space="preserve">
    <value>Could not create output file '{0}'.</value>
  </data>
  <data name="ERR998_ExceptionInAnalyze" xml:space="preserve">
    <value>An exception of type '{0}' was raised analyzing '{1}' for check '{2}' (which has been disabled). The exception may have resulted from a problem related to parsing the analysis target, and not specific to the rule, however.</value>
  </data>
  <data name="ERR998_ExceptionInCanAnalyze" xml:space="preserve">
    <value>An exception was raised attempting to determine whether '{0}' is a valid analysis target for check '{1}' (which has been disabled). The exception may have resulted from a problem related to parsing the analysis target and not specific to the rule, however.</value>
  </data>
  <data name="ERR998_ExceptionInInitialize" xml:space="preserve">
    <value>An exception was raised initializing check '{0}' (which has been disabled).</value>
  </data>
  <data name="ERR997_ExceptionInstantiatingSkimmers" xml:space="preserve">
    <value>Could not instantiate skimmers from the following plugins: {0}.</value>
  </data>
  <data name="ERR997_ExceptionLoadingAnalysisTarget" xml:space="preserve">
    <value>Could not load analysis target '{0}' ({1} : '{2}').</value>
  </data>
  <data name="ERR997_ExceptionLoadingPlugIn" xml:space="preserve">
    <value>Could not load the plugin '{0}'.</value>
  </data>
  <data name="ERR997_MissingFile" xml:space="preserve">
    <value>A required file specified on the command line could not be found: '{0}'.</value>
  </data>
  <data name="ERR997_MissingReportingConfiguration" xml:space="preserve">
    <value>Check '{0}' was disabled while analyzing '{1}' because the analysis was not configured with required policy ({2}). To resolve this, configure and provide a policy file on the {3} command-line using the --policy argument (recommended), or pass '--config default' to invoke built-in settings. Invoke the {3} 'exportConfig' command to produce an initial configuration file that can be edited, if necessary, and passed back into the tool.</value>
  </data>
  <data name="ERR997_NoRulesLoaded" xml:space="preserve">
    <value>Could not instantiate any analysis rules.</value>
  </data>
  <data name="ERR997_NoValidAnalysisTargets" xml:space="preserve">
    <value>No valid analysis targets were specified.</value>
  </data>
  <data name="ERR1000_ParseError" xml:space="preserve">
    <value>{0}{1}: error {2}: {3}</value>
  </data>
  <data name="ERR999_UnhandledEngineException" xml:space="preserve">
    <value>{0}</value>
  </data>
  <data name="ValueCannotBeNegative" xml:space="preserve">
    <value>The value cannot be negative.</value>
  </data>
  <data name="ValueMustBeAtLeastOne" xml:space="preserve">
    <value>The value must be greater than or equal to 1.</value>
  </data>
  <data name="CallGenericGetProperty" xml:space="preserve">
    <value>The non-generic GetProperty method only works for properties that are JSON strings. To retrieve a property with any other .NET type, call the generic method GetProperty&lt;T&gt;(string propertyName), where T is the .NET type of the object stored in the specified property.</value>
  </data>
  <data name="PropertyDoesNotExist" xml:space="preserve">
    <value>Property '{0}' does not exist. Consider calling TryGetProperty instead.</value>
  </data>
  <data name="PropertyOfValueTypeCannotBeNull" xml:space="preserve">
    <value>The property bag contains a property {0} with the value null. It cannot be converted to the value type {1}.</value>
  </data>
  <data name="ResultRuleIdDoesNotMatchRule" xml:space="preserve">
    <value>The rule id '{0}' specified by the result does not match the actual id of the rule '{1}'</value>
  </data>
  <data name="AnnotatedCodeLocationIdMustBePositive" xml:space="preserve">
    <value>'{0}' is not a valid value for the id property of an threadFlowLocation object. The value must be a positive integer or the string representation of a positive integer.</value>
  </data>
  <data name="NotificationWithExceptionMessage" xml:space="preserve">
    <value>{0} '{1}'</value>
  </data>
  <data name="UnexpectedFatalRuntimeConditions" xml:space="preserve">
    <value>Unexpected fatal runtime condition(s) observed: </value>
  </data>
  <data name="MSG_OneOrMoreInvalidTargets" xml:space="preserve">
    <value>One or more targets was skipped entirely as it was determined to be an invalid target for analysis. Pass --verbose on the command-line for more information.</value>
  </data>
  <data name="MSG_OneOrMoreNotApplicable" xml:space="preserve">
    <value>One or more rules was disabled for an analysis target, as it was determined not to be applicable to it (this is a common condition). Pass --verbose on the command-line for more information.</value>
  </data>
  <data name="ERR997_InvalidInvocationPropertyName" xml:space="preserve">
    <value>'{0}' is not a property of the Invocation object.</value>
  </data>
  <data name="WRN998_NotSupportedPlatform" xml:space="preserve">
    <value>Rule '{0}' was disabled as it cannot run on the current platform '{1}'.  It can only run on '{2}'.</value>
  </data>
  <data name="WRN999_RuleExplicitlyDisabled" xml:space="preserve">
    <value>Rule '{0}' was explicitly disabled by the user. As result, this tool run cannot be used for compliance or other auditing processes that require a comprehensive analysis.</value>
  </data>
  <data name="ERR997_AllRulesExplicitlyDisabled" xml:space="preserve">
    <value>All rules were explicitly disabled so there is no work to do.</value>
  </data>
  <data name="ERR997_OutputFileAlreadyExists" xml:space="preserve">
    <value>The output file '{0}' already exists. Use --force to overwrite.</value>
  </data>
  <data name="PartioningVisitHappensAtSarifLogLevel" xml:space="preserve">
    <value>Could not identify the log being partitioned. Call VisitSarifLog and provide the log to partition. This class is designed to create log files on a per-run basis (i.e., all partioned logs will contain a single run only).</value>
  </data>
  <data name="CannotProvideVersionControlDetails" xml:space="preserve">
    <value>Cannot provide version control information because the current directory '{0}' is not under a Git repository root directory.</value>
  </data>
  <data name="GitHelperDefaultInstanceDoesNotPermitCaching" xml:space="preserve">
    <value>When using the static 'Default' instance of GitHelper, you must pass the argument useCache: false to GetRepositoryRoot, which degrades performance. If the performance is not acceptable, create a separate GitHelper instance. You need not pass useCache: true because that is the default.</value>
  </data>
  <data name="ErrorInvalidQueryPropertyName" xml:space="preserve">
    <value>The property name '{0}' is unrecognized.
Known property names: baselineState, correlationGuid, guid, hostedViewerUri, kind, level, message.text, occurrenceCount, rank, ruleId
You can also refer to properties in the result's property bag with 'properties.&lt;propertyName&gt;', or to properties in the associated rule's property bag with 'properties.rule.&lt;propertyName&gt;'.</value>
  </data>
  <data name="ErrorInvalidQueryPropertyPrefix" xml:space="preserve">
    <value>Property name must start with one of: {0}</value>
  </data>
  <data name="WRN997_ObsoleteOption" xml:space="preserve">
    <value>Option '{0}' is obsolete.</value>
  </data>
  <data name="WRN997_ObsoleteOptionWithReplacement" xml:space="preserve">
    <value>Option '{0}' is obsolete.  Use '{1}' instead.</value>
  </data>
  <data name="ComputeFileHashes_ReplaceInsertHashes" xml:space="preserve">
    <value>--insert Hashes</value>
  </data>
  <data name="EnvironmentVariable_Additive_Format" xml:space="preserve">
    <value>SARIF_{0}_ADDITION</value>
  </data>
  <data name="WRN997_InvalidOption" xml:space="preserve">
    <value>Option '{0}' is invalid for this command.</value>
  </data>
  <data name="ERR997_NoPluginsConfigured" xml:space="preserve">
    <value>No plugins were configured or successfully located and so no rules were loaded.</value>
  </data>
  <data name="WRN997_OneOrMoreFilesSkippedDueToSize" xml:space="preserve">
    <value>One or more files were skipped for analysis due to exceeding size limits (currently configured as {0} KB). The 'max-file-size-in-kb' command-line argument can be used to increase this threshold.</value>
  </data>
<<<<<<< HEAD
  <data name="WRN997.FileSkippedDueToSize" xml:space="preserve">
    <value>'{0}' was not analyzed as its size ({1} kilobytes) exceeds the currently configured threshold ({2} kilobytes).</value>
=======
  <data name="ERR997_IncompatibleRulesDetected" xml:space="preserve">
    <value>The current configuration enables rules that are not compatible ('{0}' has declared that it is not compatible with '{1}'). You can selectively disable one of the rules using an updated XML configuration (passed by the --config argument).</value>
>>>>>>> 80cb48e7
  </data>
</root><|MERGE_RESOLUTION|>--- conflicted
+++ resolved
@@ -284,12 +284,10 @@
   <data name="WRN997_OneOrMoreFilesSkippedDueToSize" xml:space="preserve">
     <value>One or more files were skipped for analysis due to exceeding size limits (currently configured as {0} KB). The 'max-file-size-in-kb' command-line argument can be used to increase this threshold.</value>
   </data>
-<<<<<<< HEAD
   <data name="WRN997.FileSkippedDueToSize" xml:space="preserve">
     <value>'{0}' was not analyzed as its size ({1} kilobytes) exceeds the currently configured threshold ({2} kilobytes).</value>
-=======
+  </data>
   <data name="ERR997_IncompatibleRulesDetected" xml:space="preserve">
     <value>The current configuration enables rules that are not compatible ('{0}' has declared that it is not compatible with '{1}'). You can selectively disable one of the rules using an updated XML configuration (passed by the --config argument).</value>
->>>>>>> 80cb48e7
   </data>
 </root>