﻿// Copyright (c) Microsoft. All rights reserved.
// Licensed under the MIT license. See LICENSE file in the project root for full license information.
using System;
using System.Collections.Generic;
using System.Diagnostics;
using System.Text.RegularExpressions;
using Microsoft.CodeAnalysis.Sarif.Visitors;
using Newtonsoft.Json;
using Newtonsoft.Json.Linq;

namespace Microsoft.CodeAnalysis.Sarif.Writers
{
    public static class PrereleaseCompatibilityTransformer
    {
        // As the SARIF Technical Committee develops the SARIF specification, it
        // releases incremental versions of the schema, with SemVer versions such as
        // "2.0.0-csd.2.beta.2018-10-10". To avoid having to update the version strings
        // in the test files every time this happens, we replace the version
        // in the test file with the current version after reading the file
        // into memory.
        private const string VersionPropertyPattern = @"""version""\s*:\s*""[^""]+""";
        private static readonly Regex s_VersionRegex = new Regex(VersionPropertyPattern, RegexOptions.Compiled);

        private const string SchemaPropertyPattern = @"""\$schema""\s*:\s*""[^""]+""";
        private static readonly Regex s_SchemaRegex = new Regex(SchemaPropertyPattern, RegexOptions.Compiled);

        public static SarifLog UpdateToCurrentVersion(
            string prereleaseSarifLog, 
            Formatting formatting, 
            out string updatedLog)
        {
            bool modifiedLog = false;
            updatedLog = null;

            if (string.IsNullOrEmpty(prereleaseSarifLog)) { return null; }

            JObject sarifLog = JObject.Parse(prereleaseSarifLog);

            string version = (string)sarifLog["version"];

            Dictionary<string, int> fullyQualifiedLogicalNameToIndexMap = null;
            Dictionary<string, int> fileLocationKeyToIndexMap = null;
            Dictionary<string, int> ruleKeyToIndexMap = null;

            switch (version)
            {
                case "2.0.0-csd.2.beta.2019-01-24":
                {
                    // SARIF TC31. Nothing to do.
                    break;
                }

                case "2.0.0-csd.2.beta.2019-01-09":
                {
                    modifiedLog |= ApplyChangesFromTC31(sarifLog);
                    break;
                }

                case "2.0.0-csd.2.beta.2018-10-10":
                case "2.0.0-csd.2.beta.2018-10-10.1":
                case "2.0.0-csd.2.beta.2018-10-10.2":
                {
                    // 2.0.0-csd.2.beta.2018-10-10 == changes through SARIF TC #25
                    modifiedLog |= ApplyChangesFromTC25ThroughTC30(
                        sarifLog, 
                        out fullyQualifiedLogicalNameToIndexMap,
                        out fileLocationKeyToIndexMap,
                        out ruleKeyToIndexMap);
                    modifiedLog |= ApplyChangesFromTC31(sarifLog);
                    break;

                }

                default:
                {
                    modifiedLog |= ApplyCoreTransformations(sarifLog);
                    modifiedLog |= ApplyChangesFromTC25ThroughTC30(
                        sarifLog, 
                        out fullyQualifiedLogicalNameToIndexMap,
                        out fileLocationKeyToIndexMap,
                        out ruleKeyToIndexMap);
                    modifiedLog |= ApplyChangesFromTC31(sarifLog);
                    break;
                }
            }

            SarifLog transformedSarifLog = null;
            var settings = new JsonSerializerSettings { Formatting = formatting, DefaultValueHandling = DefaultValueHandling.IgnoreAndPopulate };

            if (fullyQualifiedLogicalNameToIndexMap != null  || fileLocationKeyToIndexMap != null || ruleKeyToIndexMap != null)
            {
                transformedSarifLog = JsonConvert.DeserializeObject<SarifLog>(sarifLog.ToString());

                var indexUpdatingVisitor = new UpdateIndicesFromLegacyDataVisitor(
                    fullyQualifiedLogicalNameToIndexMap, 
                    fileLocationKeyToIndexMap,
                    ruleKeyToIndexMap);

                indexUpdatingVisitor.Visit(transformedSarifLog);
                updatedLog = JsonConvert.SerializeObject(transformedSarifLog, settings);
            }
            else
            {
                updatedLog = modifiedLog ? sarifLog.ToString(formatting) : prereleaseSarifLog;
                transformedSarifLog = JsonConvert.DeserializeObject<SarifLog>(updatedLog, settings);

                // We already have a textual representation of the log file (produced a couple lines
                // above this call). We are required to regenerate it, however, in order to properly 
                // elide default values, etc. I could not find a way for the JToken driven
                // ToString()/text-generating mechanism to honor default value ignore/populate settings.
                if (modifiedLog)
                {
                    updatedLog = JsonConvert.SerializeObject(transformedSarifLog, formatting);
                }
            }

            return transformedSarifLog;
        }

        private static bool ApplyChangesFromTC31(JObject sarifLog)
        {
            UpdateSarifLogVersion(sarifLog);            ;

            if (sarifLog["runs"] is JArray runs)
            {
                foreach (JObject run in runs)
                {
                    // https://github.com/oasis-tcs/sarif-spec/issues/311
                    MoveRuleDescriptors(run);

                    // https://github.com/oasis-tcs/sarif-spec/issues/179
                    MoveToolPropertiesIntoDriverToolComponent(run);

                    if (run["results"] is JArray results)
                    {
                        foreach (JObject result in results)
                        {
                            // https://github.com/oasis-tcs/sarif-spec/issues/312
                            UpdateBaselineExistingStateToUnchanged(result);

                            // https://github.com/oasis-tcs/sarif-spec/issues/317
                            SetResultKindAndFailureLevel(result);
                        }
                    }
                }
            }
            return true;
        }

        private static void MoveToolPropertiesIntoDriverToolComponent(JObject run)
        {
            // https://github.com/oasis-tcs/sarif-spec/issues/179

            // 1. Retrieve run.tool object, which will serve as the basis of the 
            //    new run.tool.driver object and zap sarifLoggerVersion from it;
            JObject driver = (JObject)run["tool"];
            driver.Remove("sarifLoggerVersion");

            // 2. Create a new tool object, preserving only the language property
            JObject tool = new JObject(new JProperty("language", driver["language"] ?? "en-US"));
            driver.Remove("language");

            // 3. Persist extracted data as tool.driver and place back on run
            tool["driver"] = driver;

            // https://github.com/oasis-tcs/sarif-spec/issues/319
            // 4. toolComponent.messageStrings now merges all plain text
            //    and markdown strings. So we need to merge and eliminate
            //    the 'richMessageStrings property.
            MergeRichMessagesInDescriptorsArrays(driver);

            run["tool"] = tool;

            // Other changes in this schema update do not require any transformation, as
            // the remainder is additive. This includes:
            //  toolComponent.fileIndex -> associate a component with a run.files entry
            //  run.tool.extensions -> array of extension tool components
            //  result.extensionIndex -> associate a result with an extension
            //  toolComponent -> new file role.
        }

<<<<<<< HEAD
        private static void MergeRichMessagesInDescriptorsArrays(JObject toolComponent)
        {
            MergeRichMessageStringsIntoMessageStrings((JObject)toolComponent["rulesMetadata"]);
            MergeRichMessageStringsIntoMessageStrings((JObject)toolComponent["notificationsMetadata"]);
        }

        private static void MergeRichMessageStringsIntoMessageStrings(JObject descriptorsObject)
        {
            if (!(descriptorsObject?["richMessageStrings"] is JObject richMessageStrings)) { return; }

            foreach (JProperty richMessageString in richMessageStrings.Properties())
            {

            }
            descriptorsObject.Remove("richMessageStrings");
        }

        private static void MoveRulesMetadataAndConfiguration(JObject run)
=======
        private static void MoveRuleDescriptors(JObject run)
>>>>>>> b6b3a12d
        {
            // https://github.com/oasis-tcs/sarif-spec/issues/311

            if (!(run["resources"] is JObject resources))
            {
                return;
            }

            JObject tool = (JObject)run["tool"];

            // 1. 'run.resources.messageStrings' moves to 'run.tool.globalMessageStrings'
            if (resources["messageStrings"] is JObject messageStrings)
            {
                // https://github.com/oasis-tcs/sarif-spec/issues/319
                ConvertToMultiformatMessageStrings(messageStrings);

                tool["globalMessageStrings"] = messageStrings;
            }

            // 2. 'run.resources.rules' moves to 'run.tool.ruleDescriptors'
            if (resources["rules"] is JArray rules)
            {
                foreach(JObject rule in rules)
                {
                    RenameProperty(rule, previousName: "configuration", newName: "defaultConfiguration");

                    if (rule["defaultConfiguration"] is JObject reportingConfiguration)
                    {
                        RenameProperty(reportingConfiguration, previousName: "defaultLevel", newName: "level");
                        RenameProperty(reportingConfiguration, previousName: "defaultRank", newName: "rank");
                    }
                }
                tool["ruleDescriptors"] = rules;
            }

            // 3. We do not need any accommodation for the addition of 
            // 'tool.notificationDescriptors', as this did not exist previously

            // 4. Zap 'rules.resources' entirely
            run["resources"] = null;
        }

        private static void ConvertToMultiformatMessageStrings(JObject messageStrings)
        {
            // https://github.com/oasis-tcs/sarif-spec/issues/319
            foreach (JProperty property in messageStrings.Properties())
            {
                string plaintext = (string)messageStrings[property.Name];

                JProperty textProperty = new JProperty("text", property.Value);
                JObject multiformatMessageString = new JObject(textProperty);

                messageStrings[property.Name] = multiformatMessageString;
            }
        }

        private static void UpdateBaselineExistingStateToUnchanged(JObject result)
        {
            // Rename 'existing' baseline state to 'unchanged'
            // (as part of adding the 'updated' state, which 
            // will not exist in any legacy SARIF logs).
            // https://github.com/oasis-tcs/sarif-spec/issues/312
            //

            string baselineState = (string)result["baselineState"];

            if ("existing".Equals(baselineState))
            {
                result["baselineState"] = "unchanged";
            }
        }

        private static void SetResultKindAndFailureLevel(JObject result)
        {
            string level = (string)result["level"];
            if (level == null) { return; }

            // Every result now has a failure level of 'none', 'note',
            // 'warning' or 'error'. 'pass', 'notApplicable' and 'open'
            // are the new 'result.kind' property that can categorize
            // non-failures. 
            // https://github.com/oasis-tcs/sarif-spec/issues/317

            switch (level)
            {
                // We don't need to handle 'none' as it previously wasn't
                // an enum value that was permitted by the schema.
                case "error":
                case "warning":
                case "note":
                {
                    // 'level' is set appropriately, so we'll mark this result
                    // kind to indicate it has been evaluated as a failure
                    result["kind"] = "fail";
                    break;
                }
                case "open":
                case "notApplicable":
                case "pass":
                {
                    // Legacy level indicates we do not have a failure. Move this
                    // designation to result.kind.
                    result["kind"] = level;
                    result["level"] = "none";
                    break;
                }
            }
        }

        private static bool ApplyChangesFromTC25ThroughTC30(
            JObject sarifLog, 
            out Dictionary<string, int> fullyQualifiedLogicalNameToIndexMap,
            out Dictionary<string, int> fileKeyToIndexMap,
            out Dictionary<string, int> ruleKeyToIndexMap)
        {
            fullyQualifiedLogicalNameToIndexMap = null;
            fileKeyToIndexMap = null;
            ruleKeyToIndexMap = null;

            // Note: we could have injected the TC26 - TC28 changes into the other helpers in this
            // code. This would prevent multiple passes over things like the run.results array.
            // We've isolated the changes here instead simply to keep them grouped together.

            bool modifiedLog = UpdateSarifLogVersion(sarifLog); 

            // For completness, this update added run.newlineSequences to the schema
            // This is a non-breaking (additive) change, so there is no work to do.
            //https://github.com/oasis-tcs/sarif-spec/issues/169
            
            if (sarifLog["runs"] is JArray runs)
            {
                foreach (JObject run in runs)
                {
                    // Delete run.architecture. This data could, arguably, be transferred into the run logical
                    // identifier or we could drop it into a property bag, but realistically, we don't expect
                    // sufficient existing utilization of this property to warrant preserving it.

                    // Remove run.architecture: https://github.com/oasis-tcs/sarif-spec/issues/262
                    if (run["architecture"] is JToken architecture)
                    {
                        run.Remove(nameof(architecture));
                        modifiedLog = true;
                    }

                    // Logical locations are now an array. We will first transform the previous
                    // dictionary into the arrays form. We will retain the index for each
                    // transformed logical location. Later, we will associate these indices
                    // with results, if applicable.
                    Dictionary<LogicalLocation, int> logicalLocationToIndexMap = null;

                    if (run["logicalLocations"] is JObject logicalLocations)
                    {
                        logicalLocationToIndexMap = new Dictionary<LogicalLocation, int>(LogicalLocation.ValueComparer);

                        run["logicalLocations"] =
                            ConvertLogicalLocationsDictionaryToArray(
                                logicalLocations,
                                logicalLocationToIndexMap,
                                out fullyQualifiedLogicalNameToIndexMap);

                        modifiedLog |= fullyQualifiedLogicalNameToIndexMap.Count > 0;
                    }

                    // Files are now persisted to an array. We will persist a mapping from
                    // previous file key to file index. We will associate the index with
                    // each result when we iterate over run.results later.

                    if (run["files"] is JObject files)
                    {
                        fileKeyToIndexMap = new Dictionary<string, int>();

                        run["files"] =
                            ConvertFilesDictionaryToArray(
                                files,
                                fileKeyToIndexMap);

                        modifiedLog |= fileKeyToIndexMap.Count > 0;
                    }

                    if (run["resources"] is JObject resources)
                    {
                        ruleKeyToIndexMap = new Dictionary<string, int>();

                        if (resources["rules"] is JObject rules)
                        {
                            resources["rules"] =
                                ConvertRulesDictionaryToArray(
                                    rules,
                                    ruleKeyToIndexMap);
                        }

                        modifiedLog |= ruleKeyToIndexMap.Count > 0;

                        // Remove 'open' from rule configuration default level enumeration
                        // https://github.com/oasis-tcs/sarif-spec/issues/288
                        modifiedLog |= RemapRuleDefaultLevelFromOpenToNote(resources);
                    }

                    if (run["results"] is JArray results)
                    {
                        JArray rewrittenResults = null;

                        foreach (JObject result in results)
                        {
                            // result.message SHALL be present constraint should be added to schema
                            // https://github.com/oasis-tcs/sarif-spec/issues/262
                            JObject message = (JObject)result["message"];

                            if (message == null)
                            {
                                message = new JObject(new JProperty("text", "[No message provided]."));
                                result["message"] = message;
                                modifiedLog = true;
                            }
                        }

                        if (rewrittenResults != null)
                        {
                            run["results"] = rewrittenResults;
                            modifiedLog = true;
                        }
                    }

                    // Rename fileVersion to dottedQuadFileVersion and specify format constraint
                    // https://github.com/oasis-tcs/sarif-spec/issues/274
                    //
                    // Applies to run.tool.fileVersion and run.conversion.tool.fileVersion
                    // 
                    // We will also explicitly apply the default tool.language value of "en-US".

                    JObject tool = (JObject)run["tool"];
                    modifiedLog |= RenameProperty(tool, previousName: "fileVersion", newName: "dottedQuadFileVersion");
                    PopulatePropertyIfAbsent(tool, "language", "en-US", ref modifiedLog);

                    if (run["conversion"] is JObject conversion)
                    {
                        tool = (JObject)conversion["tool"];
                        modifiedLog |= RenameProperty(tool, previousName: "fileVersion", newName: "dottedQuadFileVersion");
                        PopulatePropertyIfAbsent(tool, "language", "en-US", ref modifiedLog);
                    }

                    // Specify columnKind as ColumndKind.Utf16CodeUnits in cases where the enum is missing from
                    // the SARIF file. Moving forward, the absence of this enum will be interpreted as
                    // the new default, which is ColumnKind.UnicodeCodePoints.
                    // https://github.com/oasis-tcs/sarif-spec/issues/188
                    PopulatePropertyIfAbsent(run, "columnKind", "utf16CodeUnits", ref modifiedLog);
                }
            }

            return modifiedLog;
        }

        private static JToken ConvertRulesDictionaryToArray(JObject rules, Dictionary<string, int> ruleKeyToIndexMap)
        {
            if (rules == null) { return null; }

            Dictionary<JObject, int> jObjectToIndexMap = new Dictionary<JObject, int>();

            foreach (JProperty ruleEntry in rules.Properties())
            {
                AddEntryToRuleToIndexMap(
                    rules,
                    ruleEntry.Name,
                    (JObject)ruleEntry.Value,
                    jObjectToIndexMap,
                    ruleKeyToIndexMap);
            }

            var rulesArray = new JObject[jObjectToIndexMap.Count];

            foreach (KeyValuePair<JObject, int> keyValuePair in jObjectToIndexMap)
            {
                int index = keyValuePair.Value;
                JObject updatedFileData = keyValuePair.Key;
                rulesArray[index] = updatedFileData;
            }

            return new JArray(rulesArray);
        }


        private static void AddEntryToRuleToIndexMap(JObject rulesDictionary, string key, JObject rule, Dictionary<JObject, int> jObjectToIndexMap, Dictionary<string, int> ruleKeyToIndexMap)
        {
            ruleKeyToIndexMap = ruleKeyToIndexMap ?? throw new ArgumentNullException(nameof(ruleKeyToIndexMap));
            jObjectToIndexMap = jObjectToIndexMap ?? throw new ArgumentNullException(nameof(jObjectToIndexMap));

            if (rule["id"] == null)
            {
                // This condition indicates there was no collision between the rules dictionary key
                // and the corresponding rule id. So we will explicitly populate the rule id so
                // this data isn't lost, compromising log readability.
                rule["id"] = key;
            }

            if (!ruleKeyToIndexMap.TryGetValue(key, out int ruleIndex))
            {
                ruleIndex = ruleKeyToIndexMap.Count;
                jObjectToIndexMap[rule] = ruleIndex;
                ruleKeyToIndexMap[key] = ruleIndex;
            }
            else
            {
                throw new InvalidOperationException();
            }
        }

        private static void PopulatePropertyIfAbsent(JObject jObject, string propertyName, string value, ref bool modifiedLog)
        {
            if (jObject != null && jObject[propertyName] == null)
            {
                jObject[propertyName] = value;
                modifiedLog = true;
            }
        }

        private static JToken ConvertFilesDictionaryToArray(JObject files, Dictionary<string, int> keyToIndexMap)
        { 
            if (files == null) { return null; }

            Dictionary<JObject, int> jObjectToIndexMap = new Dictionary<JObject, int>();

            foreach (JProperty fileEntry in files.Properties())
            {
                AddEntryToFileLocationToIndexMap(
                    files,
                    fileEntry.Name,
                    (JObject)fileEntry.Value,
                    jObjectToIndexMap,
                    keyToIndexMap);
            }

            var filesArray = new JObject[jObjectToIndexMap.Count];

            foreach (KeyValuePair<JObject, int> keyValuePair in jObjectToIndexMap)
            {
                int index = keyValuePair.Value;
                JObject updatedFileData = keyValuePair.Key;
                filesArray[index] = updatedFileData;
            }

            return new JArray(filesArray);
        }

        private static void AddEntryToFileLocationToIndexMap(JObject filesDictionary, string key, JObject file, Dictionary<JObject, int> jObjectToIndexMap, Dictionary<string, int> keyToIndexMap)
        {
            keyToIndexMap = keyToIndexMap ?? throw new ArgumentNullException(nameof(keyToIndexMap));
            jObjectToIndexMap = jObjectToIndexMap ?? throw new ArgumentNullException(nameof(jObjectToIndexMap));

            // We've seen this key before. This happens when we order files processing in order to ensure
            // that a parent key has been transformed before its children (to produce a parent index value).
            if (keyToIndexMap.ContainsKey(key)) { return; }

            // Parent key is no longer relevant and will be removed.
            string parentKey = (string)file["parentKey"];

            if (parentKey == null)
            {
                // No parent key? We are a root location. 
                file["parentIndex"] = -1;
            }
            else
            {
                // Have we processed our parent yet? If so, retrieve the parentIndex and we're done.
                if (!keyToIndexMap.TryGetValue(parentKey, out int parentIndex))
                {
                    // The parent hasn't been processed yet. We must force its creation
                    // determine its index in our array. This code path results in 
                    // an array order that does not precisely match the enumeration
                    // order of the original files dictionary.
                    AddEntryToFileLocationToIndexMap(
                        filesDictionary,
                        parentKey,
                        (JObject)filesDictionary[parentKey],
                        jObjectToIndexMap,
                        keyToIndexMap);

                    parentIndex = keyToIndexMap[parentKey];
                }
                file.Remove("parentKey");
                file["parentIndex"] = parentIndex;
            }

            var fileLocationKey = FileLocation.CreateFromFilesDictionaryKey(key, parentKey);

            JObject fileLocationObject = new JObject();
            file["fileLocation"] = fileLocationObject;
            fileLocationObject["uri"] = fileLocationKey.Uri;
            fileLocationObject["uriBaseId"] = fileLocationKey.UriBaseId;

            if (!keyToIndexMap.TryGetValue(key, out int fileIndex))
            {
                fileIndex = keyToIndexMap.Count;
                jObjectToIndexMap[file] = fileIndex;
                keyToIndexMap[key] = fileIndex;
                fileLocationObject["fileIndex"] = fileIndex;
            }
            else
            {
                throw new InvalidOperationException();
            }
        }

        private static JArray ConvertLogicalLocationsDictionaryToArray(
            JObject logicalLocations,
            Dictionary<LogicalLocation, int> logicalLocationToIndexMap,
            out Dictionary<string, int> fullyQualifiedLogicalNameToIndexMap)
        {
            fullyQualifiedLogicalNameToIndexMap = null;

            if (logicalLocations == null) { return null; }

            Dictionary<JObject, int> jObjectToIndexMap = new Dictionary<JObject, int>();
            logicalLocationToIndexMap = new Dictionary<LogicalLocation, int>(LogicalLocation.ValueComparer);

            fullyQualifiedLogicalNameToIndexMap = new Dictionary<string, int>();

            foreach (JProperty logicalLocationEntry in logicalLocations.Properties())
            {
                // This condition may occur if we've already processed a parent logical
                // location that happened to be enumerated after one of its children
                if (fullyQualifiedLogicalNameToIndexMap.ContainsKey(logicalLocationEntry.Name)) { continue; }

                AddEntryToFullyQualifiedNameToIndexMap(
                    logicalLocations,
                    logicalLocationEntry.Name, 
                    (JObject)logicalLocationEntry.Value,
                    logicalLocationToIndexMap, 
                    jObjectToIndexMap,
                    fullyQualifiedLogicalNameToIndexMap);
            }

            var logicalLocationsArray = new JObject[jObjectToIndexMap.Count];

            foreach (KeyValuePair<JObject, int> keyValuePair in jObjectToIndexMap)
            {
                int index = keyValuePair.Value;
                JObject updatedLogicalLocation = keyValuePair.Key;
                logicalLocationsArray[index] = updatedLogicalLocation;
            }

            return new JArray(logicalLocationsArray);
        }

        private static void AddEntryToFullyQualifiedNameToIndexMap(
            JObject logicalLocationsDictionary,
            string keyName,
            JObject logicalLocation,
            Dictionary<LogicalLocation, int> logicalLocationToIndexMap,
            Dictionary<JObject, int> jObjectToIndexMap,
            Dictionary<string, int> keyToIndexMap)
        {
            keyToIndexMap = keyToIndexMap ?? throw new ArgumentNullException(nameof(keyToIndexMap));
            logicalLocation = logicalLocation ?? throw new ArgumentNullException(nameof(logicalLocation));

            string fullyQualifiedName = keyName;

            // Parent key is no longer relevant and will be removed.
            // We require 
            string parentKey = (string)logicalLocation["parentKey"];

            if (parentKey == null)
            {
                // No parent key? We are a root location. 
                logicalLocation["parentIndex"] = -1;
            }
            else
            {
                // Have we processed our parent yet? If so, retrieve the parentIndex and we're done.
                if (!keyToIndexMap.TryGetValue(parentKey, out int parentIndex))
                {
                    // The parent hasn't been processed yet. We must force its creation
                    // determine its index in our array. This code path results in 
                    // an array order that does not precisely match the enumeration
                    // order of the logical locations dictionary.
                    AddEntryToFullyQualifiedNameToIndexMap(
                        logicalLocationsDictionary,
                        parentKey,
                        (JObject)logicalLocationsDictionary[parentKey],
                        logicalLocationToIndexMap,
                        jObjectToIndexMap,
                        keyToIndexMap);

                    parentIndex = keyToIndexMap[parentKey];
                }
                logicalLocation.Remove("parentKey");
                logicalLocation["parentIndex"] = parentIndex;
            }

            string existingFullyQualifiedName = (string)logicalLocation["fullyQualifiedName"];
            if (string.IsNullOrEmpty(existingFullyQualifiedName))
            {
                // We use the key as the fullyQualifiedName but only in cases when we don't 
                // find this property is already set. If the property is set, that may
                // indicate the key name isn't the FQN but another string value that is
                // used to resolve a collision between distinct logical locations with 
                // an identical fully-qualified name.
                logicalLocation["fullyQualifiedName"] = fullyQualifiedName;
            }

            LogicalLocation sarifLogicalLocation = JsonConvert.DeserializeObject<LogicalLocation>(logicalLocation.ToString());

            // Theoretically, the dictionary should consists of a unique set of logical 
            // locations. In practice, however, there's nothing preventing a SARIF user
            // from emitting duplicated locations. As a result, we will not naively produce
            // a one-to-one mapping of logical locations to dictionary entry. Instead, we 
            // will collapse any duplicates that we find into a single array instance
            if (!logicalLocationToIndexMap.TryGetValue(sarifLogicalLocation, out int index))
            {
                index = logicalLocationToIndexMap.Count;
                logicalLocationToIndexMap[sarifLogicalLocation] = index;
                jObjectToIndexMap[logicalLocation] = index;
                keyToIndexMap[fullyQualifiedName] = index;
            }
        }

        private static bool RemapRuleDefaultLevelFromOpenToNote(JObject resources)
        {
            bool modifiedResources = false;

            if (resources == null) { return modifiedResources; }

            var rules = (JArray)resources["rules"];
            if (rules == null ) { return modifiedResources; }

            foreach (JObject rule in rules)
            {
                var configuration = (JObject)rule["configuration"];
                if (configuration == null) { continue; }

                if ("open".Equals((string)configuration["defaultLevel"]))
                {
                    // We remap 'open' to 'note'. 'open' is an indicator that analysis is unresolved, i.e., 
                    // the question of whether a weakness exists is not yet determined. 'note' is the most
                    // reasonable level to associate with this class of report, if it is emitted. In 
                    // practice, we don't expect that a current producer exists who is in this condition.
                    configuration["defaultLevel"] = "note";
                    modifiedResources = true;
                }
            }

            return modifiedResources;
        }

        private static bool ApplyCoreTransformations(JObject sarifLog)
        {
            bool modifiedLog = UpdateSarifLogVersion(sarifLog); 

            if (sarifLog["runs"] is JArray runs)
            {
                foreach (JObject run in runs)
                {
                    // Move result.ruleMessageId: https://github.com/oasis-tcs/sarif-spec/issues/216
                    // Update name of threadflowLocation.executionTimeUtc: https://github.com/oasis-tcs/sarif-spec/issues/242
                    modifiedLog |= UpdateRunResults(run);

                    // invocation.workingDirectory now a file location: https://github.com/oasis-tcs/sarif-spec/issues/222
                    // Update names of invocation.startTimeUtc and endTimeUtc: https://github.com/oasis-tcs/sarif-spec/issues/242
                    // Convert exception.message to message object: https://github.com/oasis-tcs/sarif-spec/issues/240
                    modifiedLog |= UpdateRunInvocations(run);

                    // run.originalUriBaseIds values now file locations: https://github.com/oasis-tcs/sarif-spec/issues/234
                    modifiedLog |= UpdateRunOriginalUriBaseIds(run);

                    // Convert file.hashes to dictionary: https://github.com/oasis-tcs/sarif-spec/issues/240
                    // Update name of file.lastModifiedTimeUtc: https://github.com/oasis-tcs/sarif-spec/issues/242
                    modifiedLog |= UpdateRunFiles(run);

                    // Update names of notification.startTimeUtc and endTimeUtc: https://github.com/oasis-tcs/sarif-spec/issues/242
                    modifiedLog |= UpdateRunNotifications(run);

                    // Update name to versionControlDetails.repositoryUri: https://github.com/oasis-tcs/sarif-spec/issues/244
                    modifiedLog |= UpdateRunVersionControlProvenance(run);

                    modifiedLog |= RefactorRunAutomationDetails(run);
                }
            }

            return modifiedLog;
        }

        private static bool UpdateSarifLogVersion(JObject sarifLog)
        {
            bool modifiedLog = false;

            string version = (string)sarifLog["version"];
            if (version != SarifUtilities.SemanticVersion)
            {
                sarifLog["version"] = SarifUtilities.SemanticVersion;
                modifiedLog = true;
            }

            string schema = (string)sarifLog["$schema"];
            if (schema != SarifUtilities.SarifSchemaUri)
            {
                sarifLog["$schema"] = SarifUtilities.SarifSchemaUri;
                modifiedLog = true;
            }

            return modifiedLog;
        }

        private static bool RefactorRunAutomationDetails(JObject run)
        {
            bool modifiedRun = false;

            // The properties comprise the run-level runAutomationId in previous versions
            JToken logicalId = run["logicalId"];
            JToken description = run["description"]; // 'message' object type
            JToken instanceGuid = run["instanceGuid"];
            JToken correlationGuid = run["correlationGuid"];

            if (logicalId != null || description != null ||
                instanceGuid != null || correlationGuid != null)
            {
                run.Remove("logicalId");
                run.Remove("description");
                run.Remove("instanceGuid");
                run.Remove("correlationGuid");

                var runId = new JObject();

                if (instanceGuid != null && logicalId != null)
                {
                    // We can only effectively populate the new instanceId in a case where
                    // the log is previously uniquely identified a run by a guid.
                    runId["instanceId"] = logicalId + "/" + instanceGuid;
                }

                if (description != null) { runId["description"] = description; }
                if (instanceGuid != null) { runId["instanceGuid"] = instanceGuid; }
                if (correlationGuid != null) { runId["correlationGuid"] = correlationGuid; }

                run["id"] = runId;
                modifiedRun = true;
            }

            // This property is an element of what v2 now refers to as aggregateIds
            if (run["automationLogicalId"] is JToken automationLogicalId)
            {
                run.Remove("automationLogicalId");

                var aggregateId = new JObject
                {
                    // For the aggregating automation id, we can only provide the logical component
                    ["instanceId"] = automationLogicalId + "/"
                };

                run["aggregateIds"] = new JArray(aggregateId);
                modifiedRun = true;
            }

            return modifiedRun;
        }

        private static bool UpdateRunVersionControlProvenance(JObject run)
        {
            bool modifiedRun = false;

            if (run["versionControlProvenance"] is JArray versionControlDetailsArray)
            {
                foreach (JObject versionControlDetails in versionControlDetailsArray)
                {
                    modifiedRun |= UpdateVersionControlDetails(versionControlDetails);
                }
            }

            return modifiedRun;
        }

        private static bool UpdateVersionControlDetails(JObject versionControlDetails)
        {
            bool modifiedVersionControlDetails = false;

            // https://github.com/oasis-tcs/sarif-spec/issues/242
            modifiedVersionControlDetails |= RenameProperty(versionControlDetails, previousName: "timestamp", newName: "asOfTimeUtc");

            // https://github.com/oasis-tcs/sarif-spec/issues/244
            modifiedVersionControlDetails |= RenameProperty(versionControlDetails, previousName: "uri", newName: "repositoryUri");

            // https://github.com/oasis-tcs/sarif-spec/issues/249
            modifiedVersionControlDetails |= RenameProperty(versionControlDetails, previousName: "tag", newName: "revisionTag");

            return modifiedVersionControlDetails;
        }

        internal static bool UpdateRunResults(JObject run)
        {
            bool modifiedRun = false;

            JArray results = (JArray)run["results"];
            if (results == null) { return modifiedRun; }

            foreach (JObject result in results)
            {
                // https://github.com/oasis-tcs/sarif-spec/issues/216
                //
                // result.ruleMessageId is removed. This property value
                // should be expressed as result.message.messageId instead.
                // e.g.:
                // "message": { "messageId" : "default"}

                string ruleMessageId = (string)result["ruleMessageId"];

                if (ruleMessageId != null)
                {
                    result.Property("ruleMessageId").Remove();
                    result["message"]["messageId"] = ruleMessageId;
                    modifiedRun = true;
                }

                if (result["codeFlows"] is JArray codeFlows)
                {
                    modifiedRun |= UpdateCodeFlows(codeFlows);
                }
            }
            return modifiedRun;
        }

        private static bool UpdateCodeFlows(JArray codeFlows)
        {
            bool modifiedThreadFlowLocation = false;

            foreach (JObject codeFlow in codeFlows)
            {
                JArray threadFlows = (JArray)codeFlow["threadFlows"];
                if (threadFlows == null) { continue; }

                foreach (JObject threadFlow in threadFlows)
                {
                    JArray threadFlowLocations = (JArray)threadFlow["locations"];
                    if (threadFlowLocations == null) { continue; }

                    foreach (JObject threadFlowLocation in threadFlowLocations)
                    {
                        // Update name of threadFlowLocation.executionTimeUtc: https://github.com/oasis-tcs/sarif-spec/issues/242
                        modifiedThreadFlowLocation |= RenameProperty(threadFlowLocation, previousName: "timestamp", newName: "executionTimeUtc");

                        // Delete threadFlowLocation.step property: https://github.com/oasis-tcs/sarif-spec/issues/203
                        JToken step = threadFlowLocation["step"];
                        if (step != null)
                        {
                            threadFlowLocation.Remove("step");
                            modifiedThreadFlowLocation = true;
                        }
                    }
                }
            }
            return modifiedThreadFlowLocation;
        }

        private static bool UpdateRunInvocations(JObject run)
        {
            bool modifiedRun = false;
            
            if (run["invocations"] is JArray invocations)
            {
                foreach (JObject invocation in invocations)
                {
                    modifiedRun |= UpdateInvocation(invocation);
                }
            }

            return modifiedRun;
        }

        internal static bool UpdateInvocation(JObject invocation)
        {
            bool modifiedInvocation = false;

            // https://github.com/oasis-tcs/sarif-spec/issues/222
            //
            // Previously:
            //     "workingDirectory": "/home/buildAgent/src",
            // Now:
            //     "workingDirectory": { "uri" : "/home/buildAgent/src" },

            modifiedInvocation |= ReplaceUriStringWithFileLocation(invocation, "workingDirectory");

            // https://github.com/oasis-tcs/sarif-spec/issues/242

            modifiedInvocation |= RenameProperty(invocation, previousName: "startTime", newName: "startTimeUtc");
            modifiedInvocation |= RenameProperty(invocation, previousName: "endTime", newName: "endTimeUtc");

            return modifiedInvocation;
        }

        private static bool ReplaceUriStringWithFileLocation(JObject jObject, string propertyName)
        {
            bool modifiedObject = false;

            if (jObject[propertyName]?.Type == JTokenType.String)
            {
                string uriValue = (string)jObject[propertyName];

                jObject.Property(propertyName).Remove();

                var fileLocation = new JProperty("uri", uriValue);
                var fileLocationObject = new JObject(fileLocation);
                jObject[propertyName] = fileLocationObject;

                modifiedObject = true;
            }

            return modifiedObject;
        }

        private static bool UpdateRunOriginalUriBaseIds(JObject run)
        {
            bool modifiedRun = false;

            // https://github.com/oasis-tcs/sarif-spec/issues/234
            //
            // originalUriBaseId values are now file locations, not 
            // a string value that points to a root URI
            //
            // Previously:
            // originalUriBaseIds : { "$(SrcRoot)" : "file://c:/src/myenlistment." }
            //
            // Now:
            // originalUriBaseIds : { "$(SrcRoot)" : { "uri" : "file://c:/src/myenlistment." } }

            var originalUriBaseIds = (JObject)run["originalUriBaseIds"];

            if (originalUriBaseIds == null) { return modifiedRun; }

            List<JProperty> rewrittenValues = null;

            foreach (JProperty originalUriBaseId in originalUriBaseIds.Properties())
            {
                string key = originalUriBaseId.Name;
                JToken value = originalUriBaseId.Value;

                if (value.Type != JTokenType.String) { continue; }

                rewrittenValues = rewrittenValues ?? new List<JProperty>();

                var fileLocation = new JProperty("uri", value);
                var fileLocationObject = new JObject(fileLocation);
                var newValue = new JProperty(key, fileLocationObject);

                rewrittenValues.Add(newValue);
            }

            if (rewrittenValues != null)
            {
                run.Remove("originalUriBaseIds");

                var rewrittenOriginalUriBaseIds = new JObject(rewrittenValues.ToArray());
                run["originalUriBaseIds"] = rewrittenOriginalUriBaseIds;

                modifiedRun = true;
            }

            return modifiedRun;
        }

        internal static bool UpdateRunFiles(JObject run)
        {
            bool modifiedRun = false;

            if (!(run["files"] is JObject files)) { return modifiedRun; }

            foreach (JProperty file in files.Properties())
            {
                var fileObject = (JObject)file.Value;
                modifiedRun |= UpdateFileHashesProperty(fileObject);

                // https://github.com/oasis-tcs/sarif-spec/issues/242
                modifiedRun |= RenameProperty(fileObject, "lastModifiedTime", "lastModifiedTimeUtc"); ;
            }

            return modifiedRun;
        }

        private static bool RenameProperty(JObject jObject, string previousName, string newName)
        {
            bool renamedProperty = false;

            if (jObject == null) { return renamedProperty; }
            
            if (jObject[previousName] is JToken propertyValue)
            {
                jObject.Remove(previousName);
                jObject[newName] = propertyValue;
                renamedProperty = true;
            }

            return renamedProperty;
        }

        private static bool UpdateFileHashesProperty(JObject file)
        {
            bool modifiedRun = false;

            // https://github.com/oasis-tcs/sarif-spec/issues/243
            //
            // file.hashes were previously an array of hash objects.
            // Now file.hashes is a dictionary where each key is the 
            // hash algorithm and the value is the hash of the file contents.
            //
            // Previously:
            //     "hashes": [ { "algorithm": "sha-256", "value": "b13ce2678a8807ba0765ab94a0ecd394f869bc81" } ]
            //
            // Now:
            // "hashes": { "sha-256": "b13ce2678a8807ba0765ab94a0ecd394f869bc81" }

            JToken hashes = file["hashes"];
            if (hashes == null || hashes.Type != JTokenType.Array) { return modifiedRun; }

            JObject rewrittenHashes = new JObject();

            foreach (JObject hash in hashes)
            {
                string algorithm = (string)hash["algorithm"];
                string value = (string)hash["value"];

                rewrittenHashes[algorithm] = value;
            }
            file.Remove("hashes");
            file["hashes"] = rewrittenHashes;
            modifiedRun = true;

            return modifiedRun;
        }

        internal static bool UpdateRunNotifications(JObject run)
        {
            bool modifiedRun = false;

            var invocations = (JArray)run["invocations"];
            if (invocations == null) { return modifiedRun; }

            foreach (JObject invocation in invocations)
            {
                if (invocation["configurationNotifications"] is JArray configurationNotifications)
                {
                    modifiedRun |= UpdateNotifications(configurationNotifications);
                }

                if (invocation["toolNotifications"] is JArray toolNotifications)
                {
                    modifiedRun |= UpdateNotifications(toolNotifications);
                }
            }

            return modifiedRun;
        }


        internal static bool UpdateNotifications(JArray notifications)
        {
            bool modifiedNotification = false;

            foreach (JObject notification in notifications)
            {
                modifiedNotification |= UpdateNotification(notification);
            }

            return modifiedNotification;
        }

        private static bool UpdateNotification(JObject notification)
        {
            bool modifiedNotification = false;

            // https://github.com/oasis-tcs/sarif-spec/issues/242
            modifiedNotification |= RenameProperty(notification, previousName: "time", newName: "timeUtc");

            if (notification["exception"] is JObject exception)
            {
                modifiedNotification |= ConvertExceptionMessageFromStringToMessageObject(exception);

                if (exception["innerExceptions"] is JArray innerExceptions)
                {
                    foreach (JObject innerException in innerExceptions)
                    {
                        modifiedNotification |= ConvertExceptionMessageFromStringToMessageObject(innerException);
                    }
                }
            }

            return modifiedNotification;
        }

        private static bool ConvertExceptionMessageFromStringToMessageObject(JObject exception)
        {
            bool modifiedNotification = false;

            // https://github.com/oasis-tcs/sarif-spec/issues/240
            //
            // exception.message is converted from a string primitive to a message
            // object instance. This property was previously the final remaining string
            // literal used for user-facing text. We converted it to a message object
            // strictly for consistency, as multiple parties observed the inconsistency
            // and perceived it as a possible bug.
            //
            // Previously:
            //      "exception" : { "message": "Unhandled exception during rule evaluation." }
            //
            // Now:
            //      "exception" : { "message": { "text" : "Unhandled exception during rule evaluation." } }

            JToken message = exception["message"];

            if (message?.Type == JTokenType.String)
            {
                exception.Remove("message");
                var messageProperty = new JProperty("text", message);
                exception["message"] = new JObject(messageProperty);
                modifiedNotification = true;
            }

            return modifiedNotification;
        }
    }
}<|MERGE_RESOLUTION|>--- conflicted
+++ resolved
@@ -179,7 +179,6 @@
             //  toolComponent -> new file role.
         }
 
-<<<<<<< HEAD
         private static void MergeRichMessagesInDescriptorsArrays(JObject toolComponent)
         {
             MergeRichMessageStringsIntoMessageStrings((JObject)toolComponent["rulesMetadata"]);
@@ -198,9 +197,6 @@
         }
 
         private static void MoveRulesMetadataAndConfiguration(JObject run)
-=======
-        private static void MoveRuleDescriptors(JObject run)
->>>>>>> b6b3a12d
         {
             // https://github.com/oasis-tcs/sarif-spec/issues/311
 
