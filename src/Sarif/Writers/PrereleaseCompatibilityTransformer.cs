--- conflicted
+++ resolved
@@ -142,19 +142,16 @@
                     // https://github.com/oasis-tcs/sarif-spec/issues/337
                     ConvertToolToDriverInExternalPropertyFiles(run);
 
-<<<<<<< HEAD
+                    // https://github.com/oasis-tcs/sarif-spec/issues/338
+                    ModifyExternalPropertyFilesToExternalPropertyFileReferences(run);
+
                     // https://github.com/oasis-tcs/sarif-spec/issues/344
                     ConvertSuppressionStatesToSuppressions(run);
-=======
-                    // https://github.com/oasis-tcs/sarif-spec/issues/338
-                    ModifyExternalPropertyFilesToExternalPropertyFileReferences(run);
->>>>>>> 42cc4a2e
                 }
             }
             return true;
         }
 
-<<<<<<< HEAD
         private static void ConvertSuppressionStatesToSuppressions(JObject run)
         {
             if (run["results"] is JArray results)
@@ -182,14 +179,15 @@
                         }
                     }
                 }
-=======
+            }
+        }
+
         private static void ModifyExternalPropertyFilesToExternalPropertyFileReferences(JObject run)
         {
             if (run["externalPropertyFiles"] is JObject externalPropertyFiles)
             {
                 run.Remove("externalPropertyFiles");
                 run.Add("externalPropertyFileReferences", externalPropertyFiles);
->>>>>>> 42cc4a2e
             }
         }
 
