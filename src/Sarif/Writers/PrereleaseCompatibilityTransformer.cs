﻿// Copyright (c) Microsoft. All rights reserved.
// Licensed under the MIT license. See LICENSE file in the project root for full license information.
using System;
using System.Collections.Generic;
using System.Text.RegularExpressions;
using Microsoft.CodeAnalysis.Sarif.Visitors;
using Newtonsoft.Json;
using Newtonsoft.Json.Linq;

namespace Microsoft.CodeAnalysis.Sarif.Writers
{
    public static class PrereleaseCompatibilityTransformer
    {
        // As the SARIF Technical Committee develops the SARIF specification, it
        // releases incremental versions of the schema, with SemVer versions such as
        // "2.0.0-csd.2.beta.2018-10-10". To avoid having to update the version strings
        // in the test files every time this happens, we replace the version
        // in the test file with the current version after reading the file
        // into memory.
        private const string VersionPropertyPattern = @"""version""\s*:\s*""[^""]+""";
        private static readonly Regex s_VersionRegex = new Regex(VersionPropertyPattern, RegexOptions.Compiled);

        private const string SchemaPropertyPattern = @"""\$schema""\s*:\s*""[^""]+""";
        private static readonly Regex s_SchemaRegex = new Regex(SchemaPropertyPattern, RegexOptions.Compiled);

        public static SarifLog UpdateToCurrentVersion(
            string prereleaseSarifLog, 
            Formatting formatting, 
            out string updatedLog)
        {
            bool modifiedLog = false;
            updatedLog = null;

            if (string.IsNullOrEmpty(prereleaseSarifLog)) { return null; }

            JObject sarifLog = JObject.Parse(prereleaseSarifLog);

            string version = (string)sarifLog["version"];

            Dictionary<string, int> fullyQualifiedLogicalNameToIndexMap = null;
            Dictionary<string, int> fileLocationKeyToIndexMap = null;
            Dictionary<string, int> ruleKeyToIndexMap = null;

            switch (version)
            {
                case "2.0.0-csd.2.beta.2019-02-20":
                {
                    // SARIF TC32. Nothing to do.
                    break;
                }

                case "2.0.0-csd.2.beta.2019-01-24":
                case "2.0.0-csd.2.beta.2019-01-24.1":
                {
                    modifiedLog |= ApplyChangesFromTC32(sarifLog);
                    break;
                }

                case "2.0.0-csd.2.beta.2019-01-09":
                {
                    modifiedLog |= ApplyChangesFromTC31(sarifLog);
                    modifiedLog |= ApplyChangesFromTC32(sarifLog);
                    break;
                }

                case "2.0.0-csd.2.beta.2018-10-10":
                case "2.0.0-csd.2.beta.2018-10-10.1":
                case "2.0.0-csd.2.beta.2018-10-10.2":
                {
                    // 2.0.0-csd.2.beta.2018-10-10 == changes through SARIF TC #25
                    modifiedLog |= ApplyChangesFromTC25ThroughTC30(
                        sarifLog, 
                        out fullyQualifiedLogicalNameToIndexMap,
                        out fileLocationKeyToIndexMap,
                        out ruleKeyToIndexMap);
                    modifiedLog |= ApplyChangesFromTC31(sarifLog);
                    modifiedLog |= ApplyChangesFromTC32(sarifLog);
                    break;

                }

                default:
                {
                    modifiedLog |= ApplyCoreTransformations(sarifLog);
                    modifiedLog |= ApplyChangesFromTC25ThroughTC30(
                        sarifLog, 
                        out fullyQualifiedLogicalNameToIndexMap,
                        out fileLocationKeyToIndexMap,
                        out ruleKeyToIndexMap);
                    modifiedLog |= ApplyChangesFromTC31(sarifLog);
                    modifiedLog |= ApplyChangesFromTC32(sarifLog);
                    break;
                }
            }

            SarifLog transformedSarifLog = null;
            var settings = new JsonSerializerSettings { Formatting = formatting, DefaultValueHandling = DefaultValueHandling.IgnoreAndPopulate };

            if (fullyQualifiedLogicalNameToIndexMap != null  || fileLocationKeyToIndexMap != null || ruleKeyToIndexMap != null)
            {
                transformedSarifLog = JsonConvert.DeserializeObject<SarifLog>(sarifLog.ToString());

                var indexUpdatingVisitor = new UpdateIndicesFromLegacyDataVisitor(
                    fullyQualifiedLogicalNameToIndexMap, 
                    fileLocationKeyToIndexMap,
                    ruleKeyToIndexMap);

                indexUpdatingVisitor.Visit(transformedSarifLog);
                updatedLog = JsonConvert.SerializeObject(transformedSarifLog, settings);
            }
            else
            {
                updatedLog = modifiedLog ? sarifLog.ToString(formatting) : prereleaseSarifLog;
                transformedSarifLog = JsonConvert.DeserializeObject<SarifLog>(updatedLog, settings);

                // We already have a textual representation of the log file (produced a couple lines
                // above this call). We are required to regenerate it, however, in order to properly 
                // elide default values, etc. I could not find a way for the JToken driven
                // ToString()/text-generating mechanism to honor default value ignore/populate settings.
                if (modifiedLog)
                {
                    updatedLog = JsonConvert.SerializeObject(transformedSarifLog, formatting);
                }
            }

            return transformedSarifLog;
        }

        private static bool ApplyChangesFromTC32(JObject sarifLog)
        {
            UpdateSarifLogVersion(sarifLog);
            if (sarifLog["runs"] is JArray runs)
            {
                foreach (JObject run in runs)
                {
                    // https://github.com/oasis-tcs/sarif-spec/issues/325
                    RemoveToolLanguage(run);
<<<<<<< HEAD

                    // Modify exception.message to string.
                    //https://github.com/oasis-tcs/sarif-spec/issues/325
                    //
                    // Rename invocation.toolNotifications and invocation.configurationNotifications
                    // https://github.com/oasis-tcs/sarif-spec/issues/330
                    ConvertAllExceptionMessagesToStringAndRenameToolNotificationNodes(run);
=======
                    ConvertAllExceptionMessagesToString(run);
                    ConvertAllReportingDescriptorNamesToString(run);
>>>>>>> 92a31ec1
                }
            }
            return true;
        }

        private static void ConvertAllExceptionMessagesToStringAndRenameToolNotificationNodes(JObject run)
        {
            if (run["conversion"] is JObject conversion && conversion["invocation"] is JObject invocation)
            {
                ConvertInvocationExceptionMessagesToStringAndRenameToolNotifications(invocation);
            }

            if (run["invocations"] is JArray invocations)
            {
                foreach (JObject item in invocations)
                {
                    ConvertInvocationExceptionMessagesToStringAndRenameToolNotifications(item);
                }
            }
        }

        private static void ConvertInvocationExceptionMessagesToStringAndRenameToolNotifications(JObject invocation)
        {
            if (invocation["toolNotifications"] is JArray toolNotifications)
            {
                ConvertNotificationExceptionMessagesToString(toolNotifications);

                // https://github.com/oasis-tcs/sarif-spec/issues/330
                invocation.Remove("toolNotifications");
                invocation["toolExecutionNotifications"] = toolNotifications;
            }

            if (invocation["configurationNotifications"] is JArray configurationNotifications)
            {
                ConvertNotificationExceptionMessagesToString(configurationNotifications);

                // https://github.com/oasis-tcs/sarif-spec/issues/330
                invocation.Remove("configurationNotifications");
                invocation["toolConfigurationNotifications"] = configurationNotifications;
            }
        }

        private static void ConvertNotificationExceptionMessagesToString(JArray Notifications)
        {
            foreach (JObject notification in Notifications)
            {
                if (notification["exception"] is JObject exception)
                {
                    ConvertExceptionMessageToString(exception);
                }
            }
        }

        private static void ConvertExceptionMessageToString(JObject exception)
        {
            if (exception["message"] is JObject message && message["text"] is JToken text)
            {
                exception["message"] = text;
            }

            if (exception["innerExceptions"] is JArray innerExceptions)
            {
                foreach (JObject innerException in innerExceptions)
                {
                    ConvertExceptionMessageToString(innerException);
                }
            }
        }

        private static void RemoveToolLanguage(JObject run)
        {
            JObject tool = (JObject)run["tool"];
            if (tool["language"] is JToken language)
            {
                tool.Remove("language");
            }
        }

        private static void ConvertAllReportingDescriptorNamesToString(JObject run)
        {
            // Access and modify run.tool
            JObject tool = (JObject)run["tool"];
            ConvertToolReportingDescriptorNamesToString(tool);

            // Access and modify run.conversion.tool
            if (run["conversion"] is JObject conversion)
            {
                tool = (JObject)conversion["tool"];
                ConvertToolReportingDescriptorNamesToString(tool);
            }
        }

        private static void ConvertToolReportingDescriptorNamesToString(JObject tool)
        {
            // Access and modify tool.driver
            if (tool["driver"] is JObject driver)
            {
                ConvertToolComponentReportingDescriptorNamesToString(driver);
            }

            // Access and modify each item in tool.extensions
            if (tool["extensions"] is JArray extensions)
            {
                foreach (JObject toolComponent in extensions)
                {
                    ConvertToolComponentReportingDescriptorNamesToString(toolComponent);
                }
            }
        }

        private static void ConvertToolComponentReportingDescriptorNamesToString(JObject toolComponent)
        {
            // Access and modify toolComponent.notificationDescriptors
            if (toolComponent["notificationDescriptors"] is JArray notificationDescriptors)
            {
                ConvertReportingDescriptorNamesToString(notificationDescriptors);
            }

            // Access and modify toolComponent.ruleDescriptors
            if (toolComponent["ruleDescriptors"] is JArray ruleDescriptors)
            {
                ConvertReportingDescriptorNamesToString(ruleDescriptors);
            }
        }

        private static void ConvertReportingDescriptorNamesToString(JArray reportingDescriptors)
        {
            foreach (JObject reportingDescriptor in reportingDescriptors)
            {
                if (reportingDescriptor["name"] is JObject message && message["text"] is JToken text)
                {
                    reportingDescriptor["name"] = text;
                }
            }
        }

        private static bool ApplyChangesFromTC31(JObject sarifLog)
        {
            UpdateSarifLogVersion(sarifLog);

            if (sarifLog["runs"] is JArray runs)
            {
                foreach (JObject run in runs)
                {
                    // https://github.com/oasis-tcs/sarif-spec/issues/311
                    MoveRuleDescriptors(run);

                    // https://github.com/oasis-tcs/sarif-spec/issues/179
                    MoveToolPropertiesIntoDriverToolComponent(run);

                    if (run["results"] is JArray results)
                    {
                        foreach (JObject result in results)
                        {
                            // https://github.com/oasis-tcs/sarif-spec/issues/312
                            UpdateBaselineExistingStateToUnchanged(result);

                            // https://github.com/oasis-tcs/sarif-spec/issues/317
                            SetResultKindAndFailureLevel(result);
                        }
                    }

                    if (run["files"] is JArray files)
                    {
                        foreach (JObject artifact in files)
                        {
                            if (artifact["fileLocation"] is JObject location)
                            {
                                artifact.Remove("fileLocation");
                                artifact["location"] = location;
                            }
                        }

                        run["artifacts"] = files;
                        run.Remove("files");
                    }

                    var universallyRenamedMembers = new Dictionary<string, string>
                    {
                        ["richText"] = "markdown",
                        ["fileChange"] = "artifactChange",
                        ["fileLocation"] = "artifactLocation",
                        ["fileIndex"] = "artifactIndex",
                        ["fileChanges"] = "changes",
                    };

                    RecursivePropertyRename(run, universallyRenamedMembers);
                }
            }
            return true;
        }

        private static void RecursivePropertyRename(JObject parentObject, JProperty property, Dictionary<string, string> renamedMembers)
        {
            JToken newValue = property.Value;

            if (renamedMembers.TryGetValue(property.Name, out string newName))
            {
                parentObject.Remove(property.Name);
            }
            else
            {
                newName = property.Name;
            }

            if (property.Value is JArray jArray)
            {
                newValue = RecursivePropertyRename(jArray, renamedMembers);
            }
            else if (property.Value is JObject jObject)
            {
                newValue = RecursivePropertyRename(jObject, renamedMembers);
            }
            parentObject[newName] = newValue;
        }

        private static JToken RecursivePropertyRename(JArray jArray, Dictionary<string, string> renamedMembers)
        {
            foreach (JToken jToken in jArray)
            {
                if (jToken is JObject jObject)
                {
                    RecursivePropertyRename(jObject, renamedMembers);
                }
                // Note that we don't have to handle arrays of values or other arrays.
                // These aren't expressed in standard SARIF, if we hit this code path
                // that means we're processing some property bag content.
            }
            return jArray;
        }

        private static JObject RecursivePropertyRename(JObject jObject, Dictionary<string, string> renamedMembers)
        {
            var properties = new List<JProperty>(jObject.Properties());
            foreach (JProperty property in properties)
            {
                // We won't process property bags, so that we don't inadvertently
                // rename custom data that isn't a part of formal SARIF
                if (property.Name.Equals("properties")) { continue; }
                RecursivePropertyRename(jObject, property, renamedMembers);
            }
            return jObject;
        }

        private static void MoveToolPropertiesIntoDriverToolComponent(JObject run)
        {
            // https://github.com/oasis-tcs/sarif-spec/issues/179

            // 1. Retrieve run.tool object, which will serve as the basis of the
            //    new run.tool.driver object and zap sarifLoggerVersion from it.
            JObject driver = (JObject)run["tool"];
            driver.Remove("sarifLoggerVersion");

            // 2. Create a new tool object, preserving only the language property
            JObject tool = new JObject(new JProperty("language", driver["language"] ?? "en-US"));
            driver.Remove("language");

            // https://github.com/oasis-tcs/sarif-spec/issues/319
            // 3. toolComponent.messageStrings now merges all plain text
            //    and markdown strings. So we need to merge and eliminate
            //    the 'richMessageStrings property.
            MergeRichMessagesInDescriptorsArrays(driver);

            // 4. Persist extracted data as tool.driver and place back on run.
            tool["driver"] = driver;

            // 5. run.richTextMimeType renamed to run.markdownMessageMimeType.
            RenameProperty(run, "richTextMimeType", "markdownMessageMimeType");

            run["tool"] = tool;

            // 6. Update some properties on run.conversion, if present. Note that the
            // notion of reportingDescriptors associated with the conversion did not
            // exist previously, so no transformation is required here.
            if (run["conversion"] is JObject conversion)
            {
                driver = (JObject)conversion["tool"];
                
                tool = new JObject(new JProperty("language", driver["language"] ?? "en-US"));

                driver.Remove("language");
                driver.Remove("sarifLoggerVersion");

                tool["driver"] = driver;
                conversion["tool"] = tool;
                run["conversion"] = conversion;
            }

            // Other changes in this schema update do not require any transformation, as
            // the remainder is additive. This includes:
            //  toolComponent.fileIndex -> associate a component with a run.files entry
            //  run.tool.extensions -> array of extension tool components
            //  result.extensionIndex -> associate a result with an extension
            //  toolComponent -> new file role.
        }

        private static void MergeRichMessagesInDescriptorsArrays(JObject toolComponent)
        {
            MergeRichMessageStringsIntoMessageStrings((JArray)toolComponent["ruleDescriptors"]);

            // NOTE: we don't need to process notificationDescriptors, because this
            //       concept did not ship in the 2019-01-09 schema.
        }

        private static void MergeRichMessageStringsIntoMessageStrings(JArray descriptors)
        {
            if (descriptors == null) { return; }

            foreach (JObject descriptor in descriptors.Children())
            {
                var messageStrings = (JObject)descriptor?["messageStrings"];
                var richMessageStrings = (JObject)descriptor?["richMessageStrings"];

                if (messageStrings == null && richMessageStrings == null)
                {
                    continue;
                }                

                foreach (JProperty property in messageStrings.Properties())
                {
                    // Create base multiformatMessageString object with plaintext value
                    JObject multiformatMessageString = CreateMultiformatMessageStringFromPlaintext((string)property.Value);

                    // If we find a matching markdown property in richMessageStrings, move it over.
                    multiformatMessageString["markdown"] = (string)richMessageStrings?[property.Name];

                    // Replace the message strings property with the multi-format version
                    messageStrings[property.Name] = multiformatMessageString;

                    // NOTE: we don't process any richMessageString items that don't have a 
                    //       corresponding plaintext equivalent. This is not legal SARIF.
                }

                descriptor.Remove("richMessageStrings");
            }
        }

        private static JObject CreateMultiformatMessageStringFromPlaintext(string plaintext)
        {
            JProperty textProperty = new JProperty("text", plaintext);
            return new JObject(textProperty);
        }

        private static void MoveRuleDescriptors(JObject run)
        {
            // https://github.com/oasis-tcs/sarif-spec/issues/311

            if (!(run["resources"] is JObject resources))
            {
                return;
            }

            JObject tool = (JObject)run["tool"];

            // 1. 'run.resources.messageStrings' moves to 'run.tool.globalMessageStrings'
            if (resources["messageStrings"] is JObject messageStrings)
            {
                // https://github.com/oasis-tcs/sarif-spec/issues/319
                ConvertToMultiformatMessageStrings(messageStrings);

                tool["globalMessageStrings"] = messageStrings;
            }

            // 2. 'run.resources.rules' moves to 'run.tool.ruleDescriptors'
            if (resources["rules"] is JArray rules)
            {
                foreach(JObject rule in rules)
                {
                    RenameProperty(rule, previousName: "configuration", newName: "defaultConfiguration");

                    if (rule["defaultConfiguration"] is JObject reportingConfiguration)
                    {
                        RenameProperty(reportingConfiguration, previousName: "defaultLevel", newName: "level");
                        RenameProperty(reportingConfiguration, previousName: "defaultRank", newName: "rank");
                    }
                }
                tool["ruleDescriptors"] = rules;
            }

            // 3. We do not need any accommodation for the addition of 
            // 'tool.notificationDescriptors', as this did not exist previously

            // 4. Zap 'rules.resources' entirely
            run.Remove("resources");
        }

        private static void ConvertToMultiformatMessageStrings(JObject messageStrings)
        {
            // https://github.com/oasis-tcs/sarif-spec/issues/319
            foreach (JProperty property in messageStrings.Properties())
            {
                JObject multiformatMessageString = CreateMultiformatMessageStringFromPlaintext((string)property.Value);

                messageStrings[property.Name] = multiformatMessageString;
            }
        }

        private static void UpdateBaselineExistingStateToUnchanged(JObject result)
        {
            // Rename 'existing' baseline state to 'unchanged'
            // (as part of adding the 'updated' state, which 
            // will not exist in any legacy SARIF logs).
            // https://github.com/oasis-tcs/sarif-spec/issues/312
            //

            string baselineState = (string)result["baselineState"];

            if ("existing".Equals(baselineState))
            {
                result["baselineState"] = "unchanged";
            }
        }

        private static void SetResultKindAndFailureLevel(JObject result)
        {
            string level = (string)result["level"];
            if (level == null) { return; }

            // Every result now has a failure level of 'none', 'note',
            // 'warning' or 'error'. 'pass', 'notApplicable' and 'open'
            // are the new 'result.kind' property that can categorize
            // non-failures. 
            // https://github.com/oasis-tcs/sarif-spec/issues/317

            switch (level)
            {
                // We don't need to handle 'none' as it previously wasn't
                // an enum value that was permitted by the schema.
                case "error":
                case "warning":
                case "note":
                {
                    // 'level' is set appropriately, so we'll mark this result
                    // kind to indicate it has been evaluated as a failure
                    result["kind"] = "fail";
                    break;
                }
                case "open":
                case "notApplicable":
                case "pass":
                {
                    // Legacy level indicates we do not have a failure. Move this
                    // designation to result.kind.
                    result["kind"] = level;
                    result["level"] = "none";
                    break;
                }
            }
        }

        private static bool ApplyChangesFromTC25ThroughTC30(
            JObject sarifLog, 
            out Dictionary<string, int> fullyQualifiedLogicalNameToIndexMap,
            out Dictionary<string, int> fileKeyToIndexMap,
            out Dictionary<string, int> ruleKeyToIndexMap)
        {
            fullyQualifiedLogicalNameToIndexMap = null;
            fileKeyToIndexMap = null;
            ruleKeyToIndexMap = null;

            // Note: we could have injected the TC26 - TC28 changes into the other helpers in this
            // code. This would prevent multiple passes over things like the run.results array.
            // We've isolated the changes here instead simply to keep them grouped together.

            bool modifiedLog = UpdateSarifLogVersion(sarifLog); 

            // For completness, this update added run.newlineSequences to the schema
            // This is a non-breaking (additive) change, so there is no work to do.
            //https://github.com/oasis-tcs/sarif-spec/issues/169
            
            if (sarifLog["runs"] is JArray runs)
            {
                foreach (JObject run in runs)
                {
                    // Delete run.architecture. This data could, arguably, be transferred into the run logical
                    // identifier or we could drop it into a property bag, but realistically, we don't expect
                    // sufficient existing utilization of this property to warrant preserving it.

                    // Remove run.architecture: https://github.com/oasis-tcs/sarif-spec/issues/262
                    if (run["architecture"] is JToken architecture)
                    {
                        run.Remove(nameof(architecture));
                        modifiedLog = true;
                    }

                    // Logical locations are now an array. We will first transform the previous
                    // dictionary into the arrays form. We will retain the index for each
                    // transformed logical location. Later, we will associate these indices
                    // with results, if applicable.
                    Dictionary<LogicalLocation, int> logicalLocationToIndexMap = null;

                    if (run["logicalLocations"] is JObject logicalLocations)
                    {
                        logicalLocationToIndexMap = new Dictionary<LogicalLocation, int>(LogicalLocation.ValueComparer);

                        run["logicalLocations"] =
                            ConvertLogicalLocationsDictionaryToArray(
                                logicalLocations,
                                logicalLocationToIndexMap,
                                out fullyQualifiedLogicalNameToIndexMap);

                        modifiedLog |= fullyQualifiedLogicalNameToIndexMap.Count > 0;
                    }

                    // Files are now persisted to an array. We will persist a mapping from
                    // previous file key to file index. We will associate the index with
                    // each result when we iterate over run.results later.

                    if (run["files"] is JObject files)
                    {
                        fileKeyToIndexMap = new Dictionary<string, int>();

                        run["files"] =
                            ConvertFilesDictionaryToArray(
                                files,
                                fileKeyToIndexMap);

                        modifiedLog |= fileKeyToIndexMap.Count > 0;
                    }

                    if (run["resources"] is JObject resources)
                    {
                        ruleKeyToIndexMap = new Dictionary<string, int>();

                        if (resources["rules"] is JObject rules)
                        {
                            resources["rules"] =
                                ConvertRulesDictionaryToArray(
                                    rules,
                                    ruleKeyToIndexMap);
                        }

                        modifiedLog |= ruleKeyToIndexMap.Count > 0;

                        // Remove 'open' from rule configuration default level enumeration
                        // https://github.com/oasis-tcs/sarif-spec/issues/288
                        modifiedLog |= RemapRuleDefaultLevelFromOpenToNote(resources);
                    }

                    if (run["results"] is JArray results)
                    {
                        JArray rewrittenResults = null;

                        foreach (JObject result in results)
                        {
                            // result.message SHALL be present constraint should be added to schema
                            // https://github.com/oasis-tcs/sarif-spec/issues/262
                            JObject message = (JObject)result["message"];

                            if (message == null)
                            {
                                message = new JObject(new JProperty("text", "[No message provided]."));
                                result["message"] = message;
                                modifiedLog = true;
                            }
                        }

                        if (rewrittenResults != null)
                        {
                            run["results"] = rewrittenResults;
                            modifiedLog = true;
                        }
                    }

                    // Rename fileVersion to dottedQuadFileVersion and specify format constraint
                    // https://github.com/oasis-tcs/sarif-spec/issues/274
                    //
                    // Applies to run.tool.fileVersion and run.conversion.tool.fileVersion
                    // 
                    // We will also explicitly apply the default tool.language value of "en-US".

                    JObject tool = (JObject)run["tool"];
                    modifiedLog |= RenameProperty(tool, previousName: "fileVersion", newName: "dottedQuadFileVersion");
                    PopulatePropertyIfAbsent(tool, "language", "en-US", ref modifiedLog);

                    if (run["conversion"] is JObject conversion)
                    {
                        tool = (JObject)conversion["tool"];
                        modifiedLog |= RenameProperty(tool, previousName: "fileVersion", newName: "dottedQuadFileVersion");
                        PopulatePropertyIfAbsent(tool, "language", "en-US", ref modifiedLog);
                    }

                    // Specify columnKind as ColumndKind.Utf16CodeUnits in cases where the enum is missing from
                    // the SARIF file. Moving forward, the absence of this enum will be interpreted as
                    // the new default, which is ColumnKind.UnicodeCodePoints.
                    // https://github.com/oasis-tcs/sarif-spec/issues/188
                    PopulatePropertyIfAbsent(run, "columnKind", "utf16CodeUnits", ref modifiedLog);
                }
            }

            return modifiedLog;
        }

        private static JToken ConvertRulesDictionaryToArray(JObject rules, Dictionary<string, int> ruleKeyToIndexMap)
        {
            if (rules == null) { return null; }

            Dictionary<JObject, int> jObjectToIndexMap = new Dictionary<JObject, int>();

            foreach (JProperty ruleEntry in rules.Properties())
            {
                AddEntryToRuleToIndexMap(
                    rules,
                    ruleEntry.Name,
                    (JObject)ruleEntry.Value,
                    jObjectToIndexMap,
                    ruleKeyToIndexMap);
            }

            var rulesArray = new JObject[jObjectToIndexMap.Count];

            foreach (KeyValuePair<JObject, int> keyValuePair in jObjectToIndexMap)
            {
                int index = keyValuePair.Value;
                JObject updatedFileData = keyValuePair.Key;
                rulesArray[index] = updatedFileData;
            }

            return new JArray(rulesArray);
        }


        private static void AddEntryToRuleToIndexMap(JObject rulesDictionary, string key, JObject rule, Dictionary<JObject, int> jObjectToIndexMap, Dictionary<string, int> ruleKeyToIndexMap)
        {
            ruleKeyToIndexMap = ruleKeyToIndexMap ?? throw new ArgumentNullException(nameof(ruleKeyToIndexMap));
            jObjectToIndexMap = jObjectToIndexMap ?? throw new ArgumentNullException(nameof(jObjectToIndexMap));

            if (rule["id"] == null)
            {
                // This condition indicates there was no collision between the rules dictionary key
                // and the corresponding rule id. So we will explicitly populate the rule id so
                // this data isn't lost, compromising log readability.
                rule["id"] = key;
            }

            if (!ruleKeyToIndexMap.TryGetValue(key, out int ruleIndex))
            {
                ruleIndex = ruleKeyToIndexMap.Count;
                jObjectToIndexMap[rule] = ruleIndex;
                ruleKeyToIndexMap[key] = ruleIndex;
            }
            else
            {
                throw new InvalidOperationException();
            }
        }

        private static void PopulatePropertyIfAbsent(JObject jObject, string propertyName, string value, ref bool modifiedLog)
        {
            if (jObject != null && jObject[propertyName] == null)
            {
                jObject[propertyName] = value;
                modifiedLog = true;
            }
        }

        private static JToken ConvertFilesDictionaryToArray(JObject files, Dictionary<string, int> keyToIndexMap)
        { 
            if (files == null) { return null; }

            Dictionary<JObject, int> jObjectToIndexMap = new Dictionary<JObject, int>();

            foreach (JProperty fileEntry in files.Properties())
            {
                AddEntryToFileLocationToIndexMap(
                    files,
                    fileEntry.Name,
                    (JObject)fileEntry.Value,
                    jObjectToIndexMap,
                    keyToIndexMap);
            }

            var filesArray = new JObject[jObjectToIndexMap.Count];

            foreach (KeyValuePair<JObject, int> keyValuePair in jObjectToIndexMap)
            {
                int index = keyValuePair.Value;
                JObject updatedFileData = keyValuePair.Key;
                filesArray[index] = updatedFileData;
            }

            return new JArray(filesArray);
        }

        private static void AddEntryToFileLocationToIndexMap(JObject filesDictionary, string key, JObject file, Dictionary<JObject, int> jObjectToIndexMap, Dictionary<string, int> keyToIndexMap)
        {
            keyToIndexMap = keyToIndexMap ?? throw new ArgumentNullException(nameof(keyToIndexMap));
            jObjectToIndexMap = jObjectToIndexMap ?? throw new ArgumentNullException(nameof(jObjectToIndexMap));

            // We've seen this key before. This happens when we order files processing in order to ensure
            // that a parent key has been transformed before its children (to produce a parent index value).
            if (keyToIndexMap.ContainsKey(key)) { return; }

            // Parent key is no longer relevant and will be removed.
            string parentKey = (string)file["parentKey"];

            if (parentKey == null)
            {
                // No parent key? We are a root location. 
                file["parentIndex"] = -1;
            }
            else
            {
                // Have we processed our parent yet? If so, retrieve the parentIndex and we're done.
                if (!keyToIndexMap.TryGetValue(parentKey, out int parentIndex))
                {
                    // The parent hasn't been processed yet. We must force its creation
                    // determine its index in our array. This code path results in 
                    // an array order that does not precisely match the enumeration
                    // order of the original files dictionary.
                    AddEntryToFileLocationToIndexMap(
                        filesDictionary,
                        parentKey,
                        (JObject)filesDictionary[parentKey],
                        jObjectToIndexMap,
                        keyToIndexMap);

                    parentIndex = keyToIndexMap[parentKey];
                }
                file.Remove("parentKey");
                file["parentIndex"] = parentIndex;
            }

            var fileLocationKey = ArtifactLocation.CreateFromFilesDictionaryKey(key, parentKey);

            JObject fileLocationObject = new JObject();
            file["fileLocation"] = fileLocationObject;
            fileLocationObject["uri"] = fileLocationKey.Uri;
            fileLocationObject["uriBaseId"] = fileLocationKey.UriBaseId;

            if (!keyToIndexMap.TryGetValue(key, out int fileIndex))
            {
                fileIndex = keyToIndexMap.Count;
                jObjectToIndexMap[file] = fileIndex;
                keyToIndexMap[key] = fileIndex;
                fileLocationObject["fileIndex"] = fileIndex;
            }
            else
            {
                throw new InvalidOperationException();
            }
        }

        private static JArray ConvertLogicalLocationsDictionaryToArray(
            JObject logicalLocations,
            Dictionary<LogicalLocation, int> logicalLocationToIndexMap,
            out Dictionary<string, int> fullyQualifiedLogicalNameToIndexMap)
        {
            fullyQualifiedLogicalNameToIndexMap = null;

            if (logicalLocations == null) { return null; }

            Dictionary<JObject, int> jObjectToIndexMap = new Dictionary<JObject, int>();
            logicalLocationToIndexMap = new Dictionary<LogicalLocation, int>(LogicalLocation.ValueComparer);

            fullyQualifiedLogicalNameToIndexMap = new Dictionary<string, int>();

            foreach (JProperty logicalLocationEntry in logicalLocations.Properties())
            {
                // This condition may occur if we've already processed a parent logical
                // location that happened to be enumerated after one of its children
                if (fullyQualifiedLogicalNameToIndexMap.ContainsKey(logicalLocationEntry.Name)) { continue; }

                AddEntryToFullyQualifiedNameToIndexMap(
                    logicalLocations,
                    logicalLocationEntry.Name, 
                    (JObject)logicalLocationEntry.Value,
                    logicalLocationToIndexMap, 
                    jObjectToIndexMap,
                    fullyQualifiedLogicalNameToIndexMap);
            }

            var logicalLocationsArray = new JObject[jObjectToIndexMap.Count];

            foreach (KeyValuePair<JObject, int> keyValuePair in jObjectToIndexMap)
            {
                int index = keyValuePair.Value;
                JObject updatedLogicalLocation = keyValuePair.Key;
                logicalLocationsArray[index] = updatedLogicalLocation;
            }

            return new JArray(logicalLocationsArray);
        }

        private static void AddEntryToFullyQualifiedNameToIndexMap(
            JObject logicalLocationsDictionary,
            string keyName,
            JObject logicalLocation,
            Dictionary<LogicalLocation, int> logicalLocationToIndexMap,
            Dictionary<JObject, int> jObjectToIndexMap,
            Dictionary<string, int> keyToIndexMap)
        {
            keyToIndexMap = keyToIndexMap ?? throw new ArgumentNullException(nameof(keyToIndexMap));
            logicalLocation = logicalLocation ?? throw new ArgumentNullException(nameof(logicalLocation));

            string fullyQualifiedName = keyName;

            // Parent key is no longer relevant and will be removed.
            // We require 
            string parentKey = (string)logicalLocation["parentKey"];

            if (parentKey == null)
            {
                // No parent key? We are a root location. 
                logicalLocation["parentIndex"] = -1;
            }
            else
            {
                // Have we processed our parent yet? If so, retrieve the parentIndex and we're done.
                if (!keyToIndexMap.TryGetValue(parentKey, out int parentIndex))
                {
                    // The parent hasn't been processed yet. We must force its creation
                    // determine its index in our array. This code path results in 
                    // an array order that does not precisely match the enumeration
                    // order of the logical locations dictionary.
                    AddEntryToFullyQualifiedNameToIndexMap(
                        logicalLocationsDictionary,
                        parentKey,
                        (JObject)logicalLocationsDictionary[parentKey],
                        logicalLocationToIndexMap,
                        jObjectToIndexMap,
                        keyToIndexMap);

                    parentIndex = keyToIndexMap[parentKey];
                }
                logicalLocation.Remove("parentKey");
                logicalLocation["parentIndex"] = parentIndex;
            }

            string existingFullyQualifiedName = (string)logicalLocation["fullyQualifiedName"];
            if (string.IsNullOrEmpty(existingFullyQualifiedName))
            {
                // We use the key as the fullyQualifiedName but only in cases when we don't 
                // find this property is already set. If the property is set, that may
                // indicate the key name isn't the FQN but another string value that is
                // used to resolve a collision between distinct logical locations with 
                // an identical fully-qualified name.
                logicalLocation["fullyQualifiedName"] = fullyQualifiedName;
            }

            LogicalLocation sarifLogicalLocation = JsonConvert.DeserializeObject<LogicalLocation>(logicalLocation.ToString());

            // Theoretically, the dictionary should consists of a unique set of logical 
            // locations. In practice, however, there's nothing preventing a SARIF user
            // from emitting duplicated locations. As a result, we will not naively produce
            // a one-to-one mapping of logical locations to dictionary entry. Instead, we 
            // will collapse any duplicates that we find into a single array instance
            if (!logicalLocationToIndexMap.TryGetValue(sarifLogicalLocation, out int index))
            {
                index = logicalLocationToIndexMap.Count;
                logicalLocationToIndexMap[sarifLogicalLocation] = index;
                jObjectToIndexMap[logicalLocation] = index;
                keyToIndexMap[fullyQualifiedName] = index;
            }
        }

        private static bool RemapRuleDefaultLevelFromOpenToNote(JObject resources)
        {
            bool modifiedResources = false;

            if (resources == null) { return modifiedResources; }

            var rules = (JArray)resources["rules"];
            if (rules == null ) { return modifiedResources; }

            foreach (JObject rule in rules)
            {
                var configuration = (JObject)rule["configuration"];
                if (configuration == null) { continue; }

                if ("open".Equals((string)configuration["defaultLevel"]))
                {
                    // We remap 'open' to 'note'. 'open' is an indicator that analysis is unresolved, i.e., 
                    // the question of whether a weakness exists is not yet determined. 'note' is the most
                    // reasonable level to associate with this class of report, if it is emitted. In 
                    // practice, we don't expect that a current producer exists who is in this condition.
                    configuration["defaultLevel"] = "note";
                    modifiedResources = true;
                }
            }

            return modifiedResources;
        }

        private static bool ApplyCoreTransformations(JObject sarifLog)
        {
            bool modifiedLog = UpdateSarifLogVersion(sarifLog); 

            if (sarifLog["runs"] is JArray runs)
            {
                foreach (JObject run in runs)
                {
                    // Move result.ruleMessageId: https://github.com/oasis-tcs/sarif-spec/issues/216
                    // Update name of threadflowLocation.executionTimeUtc: https://github.com/oasis-tcs/sarif-spec/issues/242
                    modifiedLog |= UpdateRunResults(run);

                    // invocation.workingDirectory now a file location: https://github.com/oasis-tcs/sarif-spec/issues/222
                    // Update names of invocation.startTimeUtc and endTimeUtc: https://github.com/oasis-tcs/sarif-spec/issues/242
                    // Convert exception.message to message object: https://github.com/oasis-tcs/sarif-spec/issues/240
                    modifiedLog |= UpdateRunInvocations(run);

                    // run.originalUriBaseIds values now file locations: https://github.com/oasis-tcs/sarif-spec/issues/234
                    modifiedLog |= UpdateRunOriginalUriBaseIds(run);

                    // Convert file.hashes to dictionary: https://github.com/oasis-tcs/sarif-spec/issues/240
                    // Update name of file.lastModifiedTimeUtc: https://github.com/oasis-tcs/sarif-spec/issues/242
                    modifiedLog |= UpdateRunFiles(run);

                    // Update names of notification.startTimeUtc and endTimeUtc: https://github.com/oasis-tcs/sarif-spec/issues/242
                    modifiedLog |= UpdateRunNotifications(run);

                    // Update name to versionControlDetails.repositoryUri: https://github.com/oasis-tcs/sarif-spec/issues/244
                    modifiedLog |= UpdateRunVersionControlProvenance(run);

                    modifiedLog |= RefactorRunAutomationDetails(run);
                }
            }

            return modifiedLog;
        }

        private static bool UpdateSarifLogVersion(JObject sarifLog)
        {
            bool modifiedLog = false;

            string version = (string)sarifLog["version"];
            if (version != SarifUtilities.SemanticVersion)
            {
                sarifLog["version"] = SarifUtilities.SemanticVersion;
                modifiedLog = true;
            }

            string schema = (string)sarifLog["$schema"];
            if (schema != SarifUtilities.SarifSchemaUri)
            {
                sarifLog["$schema"] = SarifUtilities.SarifSchemaUri;
                modifiedLog = true;
            }

            return modifiedLog;
        }

        private static bool RefactorRunAutomationDetails(JObject run)
        {
            bool modifiedRun = false;

            // The properties comprise the run-level runAutomationId in previous versions
            JToken logicalId = run["logicalId"];
            JToken description = run["description"]; // 'message' object type
            JToken instanceGuid = run["instanceGuid"];
            JToken correlationGuid = run["correlationGuid"];

            if (logicalId != null || description != null ||
                instanceGuid != null || correlationGuid != null)
            {
                run.Remove("logicalId");
                run.Remove("description");
                run.Remove("instanceGuid");
                run.Remove("correlationGuid");

                var runId = new JObject();

                if (instanceGuid != null && logicalId != null)
                {
                    // We can only effectively populate the new instanceId in a case where
                    // the log is previously uniquely identified a run by a guid.
                    runId["instanceId"] = logicalId + "/" + instanceGuid;
                }

                if (description != null) { runId["description"] = description; }
                if (instanceGuid != null) { runId["instanceGuid"] = instanceGuid; }
                if (correlationGuid != null) { runId["correlationGuid"] = correlationGuid; }

                run["id"] = runId;
                modifiedRun = true;
            }

            // This property is an element of what v2 now refers to as aggregateIds
            if (run["automationLogicalId"] is JToken automationLogicalId)
            {
                run.Remove("automationLogicalId");

                var aggregateId = new JObject
                {
                    // For the aggregating automation id, we can only provide the logical component
                    ["instanceId"] = automationLogicalId + "/"
                };

                run["aggregateIds"] = new JArray(aggregateId);
                modifiedRun = true;
            }

            return modifiedRun;
        }

        private static bool UpdateRunVersionControlProvenance(JObject run)
        {
            bool modifiedRun = false;

            if (run["versionControlProvenance"] is JArray versionControlDetailsArray)
            {
                foreach (JObject versionControlDetails in versionControlDetailsArray)
                {
                    modifiedRun |= UpdateVersionControlDetails(versionControlDetails);
                }
            }

            return modifiedRun;
        }

        private static bool UpdateVersionControlDetails(JObject versionControlDetails)
        {
            bool modifiedVersionControlDetails = false;

            // https://github.com/oasis-tcs/sarif-spec/issues/242
            modifiedVersionControlDetails |= RenameProperty(versionControlDetails, previousName: "timestamp", newName: "asOfTimeUtc");

            // https://github.com/oasis-tcs/sarif-spec/issues/244
            modifiedVersionControlDetails |= RenameProperty(versionControlDetails, previousName: "uri", newName: "repositoryUri");

            // https://github.com/oasis-tcs/sarif-spec/issues/249
            modifiedVersionControlDetails |= RenameProperty(versionControlDetails, previousName: "tag", newName: "revisionTag");

            return modifiedVersionControlDetails;
        }

        internal static bool UpdateRunResults(JObject run)
        {
            bool modifiedRun = false;

            JArray results = (JArray)run["results"];
            if (results == null) { return modifiedRun; }

            foreach (JObject result in results)
            {
                // https://github.com/oasis-tcs/sarif-spec/issues/216
                //
                // result.ruleMessageId is removed. This property value
                // should be expressed as result.message.messageId instead.
                // e.g.:
                // "message": { "messageId" : "default"}

                string ruleMessageId = (string)result["ruleMessageId"];

                if (ruleMessageId != null)
                {
                    result.Property("ruleMessageId").Remove();
                    result["message"]["messageId"] = ruleMessageId;
                    modifiedRun = true;
                }

                if (result["codeFlows"] is JArray codeFlows)
                {
                    modifiedRun |= UpdateCodeFlows(codeFlows);
                }
            }
            return modifiedRun;
        }

        private static bool UpdateCodeFlows(JArray codeFlows)
        {
            bool modifiedThreadFlowLocation = false;

            foreach (JObject codeFlow in codeFlows)
            {
                JArray threadFlows = (JArray)codeFlow["threadFlows"];
                if (threadFlows == null) { continue; }

                foreach (JObject threadFlow in threadFlows)
                {
                    JArray threadFlowLocations = (JArray)threadFlow["locations"];
                    if (threadFlowLocations == null) { continue; }

                    foreach (JObject threadFlowLocation in threadFlowLocations)
                    {
                        // Update name of threadFlowLocation.executionTimeUtc: https://github.com/oasis-tcs/sarif-spec/issues/242
                        modifiedThreadFlowLocation |= RenameProperty(threadFlowLocation, previousName: "timestamp", newName: "executionTimeUtc");

                        // Delete threadFlowLocation.step property: https://github.com/oasis-tcs/sarif-spec/issues/203
                        JToken step = threadFlowLocation["step"];
                        if (step != null)
                        {
                            threadFlowLocation.Remove("step");
                            modifiedThreadFlowLocation = true;
                        }
                    }
                }
            }
            return modifiedThreadFlowLocation;
        }

        private static bool UpdateRunInvocations(JObject run)
        {
            bool modifiedRun = false;
            
            if (run["invocations"] is JArray invocations)
            {
                foreach (JObject invocation in invocations)
                {
                    modifiedRun |= UpdateInvocation(invocation);
                }
            }

            return modifiedRun;
        }

        internal static bool UpdateInvocation(JObject invocation)
        {
            bool modifiedInvocation = false;

            // https://github.com/oasis-tcs/sarif-spec/issues/222
            //
            // Previously:
            //     "workingDirectory": "/home/buildAgent/src",
            // Now:
            //     "workingDirectory": { "uri" : "/home/buildAgent/src" },

            modifiedInvocation |= ReplaceUriStringWithFileLocation(invocation, "workingDirectory");

            // https://github.com/oasis-tcs/sarif-spec/issues/242

            modifiedInvocation |= RenameProperty(invocation, previousName: "startTime", newName: "startTimeUtc");
            modifiedInvocation |= RenameProperty(invocation, previousName: "endTime", newName: "endTimeUtc");

            return modifiedInvocation;
        }

        private static bool ReplaceUriStringWithFileLocation(JObject jObject, string propertyName)
        {
            bool modifiedObject = false;

            if (jObject[propertyName]?.Type == JTokenType.String)
            {
                string uriValue = (string)jObject[propertyName];

                jObject.Property(propertyName).Remove();

                var fileLocation = new JProperty("uri", uriValue);
                var fileLocationObject = new JObject(fileLocation);
                jObject[propertyName] = fileLocationObject;

                modifiedObject = true;
            }

            return modifiedObject;
        }

        private static bool UpdateRunOriginalUriBaseIds(JObject run)
        {
            bool modifiedRun = false;

            // https://github.com/oasis-tcs/sarif-spec/issues/234
            //
            // originalUriBaseId values are now file locations, not 
            // a string value that points to a root URI
            //
            // Previously:
            // originalUriBaseIds : { "$(SrcRoot)" : "file://c:/src/myenlistment." }
            //
            // Now:
            // originalUriBaseIds : { "$(SrcRoot)" : { "uri" : "file://c:/src/myenlistment." } }

            var originalUriBaseIds = (JObject)run["originalUriBaseIds"];

            if (originalUriBaseIds == null) { return modifiedRun; }

            List<JProperty> rewrittenValues = null;

            foreach (JProperty originalUriBaseId in originalUriBaseIds.Properties())
            {
                string key = originalUriBaseId.Name;
                JToken value = originalUriBaseId.Value;

                if (value.Type != JTokenType.String) { continue; }

                rewrittenValues = rewrittenValues ?? new List<JProperty>();

                var fileLocation = new JProperty("uri", value);
                var fileLocationObject = new JObject(fileLocation);
                var newValue = new JProperty(key, fileLocationObject);

                rewrittenValues.Add(newValue);
            }

            if (rewrittenValues != null)
            {
                run.Remove("originalUriBaseIds");

                var rewrittenOriginalUriBaseIds = new JObject(rewrittenValues.ToArray());
                run["originalUriBaseIds"] = rewrittenOriginalUriBaseIds;

                modifiedRun = true;
            }

            return modifiedRun;
        }

        internal static bool UpdateRunFiles(JObject run)
        {
            bool modifiedRun = false;

            if (!(run["files"] is JObject files)) { return modifiedRun; }

            foreach (JProperty file in files.Properties())
            {
                var fileObject = (JObject)file.Value;
                modifiedRun |= UpdateFileHashesProperty(fileObject);

                // https://github.com/oasis-tcs/sarif-spec/issues/242
                modifiedRun |= RenameProperty(fileObject, "lastModifiedTime", "lastModifiedTimeUtc"); ;
            }

            return modifiedRun;
        }

        private static bool RenameProperty(JObject jObject, string previousName, string newName)
        {
            bool renamedProperty = false;

            if (jObject == null) { return renamedProperty; }
            
            if (jObject[previousName] is JToken propertyValue)
            {
                jObject.Remove(previousName);
                jObject[newName] = propertyValue;
                renamedProperty = true;
            }

            return renamedProperty;
        }

        private static bool UpdateFileHashesProperty(JObject file)
        {
            bool modifiedRun = false;

            // https://github.com/oasis-tcs/sarif-spec/issues/243
            //
            // file.hashes were previously an array of hash objects.
            // Now file.hashes is a dictionary where each key is the 
            // hash algorithm and the value is the hash of the file contents.
            //
            // Previously:
            //     "hashes": [ { "algorithm": "sha-256", "value": "b13ce2678a8807ba0765ab94a0ecd394f869bc81" } ]
            //
            // Now:
            // "hashes": { "sha-256": "b13ce2678a8807ba0765ab94a0ecd394f869bc81" }

            JToken hashes = file["hashes"];
            if (hashes == null || hashes.Type != JTokenType.Array) { return modifiedRun; }

            JObject rewrittenHashes = new JObject();

            foreach (JObject hash in hashes)
            {
                string algorithm = (string)hash["algorithm"];
                string value = (string)hash["value"];

                rewrittenHashes[algorithm] = value;
            }
            file.Remove("hashes");
            file["hashes"] = rewrittenHashes;
            modifiedRun = true;

            return modifiedRun;
        }

        internal static bool UpdateRunNotifications(JObject run)
        {
            bool modifiedRun = false;

            var invocations = (JArray)run["invocations"];
            if (invocations == null) { return modifiedRun; }

            foreach (JObject invocation in invocations)
            {
                if (invocation["configurationNotifications"] is JArray configurationNotifications)
                {
                    modifiedRun |= UpdateNotifications(configurationNotifications);
                }

                if (invocation["toolNotifications"] is JArray toolNotifications)
                {
                    modifiedRun |= UpdateNotifications(toolNotifications);
                }
            }

            return modifiedRun;
        }


        internal static bool UpdateNotifications(JArray notifications)
        {
            bool modifiedNotification = false;

            foreach (JObject notification in notifications)
            {
                modifiedNotification |= UpdateNotification(notification);
            }

            return modifiedNotification;
        }

        private static bool UpdateNotification(JObject notification)
        {
            bool modifiedNotification = false;

            // https://github.com/oasis-tcs/sarif-spec/issues/242
            modifiedNotification |= RenameProperty(notification, previousName: "time", newName: "timeUtc");

            if (notification["exception"] is JObject exception)
            {
                modifiedNotification |= ConvertExceptionMessageFromStringToMessageObject(exception);

                if (exception["innerExceptions"] is JArray innerExceptions)
                {
                    foreach (JObject innerException in innerExceptions)
                    {
                        modifiedNotification |= ConvertExceptionMessageFromStringToMessageObject(innerException);
                    }
                }
            }

            return modifiedNotification;
        }

        private static bool ConvertExceptionMessageFromStringToMessageObject(JObject exception)
        {
            bool modifiedNotification = false;

            // https://github.com/oasis-tcs/sarif-spec/issues/240
            //
            // exception.message is converted from a string primitive to a message
            // object instance. This property was previously the final remaining string
            // literal used for user-facing text. We converted it to a message object
            // strictly for consistency, as multiple parties observed the inconsistency
            // and perceived it as a possible bug.
            //
            // Previously:
            //      "exception" : { "message": "Unhandled exception during rule evaluation." }
            //
            // Now:
            //      "exception" : { "message": { "text" : "Unhandled exception during rule evaluation." } }

            JToken message = exception["message"];

            if (message?.Type == JTokenType.String)
            {
                exception.Remove("message");
                var messageProperty = new JProperty("text", message);
                exception["message"] = new JObject(messageProperty);
                modifiedNotification = true;
            }

            return modifiedNotification;
        }
    }
}<|MERGE_RESOLUTION|>--- conflicted
+++ resolved
@@ -135,7 +135,6 @@
                 {
                     // https://github.com/oasis-tcs/sarif-spec/issues/325
                     RemoveToolLanguage(run);
-<<<<<<< HEAD
 
                     // Modify exception.message to string.
                     //https://github.com/oasis-tcs/sarif-spec/issues/325
@@ -143,10 +142,6 @@
                     // Rename invocation.toolNotifications and invocation.configurationNotifications
                     // https://github.com/oasis-tcs/sarif-spec/issues/330
                     ConvertAllExceptionMessagesToStringAndRenameToolNotificationNodes(run);
-=======
-                    ConvertAllExceptionMessagesToString(run);
-                    ConvertAllReportingDescriptorNamesToString(run);
->>>>>>> 92a31ec1
                 }
             }
             return true;
