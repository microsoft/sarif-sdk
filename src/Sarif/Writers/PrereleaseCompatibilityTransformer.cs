﻿// Copyright (c) Microsoft. All rights reserved.
// Licensed under the MIT license. See LICENSE file in the project root for full license information.
using System;
using System.Collections.Generic;
using System.Text.RegularExpressions;
using Microsoft.CodeAnalysis.Sarif.Visitors;
using Newtonsoft.Json;
using Newtonsoft.Json.Linq;

namespace Microsoft.CodeAnalysis.Sarif.Writers
{
    public static class PrereleaseCompatibilityTransformer
    {
        // As the SARIF Technical Committee develops the SARIF specification, it
        // releases incremental versions of the schema, with SemVer versions such as
        // "2.0.0-csd.2.beta.2018-10-10". To avoid having to update the version strings
        // in the test files every time this happens, we replace the version
        // in the test file with the current version after reading the file
        // into memory.
        private const string VersionPropertyPattern = @"""version""\s*:\s*""[^""]+""";
        private static readonly Regex s_VersionRegex = new Regex(VersionPropertyPattern, RegexOptions.Compiled);

        private const string SchemaPropertyPattern = @"""\$schema""\s*:\s*""[^""]+""";
        private static readonly Regex s_SchemaRegex = new Regex(SchemaPropertyPattern, RegexOptions.Compiled);

        private delegate void ActionOnJObject(JObject jObject);
        private const string ArrayIndicatorSymbol = "[]";
        private const char NodeDelimiterSymbol = '.';

        public static SarifLog UpdateToCurrentVersion(
            string prereleaseSarifLog, 
            Formatting formatting, 
            out string updatedLog)
        {
            bool modifiedLog = false;
            updatedLog = null;

            if (string.IsNullOrEmpty(prereleaseSarifLog)) { return null; }

            JObject sarifLog = JObject.Parse(prereleaseSarifLog);

            string version = (string)sarifLog["version"];

            Dictionary<string, int> fullyQualifiedLogicalNameToIndexMap = null;
            Dictionary<string, int> fileLocationKeyToIndexMap = null;
            Dictionary<string, int> ruleKeyToIndexMap = null;

            switch (version)
            {
                case "2.0.0-csd.2.beta.2019-04-03":
                {
                    // SARIF TC33. Nothing to do.
                    break;
                }

                case "2.0.0-csd.2.beta.2019-02-20":
                {
                    modifiedLog |= ApplyChangesFromTC33(sarifLog);
                    break;
                }

                case "2.0.0-csd.2.beta.2019-01-24":
                case "2.0.0-csd.2.beta.2019-01-24.1":
                {
                    modifiedLog |= ApplyChangesFromTC32(sarifLog);
                    modifiedLog |= ApplyChangesFromTC33(sarifLog);
                    break;
                }

                case "2.0.0-csd.2.beta.2019-01-09":
                {
                    modifiedLog |= ApplyChangesFromTC31(sarifLog);
                    modifiedLog |= ApplyChangesFromTC32(sarifLog);
                    modifiedLog |= ApplyChangesFromTC33(sarifLog);
                    break;
                }

                case "2.0.0-csd.2.beta.2018-10-10":
                case "2.0.0-csd.2.beta.2018-10-10.1":
                case "2.0.0-csd.2.beta.2018-10-10.2":
                {
                    // 2.0.0-csd.2.beta.2018-10-10 == changes through SARIF TC #25
                    modifiedLog |= ApplyChangesFromTC25ThroughTC30(
                        sarifLog, 
                        out fullyQualifiedLogicalNameToIndexMap,
                        out fileLocationKeyToIndexMap,
                        out ruleKeyToIndexMap);
                    modifiedLog |= ApplyChangesFromTC31(sarifLog);
                    modifiedLog |= ApplyChangesFromTC32(sarifLog);
                    modifiedLog |= ApplyChangesFromTC33(sarifLog);
                    break;

                }

                default:
                {
                    modifiedLog |= ApplyCoreTransformations(sarifLog);
                    modifiedLog |= ApplyChangesFromTC25ThroughTC30(
                        sarifLog, 
                        out fullyQualifiedLogicalNameToIndexMap,
                        out fileLocationKeyToIndexMap,
                        out ruleKeyToIndexMap);
                    modifiedLog |= ApplyChangesFromTC31(sarifLog);
                    modifiedLog |= ApplyChangesFromTC32(sarifLog);
                    modifiedLog |= ApplyChangesFromTC33(sarifLog);
                    break;
                }
            }

            SarifLog transformedSarifLog = null;
            var settings = new JsonSerializerSettings { Formatting = formatting, DefaultValueHandling = DefaultValueHandling.IgnoreAndPopulate };

            if (fullyQualifiedLogicalNameToIndexMap != null  || fileLocationKeyToIndexMap != null || ruleKeyToIndexMap != null)
            {
                transformedSarifLog = JsonConvert.DeserializeObject<SarifLog>(sarifLog.ToString());

                var indexUpdatingVisitor = new UpdateIndicesFromLegacyDataVisitor(
                    fullyQualifiedLogicalNameToIndexMap, 
                    fileLocationKeyToIndexMap,
                    ruleKeyToIndexMap);

                indexUpdatingVisitor.Visit(transformedSarifLog);
                updatedLog = JsonConvert.SerializeObject(transformedSarifLog, settings);
            }
            else
            {
                updatedLog = modifiedLog ? sarifLog.ToString(formatting) : prereleaseSarifLog;
                transformedSarifLog = JsonConvert.DeserializeObject<SarifLog>(updatedLog, settings);
                updatedLog = JsonConvert.SerializeObject(transformedSarifLog, formatting);
            }

            return transformedSarifLog;
        }

        private static bool ApplyChangesFromTC33(JObject sarifLog)
        {
            UpdateSarifLogVersion(sarifLog);
            if (sarifLog["runs"] is JArray runs)
            {
                foreach (JObject run in runs)
                {
                    // https://github.com/oasis-tcs/sarif-spec/issues/337
                    ConvertToolToDriverInExternalPropertyFiles(run);

                    // https://github.com/oasis-tcs/sarif-spec/issues/338
                    ModifyExternalPropertyFilesToExternalPropertyFileReferences(run);

<<<<<<< HEAD
                    // https://github.com/oasis-tcs/sarif-spec/issues/344
                    ConvertSuppressionStatesToSuppressions(run);
=======
                    // https://github.com/oasis-tcs/sarif-spec/issues/324
                    UpdateAllNotificationDescriptorReferences(run);
>>>>>>> 280cf344
                }
            }
            return true;
        }

<<<<<<< HEAD
        private static void ConvertSuppressionStatesToSuppressions(JObject run)
        {
            if (run["results"] is JArray results)
            {
                foreach (JObject result in results)
                {
                    if (result["suppressionStates"] is JArray suppressionStates)
                    {
                        result.Remove("suppressionStates");
                        var suppressions = new JArray();

                        foreach (JToken suppressionState in suppressionStates)
                        {
                            var suppression = new JObject
                            {
                                { "kind", suppressionState }
                            };

                            suppressions.Add(suppression);
                        }

                        if (suppressions.Count > 0)
                        {
                            result.Add("suppressions", suppressions);
                        }
                    }
                }
=======
        private static void UpdateAllNotificationDescriptorReferences(JObject run)
        {
            // Previously:
            //      "notification" : {
            //          "id" : "notif001" ,
            //          "ruleId" : "rule001",
            //          "ruleIndex" : 1
            //      }
            // Now:
            //      "notification" : {
            //          "notificationDescriptorReference" : {
            //              "id" : "notif001"
            //          }
            //          "associatedRuleDescriptorReference" : {
            //              "id" : "rule001",
            //              "index" : 1
            //          }
            //      }

            string[] notificationPathsToUpdate =
            {
                "invocations[].toolExecutionNotifications[]",
                "invocations[].toolConfigurationNotifications[]",
                "conversion.invocation.toolExecutionNotifications[]",
                "conversion.invocation.toolConfigurationNotifications[]"
            };

            PerformActionOnLeafNodeIfExists(
                possiblePathsToLeafNode: notificationPathsToUpdate,
                rootNode: run,
                action: UpdateNotificationDescriptorReferencesInSingleNotificationObject);
        }

        private static void UpdateNotificationDescriptorReferencesInSingleNotificationObject(JObject notification)
        {
            if(notification["id"] is JToken id)
            {
                var notificationDescriptorReference = new JObject
                {
                    { "id", id }
                };

                notification.Remove("id");
                notification.Add("notificationDescriptorReference", notificationDescriptorReference);
            }

            var associatedRuleDescriptorReference = new JObject();

            if (notification["ruleId"] is JToken ruleId)
            {
                associatedRuleDescriptorReference.Add("id", ruleId);
                notification.Remove("ruleId");
            }

            if (notification["ruleIndex"] is JToken ruleIndex)
            {
                associatedRuleDescriptorReference.Add("index", ruleIndex);
                notification.Remove("ruleIndex");
            }

            if (associatedRuleDescriptorReference.Count > 0)
            {
                notification.Add("associatedRuleDescriptorReference", associatedRuleDescriptorReference);
>>>>>>> 280cf344
            }
        }

        private static void ModifyExternalPropertyFilesToExternalPropertyFileReferences(JObject run)
        {
            if (run["externalPropertyFiles"] is JObject externalPropertyFiles)
            {
                run.Remove("externalPropertyFiles");
                run.Add("externalPropertyFileReferences", externalPropertyFiles);
            }
        }

        private static void ConvertToolToDriverInExternalPropertyFiles(JObject run)
        {
            if (run["externalPropertyFiles"] is JObject externalPropertyFiles &&
                externalPropertyFiles["tool"] is JObject toolExternalPropertyFile)
            {
                externalPropertyFiles.Remove("tool");
                externalPropertyFiles.Add("driver", toolExternalPropertyFile);
            }
        }

        private static bool ApplyChangesFromTC32(JObject sarifLog)
        {
            UpdateSarifLogVersion(sarifLog);
            if (sarifLog["runs"] is JArray runs)
            {
                foreach (JObject run in runs)
                {
                    // https://github.com/oasis-tcs/sarif-spec/issues/330
                    RemoveToolLanguage(run);
                    UpdateAllReportingDescriptorPropertyTypes(run);
                    ConvertAllExceptionMessagesToStringAndRenameToolNotificationNodes(run);

                    // https://github.com/oasis-tcs/sarif-spec/issues/325
                    UpdateAllExternalPropertyFilePropertyTypes(run);

                    // https://github.com/oasis-tcs/sarif-spec/issues/336
                    UpdateAllToolComponentProperties(run);

                    // https://github.com/oasis-tcs/sarif-spec/issues/302
                    ConvertAllStackFrameAddressesToAddressObjects(run);
                }
            }
            return true;
        }

        private static void ConvertAllStackFrameAddressesToAddressObjects(JObject run)
        {
            // We need to remove StackFrame.Address (int) and StackFrame.Offset (int) and transfer those
            // to a single Address object with properties "BaseAddress" and "Offset".

            // Previously:
            //      "stackFrame" : {
            //          "address" : 324 ,
            //          "offset" : 346
            //      }
            // Now:
            //      "stackFrame" : {
            //          "address" : {
            //              "baseAddress" : 324,
            //              "offset" : 346
            //          }
            //      }

            // The code walks through all possible paths to Stackframe node and performs updates.

            if (run["conversion"] is JObject conversion && conversion["invocation"] is JObject invocation)
            {
                ConvertInvocationStackFrameAddressesToAddressObjects(invocation);
            }

            if (run["invocations"] is JArray invocations)
            {
                foreach (JObject item in invocations)
                {
                    ConvertInvocationStackFrameAddressesToAddressObjects(item);
                }
            }

            if (run["results"] is JArray results)
            {
                foreach (JObject result in results)
                {
                    if (result["stacks"] is JArray stacks)
                    {
                        foreach (JObject item in stacks)
                        {
                            ConvertStackFrameAddressesToAddressObjects(item);
                        }
                    }

                    if (result["codeflows"] is JArray codeflows)
                    {
                        foreach (JObject codeflow in codeflows)
                        {
                            if (codeflow["threadflow"] is JObject threadflow &&
                                threadflow["threadflowLocation"] is JObject threadflowLocation &&
                                threadflowLocation["Stack"] is JObject stack)
                            {
                                ConvertStackFrameAddressesToAddressObjects(stack);
                            }
                        }
                    }
                }
            }
        }

        private static void ConvertInvocationStackFrameAddressesToAddressObjects(JObject item)
        {
            if (item["toolExecutionNotifications"] is JArray toolExecutionNotifications)
            {
                ConvertNotificationsStackFrameAddressesToAddressObjects(toolExecutionNotifications);
            }

            if (item["toolConfigurationNotifications"] is JArray toolConfigurationNotifications)
            {
                ConvertNotificationsStackFrameAddressesToAddressObjects(toolConfigurationNotifications);
            }
        }

        private static void ConvertNotificationsStackFrameAddressesToAddressObjects(JArray notifications)
        {
            foreach (JObject notification in notifications)
            {
                if (notification["exception"] is JObject exception)
                {
                    ConvertExceptionStackFrameAddressesToAddressObjects(exception);
                }
            }
        }

        private static void ConvertExceptionStackFrameAddressesToAddressObjects(JObject exception)
        {
            if (exception["stack"] is JObject stack)
            {
                ConvertStackFrameAddressesToAddressObjects(stack);
            }

            if (exception["innerExceptions"] is JArray innerExceptions)
            {
                foreach (JObject innerException in innerExceptions)
                {
                    ConvertExceptionStackFrameAddressesToAddressObjects(innerException);
                }
            }
        }

        private static void ConvertStackFrameAddressesToAddressObjects(JObject stack)
        {
            if (stack["frames"] is JArray frames)
            {
                foreach (JObject stackFrame in frames)
                {
                    var address = new JObject();

                    if (stackFrame["address"] is JToken stackFrameAddress)
                    {
                        address.Add("baseAddress", stackFrameAddress);
                        stackFrame.Remove("address");
                    }

                    if (stackFrame["offset"] is JToken stackFrameOffset)
                    {
                        address.Add("offset", stackFrameOffset);
                        stackFrame.Remove("offset");
                    }

                    if (address.Count > 0)
                    {
                        stackFrame.Add("address", address);
                    }
                }
            }
        }


        private static void UpdateAllToolComponentProperties(JObject run)
        {
            // Access and modify run.tool
            if (run["tool"] is JObject tool)
            {
                UpdateToolObjectToolComponentProperties(tool);
            }

            // Access and modify run.conversion.tool
            if (run["conversion"] is JObject conversion && conversion["tool"] is JObject tool2)
            {
                UpdateToolObjectToolComponentProperties(tool2);
            }
        }

        private static void UpdateToolObjectToolComponentProperties(JObject tool)
        {
            // Access and modify tool.driver
            if (tool["driver"] is JObject driver)
            {
                UpdateToolComponentProperties(driver);
            }

            // Access and modify each item in tool.extensions
            if (tool["extensions"] is JArray extensions)
            {
                foreach (JObject toolComponent in extensions)
                {
                    UpdateToolComponentProperties(toolComponent);
                }
            }
        }

        private static void UpdateAllExternalPropertyFilePropertyTypes(JObject run)
        {
            if (run["externalPropertyFiles"] is JObject externalPropertyFiles)
            {
                var renamedMembers = new Dictionary<string, string>
                {
                    ["instanceGuid"] = "guid",
                    ["artifactLocation"] = "location"
                };

                RecursivePropertyRename(run, renamedMembers);
            }
        }

        private static void UpdateToolComponentProperties(JObject toolComponent)
        {
            // Access and modify artifactIndex
            if (toolComponent["artifactIndex"] is JToken artifactIndex)
            {
                toolComponent.Remove("artifactIndex");
                var artifactIndices = new JArray();
                artifactIndices.Add(artifactIndex);

                toolComponent.Add("artifactIndices", artifactIndices);
            }
        }


        private static void ConvertAllExceptionMessagesToStringAndRenameToolNotificationNodes(JObject run)
        {
            if (run["conversion"] is JObject conversion && conversion["invocation"] is JObject invocation)
            {
                ConvertInvocationExceptionMessagesToStringAndRenameToolNotifications(invocation);
            }

            if (run["invocations"] is JArray invocations)
            {
                foreach (JObject item in invocations)
                {
                    ConvertInvocationExceptionMessagesToStringAndRenameToolNotifications(item);
                }
            }
        }

        private static void ConvertInvocationExceptionMessagesToStringAndRenameToolNotifications(JObject invocation)
        {
            if (invocation["toolNotifications"] is JArray toolNotifications)
            {
                ConvertNotificationExceptionMessagesToString(toolNotifications);

                // https://github.com/oasis-tcs/sarif-spec/issues/330
                invocation.Remove("toolNotifications");
                invocation["toolExecutionNotifications"] = toolNotifications;
            }

            if (invocation["configurationNotifications"] is JArray configurationNotifications)
            {
                ConvertNotificationExceptionMessagesToString(configurationNotifications);

                // https://github.com/oasis-tcs/sarif-spec/issues/330
                invocation.Remove("configurationNotifications");
                invocation["toolConfigurationNotifications"] = configurationNotifications;
            }
        }

        private static void ConvertNotificationExceptionMessagesToString(JArray notifications)
        {
            foreach (JObject notification in notifications)
            {
                if (notification["exception"] is JObject exception)
                {
                    ConvertExceptionMessageToString(exception);
                }
            }
        }

        private static void ConvertExceptionMessageToString(JObject exception)
        {
            if (exception["message"] is JObject message && message["text"] is JToken text)
            {
                exception["message"] = text;
            }

            if (exception["innerExceptions"] is JArray innerExceptions)
            {
                foreach (JObject innerException in innerExceptions)
                {
                    ConvertExceptionMessageToString(innerException);
                }
            }
        }

        private static void RemoveToolLanguage(JObject run)
        {
            JObject tool = (JObject)run["tool"];
            if (tool["language"] is JToken language)
            {
                tool.Remove("language");
            }
        }

        private static void UpdateAllReportingDescriptorPropertyTypes(JObject run)
        {
            string[] reportingDescriptorPathsToUpdate =
            {
                "tool.driver.notificationDescriptors[]",
                "conversion.tool.driver.notificationDescriptors[]",
                "tool.extensions[].notificationDescriptors[]",
                "conversion.tool.extensions[].notificationDescriptors[]",
                "tool.driver.ruleDescriptors[]",
                "conversion.tool.driver.ruleDescriptors[]",
                "tool.extensions[].ruleDescriptors",
                "conversion.tool.extensions[].ruleDescriptors[]"
            };

            PerformActionOnLeafNodeIfExists(reportingDescriptorPathsToUpdate, run, UpdateReportingDescriptorPropertyTypes);

        }

        private static void UpdateReportingDescriptorPropertyTypes(JObject reportingDescriptor)
        {
            if (reportingDescriptor["name"] is JObject message && message["text"] is JToken text)
            {
                reportingDescriptor["name"] = text;
            }

            if (reportingDescriptor["shortDescription"] is JObject message2)
            {
                // We must convert this JObject from type "Message" to "MultiformatMessageString".
                // Both Objects have common JTokens "text" and "markdown" which do not need modification.
                // Hence, we only need to strip out additional properties that Message object may have (messageId and arguments).
                if (message2["messageId"] is JToken)
                {
                    message2.Remove("messageId");
                }

                if (message2["arguments"] is JArray)
                {
                    message2.Remove("arguments");
                }
            }

            if (reportingDescriptor["fullDescription"] is JObject message3)
            {
                // We must convert this JObject from type "Message" to "MultiformatMessageString".
                // Both Objects have common JTokens "text" and "markdown" which do not need modification.
                // Hence, we only need to strip out additional properties that Message object may have (messageId and arguments).
                if (message3["messageId"] is JToken)
                {
                    message3.Remove("messageId");
                }

                if (message3["arguments"] is JArray)
                {
                    message3.Remove("arguments");
                }
            }
        }

        private static bool ApplyChangesFromTC31(JObject sarifLog)
        {
            UpdateSarifLogVersion(sarifLog);

            if (sarifLog["runs"] is JArray runs)
            {
                foreach (JObject run in runs)
                {
                    // https://github.com/oasis-tcs/sarif-spec/issues/311
                    MoveRuleDescriptors(run);

                    // https://github.com/oasis-tcs/sarif-spec/issues/179
                    MoveToolPropertiesIntoDriverToolComponent(run);

                    if (run["results"] is JArray results)
                    {
                        foreach (JObject result in results)
                        {
                            // https://github.com/oasis-tcs/sarif-spec/issues/312
                            UpdateBaselineExistingStateToUnchanged(result);

                            // https://github.com/oasis-tcs/sarif-spec/issues/317
                            SetResultKindAndFailureLevel(result);
                        }
                    }

                    if (run["files"] is JArray files)
                    {
                        foreach (JObject artifact in files)
                        {
                            if (artifact["fileLocation"] is JObject location)
                            {
                                artifact.Remove("fileLocation");
                                artifact["location"] = location;
                            }
                        }

                        run["artifacts"] = files;
                        run.Remove("files");
                    }

                    var universallyRenamedMembers = new Dictionary<string, string>
                    {
                        ["richText"] = "markdown",
                        ["fileChange"] = "artifactChange",
                        ["fileLocation"] = "artifactLocation",
                        ["fileIndex"] = "artifactIndex",
                        ["fileChanges"] = "changes",
                    };

                    RecursivePropertyRename(run, universallyRenamedMembers);
                }
            }
            return true;
        }

        private static void RecursivePropertyRename(JObject parentObject, JProperty property, Dictionary<string, string> renamedMembers)
        {
            JToken newValue = property.Value;

            if (renamedMembers.TryGetValue(property.Name, out string newName))
            {
                parentObject.Remove(property.Name);
            }
            else
            {
                newName = property.Name;
            }

            if (property.Value is JArray jArray)
            {
                newValue = RecursivePropertyRename(jArray, renamedMembers);
            }
            else if (property.Value is JObject jObject)
            {
                newValue = RecursivePropertyRename(jObject, renamedMembers);
            }
            parentObject[newName] = newValue;
        }

        private static JToken RecursivePropertyRename(JArray jArray, Dictionary<string, string> renamedMembers)
        {
            foreach (JToken jToken in jArray)
            {
                if (jToken is JObject jObject)
                {
                    RecursivePropertyRename(jObject, renamedMembers);
                }
                // Note that we don't have to handle arrays of values or other arrays.
                // These aren't expressed in standard SARIF, if we hit this code path
                // that means we're processing some property bag content.
            }
            return jArray;
        }

        private static JObject RecursivePropertyRename(JObject jObject, Dictionary<string, string> renamedMembers)
        {
            var properties = new List<JProperty>(jObject.Properties());
            foreach (JProperty property in properties)
            {
                // We won't process property bags, so that we don't inadvertently
                // rename custom data that isn't a part of formal SARIF
                if (property.Name.Equals("properties")) { continue; }
                RecursivePropertyRename(jObject, property, renamedMembers);
            }
            return jObject;
        }

        private static void MoveToolPropertiesIntoDriverToolComponent(JObject run)
        {
            // https://github.com/oasis-tcs/sarif-spec/issues/179

            // 1. Retrieve run.tool object, which will serve as the basis of the
            //    new run.tool.driver object and zap sarifLoggerVersion from it.
            JObject driver = (JObject)run["tool"];
            driver.Remove("sarifLoggerVersion");

            // 2. Create a new tool object, preserving only the language property
            JObject tool = new JObject(new JProperty("language", driver["language"] ?? "en-US"));
            driver.Remove("language");

            // https://github.com/oasis-tcs/sarif-spec/issues/319
            // 3. toolComponent.messageStrings now merges all plain text
            //    and markdown strings. So we need to merge and eliminate
            //    the 'richMessageStrings property.
            MergeRichMessagesInDescriptorsArrays(driver);

            // 4. Persist extracted data as tool.driver and place back on run.
            tool["driver"] = driver;

            // 5. run.richTextMimeType renamed to run.markdownMessageMimeType.
            RenameProperty(run, "richTextMimeType", "markdownMessageMimeType");

            run["tool"] = tool;

            // 6. Update some properties on run.conversion, if present. Note that the
            // notion of reportingDescriptors associated with the conversion did not
            // exist previously, so no transformation is required here.
            if (run["conversion"] is JObject conversion)
            {
                driver = (JObject)conversion["tool"];
                
                tool = new JObject(new JProperty("language", driver["language"] ?? "en-US"));

                driver.Remove("language");
                driver.Remove("sarifLoggerVersion");

                tool["driver"] = driver;
                conversion["tool"] = tool;
                run["conversion"] = conversion;
            }

            // Other changes in this schema update do not require any transformation, as
            // the remainder is additive. This includes:
            //  toolComponent.fileIndex -> associate a component with a run.files entry
            //  run.tool.extensions -> array of extension tool components
            //  result.extensionIndex -> associate a result with an extension
            //  toolComponent -> new file role.
        }

        private static void MergeRichMessagesInDescriptorsArrays(JObject toolComponent)
        {
            MergeRichMessageStringsIntoMessageStrings((JArray)toolComponent["ruleDescriptors"]);

            // NOTE: we don't need to process notificationDescriptors, because this
            //       concept did not ship in the 2019-01-09 schema.
        }

        private static void MergeRichMessageStringsIntoMessageStrings(JArray descriptors)
        {
            if (descriptors == null) { return; }

            foreach (JObject descriptor in descriptors.Children())
            {
                var messageStrings = (JObject)descriptor?["messageStrings"];
                var richMessageStrings = (JObject)descriptor?["richMessageStrings"];

                if (messageStrings == null && richMessageStrings == null)
                {
                    continue;
                }                

                foreach (JProperty property in messageStrings.Properties())
                {
                    // Create base multiformatMessageString object with plaintext value
                    JObject multiformatMessageString = CreateMultiformatMessageStringFromPlaintext((string)property.Value);

                    // If we find a matching markdown property in richMessageStrings, move it over.
                    multiformatMessageString["markdown"] = (string)richMessageStrings?[property.Name];

                    // Replace the message strings property with the multi-format version
                    messageStrings[property.Name] = multiformatMessageString;

                    // NOTE: we don't process any richMessageString items that don't have a 
                    //       corresponding plaintext equivalent. This is not legal SARIF.
                }

                descriptor.Remove("richMessageStrings");
            }
        }

        private static JObject CreateMultiformatMessageStringFromPlaintext(string plaintext)
        {
            JProperty textProperty = new JProperty("text", plaintext);
            return new JObject(textProperty);
        }

        private static void MoveRuleDescriptors(JObject run)
        {
            // https://github.com/oasis-tcs/sarif-spec/issues/311

            if (!(run["resources"] is JObject resources))
            {
                return;
            }

            JObject tool = (JObject)run["tool"];

            // 1. 'run.resources.messageStrings' moves to 'run.tool.globalMessageStrings'
            if (resources["messageStrings"] is JObject messageStrings)
            {
                // https://github.com/oasis-tcs/sarif-spec/issues/319
                ConvertToMultiformatMessageStrings(messageStrings);

                tool["globalMessageStrings"] = messageStrings;
            }

            // 2. 'run.resources.rules' moves to 'run.tool.ruleDescriptors'
            if (resources["rules"] is JArray rules)
            {
                foreach(JObject rule in rules)
                {
                    RenameProperty(rule, previousName: "configuration", newName: "defaultConfiguration");

                    if (rule["defaultConfiguration"] is JObject reportingConfiguration)
                    {
                        RenameProperty(reportingConfiguration, previousName: "defaultLevel", newName: "level");
                        RenameProperty(reportingConfiguration, previousName: "defaultRank", newName: "rank");
                    }
                }
                tool["ruleDescriptors"] = rules;
            }

            // 3. We do not need any accommodation for the addition of 
            // 'tool.notificationDescriptors', as this did not exist previously

            // 4. Zap 'rules.resources' entirely
            run.Remove("resources");
        }

        private static void ConvertToMultiformatMessageStrings(JObject messageStrings)
        {
            // https://github.com/oasis-tcs/sarif-spec/issues/319
            foreach (JProperty property in messageStrings.Properties())
            {
                JObject multiformatMessageString = CreateMultiformatMessageStringFromPlaintext((string)property.Value);

                messageStrings[property.Name] = multiformatMessageString;
            }
        }

        private static void UpdateBaselineExistingStateToUnchanged(JObject result)
        {
            // Rename 'existing' baseline state to 'unchanged'
            // (as part of adding the 'updated' state, which 
            // will not exist in any legacy SARIF logs).
            // https://github.com/oasis-tcs/sarif-spec/issues/312
            //

            string baselineState = (string)result["baselineState"];

            if ("existing".Equals(baselineState))
            {
                result["baselineState"] = "unchanged";
            }
        }

        private static void SetResultKindAndFailureLevel(JObject result)
        {
            string level = (string)result["level"];
            if (level == null) { return; }

            // Every result now has a failure level of 'none', 'note',
            // 'warning' or 'error'. 'pass', 'notApplicable' and 'open'
            // are the new 'result.kind' property that can categorize
            // non-failures. 
            // https://github.com/oasis-tcs/sarif-spec/issues/317

            switch (level)
            {
                // We don't need to handle 'none' as it previously wasn't
                // an enum value that was permitted by the schema.
                case "error":
                case "warning":
                case "note":
                {
                    // 'level' is set appropriately, so we'll mark this result
                    // kind to indicate it has been evaluated as a failure
                    result["kind"] = "fail";
                    break;
                }
                case "open":
                case "notApplicable":
                case "pass":
                {
                    // Legacy level indicates we do not have a failure. Move this
                    // designation to result.kind.
                    result["kind"] = level;
                    result["level"] = "none";
                    break;
                }
            }
        }

        private static bool ApplyChangesFromTC25ThroughTC30(
            JObject sarifLog, 
            out Dictionary<string, int> fullyQualifiedLogicalNameToIndexMap,
            out Dictionary<string, int> fileKeyToIndexMap,
            out Dictionary<string, int> ruleKeyToIndexMap)
        {
            fullyQualifiedLogicalNameToIndexMap = null;
            fileKeyToIndexMap = null;
            ruleKeyToIndexMap = null;

            // Note: we could have injected the TC26 - TC28 changes into the other helpers in this
            // code. This would prevent multiple passes over things like the run.results array.
            // We've isolated the changes here instead simply to keep them grouped together.

            bool modifiedLog = UpdateSarifLogVersion(sarifLog); 

            // For completness, this update added run.newlineSequences to the schema
            // This is a non-breaking (additive) change, so there is no work to do.
            //https://github.com/oasis-tcs/sarif-spec/issues/169
            
            if (sarifLog["runs"] is JArray runs)
            {
                foreach (JObject run in runs)
                {
                    // Delete run.architecture. This data could, arguably, be transferred into the run logical
                    // identifier or we could drop it into a property bag, but realistically, we don't expect
                    // sufficient existing utilization of this property to warrant preserving it.

                    // Remove run.architecture: https://github.com/oasis-tcs/sarif-spec/issues/262
                    if (run["architecture"] is JToken architecture)
                    {
                        run.Remove(nameof(architecture));
                        modifiedLog = true;
                    }

                    // Logical locations are now an array. We will first transform the previous
                    // dictionary into the arrays form. We will retain the index for each
                    // transformed logical location. Later, we will associate these indices
                    // with results, if applicable.
                    Dictionary<LogicalLocation, int> logicalLocationToIndexMap = null;

                    if (run["logicalLocations"] is JObject logicalLocations)
                    {
                        logicalLocationToIndexMap = new Dictionary<LogicalLocation, int>(LogicalLocation.ValueComparer);

                        run["logicalLocations"] =
                            ConvertLogicalLocationsDictionaryToArray(
                                logicalLocations,
                                logicalLocationToIndexMap,
                                out fullyQualifiedLogicalNameToIndexMap);

                        modifiedLog |= fullyQualifiedLogicalNameToIndexMap.Count > 0;
                    }

                    // Files are now persisted to an array. We will persist a mapping from
                    // previous file key to file index. We will associate the index with
                    // each result when we iterate over run.results later.

                    if (run["files"] is JObject files)
                    {
                        fileKeyToIndexMap = new Dictionary<string, int>();

                        run["files"] =
                            ConvertFilesDictionaryToArray(
                                files,
                                fileKeyToIndexMap);

                        modifiedLog |= fileKeyToIndexMap.Count > 0;
                    }

                    if (run["resources"] is JObject resources)
                    {
                        ruleKeyToIndexMap = new Dictionary<string, int>();

                        if (resources["rules"] is JObject rules)
                        {
                            resources["rules"] =
                                ConvertRulesDictionaryToArray(
                                    rules,
                                    ruleKeyToIndexMap);
                        }

                        modifiedLog |= ruleKeyToIndexMap.Count > 0;

                        // Remove 'open' from rule configuration default level enumeration
                        // https://github.com/oasis-tcs/sarif-spec/issues/288
                        modifiedLog |= RemapRuleDefaultLevelFromOpenToNote(resources);
                    }

                    if (run["results"] is JArray results)
                    {
                        JArray rewrittenResults = null;

                        foreach (JObject result in results)
                        {
                            // result.message SHALL be present constraint should be added to schema
                            // https://github.com/oasis-tcs/sarif-spec/issues/262
                            JObject message = (JObject)result["message"];

                            if (message == null)
                            {
                                message = new JObject(new JProperty("text", "[No message provided]."));
                                result["message"] = message;
                                modifiedLog = true;
                            }
                        }

                        if (rewrittenResults != null)
                        {
                            run["results"] = rewrittenResults;
                            modifiedLog = true;
                        }
                    }

                    // Rename fileVersion to dottedQuadFileVersion and specify format constraint
                    // https://github.com/oasis-tcs/sarif-spec/issues/274
                    //
                    // Applies to run.tool.fileVersion and run.conversion.tool.fileVersion
                    // 
                    // We will also explicitly apply the default tool.language value of "en-US".

                    JObject tool = (JObject)run["tool"];
                    modifiedLog |= RenameProperty(tool, previousName: "fileVersion", newName: "dottedQuadFileVersion");
                    PopulatePropertyIfAbsent(tool, "language", "en-US", ref modifiedLog);

                    if (run["conversion"] is JObject conversion)
                    {
                        tool = (JObject)conversion["tool"];
                        modifiedLog |= RenameProperty(tool, previousName: "fileVersion", newName: "dottedQuadFileVersion");
                        PopulatePropertyIfAbsent(tool, "language", "en-US", ref modifiedLog);
                    }

                    // Specify columnKind as ColumndKind.Utf16CodeUnits in cases where the enum is missing from
                    // the SARIF file. Moving forward, the absence of this enum will be interpreted as
                    // the new default, which is ColumnKind.UnicodeCodePoints.
                    // https://github.com/oasis-tcs/sarif-spec/issues/188
                    PopulatePropertyIfAbsent(run, "columnKind", "utf16CodeUnits", ref modifiedLog);
                }
            }

            return modifiedLog;
        }

        private static JToken ConvertRulesDictionaryToArray(JObject rules, Dictionary<string, int> ruleKeyToIndexMap)
        {
            if (rules == null) { return null; }

            Dictionary<JObject, int> jObjectToIndexMap = new Dictionary<JObject, int>();

            foreach (JProperty ruleEntry in rules.Properties())
            {
                AddEntryToRuleToIndexMap(
                    rules,
                    ruleEntry.Name,
                    (JObject)ruleEntry.Value,
                    jObjectToIndexMap,
                    ruleKeyToIndexMap);
            }

            var rulesArray = new JObject[jObjectToIndexMap.Count];

            foreach (KeyValuePair<JObject, int> keyValuePair in jObjectToIndexMap)
            {
                int index = keyValuePair.Value;
                JObject updatedFileData = keyValuePair.Key;
                rulesArray[index] = updatedFileData;
            }

            return new JArray(rulesArray);
        }


        private static void AddEntryToRuleToIndexMap(JObject rulesDictionary, string key, JObject rule, Dictionary<JObject, int> jObjectToIndexMap, Dictionary<string, int> ruleKeyToIndexMap)
        {
            ruleKeyToIndexMap = ruleKeyToIndexMap ?? throw new ArgumentNullException(nameof(ruleKeyToIndexMap));
            jObjectToIndexMap = jObjectToIndexMap ?? throw new ArgumentNullException(nameof(jObjectToIndexMap));

            if (rule["id"] == null)
            {
                // This condition indicates there was no collision between the rules dictionary key
                // and the corresponding rule id. So we will explicitly populate the rule id so
                // this data isn't lost, compromising log readability.
                rule["id"] = key;
            }

            if (!ruleKeyToIndexMap.TryGetValue(key, out int ruleIndex))
            {
                ruleIndex = ruleKeyToIndexMap.Count;
                jObjectToIndexMap[rule] = ruleIndex;
                ruleKeyToIndexMap[key] = ruleIndex;
            }
            else
            {
                throw new InvalidOperationException();
            }
        }

        private static void PopulatePropertyIfAbsent(JObject jObject, string propertyName, string value, ref bool modifiedLog)
        {
            if (jObject != null && jObject[propertyName] == null)
            {
                jObject[propertyName] = value;
                modifiedLog = true;
            }
        }

        private static JToken ConvertFilesDictionaryToArray(JObject files, Dictionary<string, int> keyToIndexMap)
        { 
            if (files == null) { return null; }

            Dictionary<JObject, int> jObjectToIndexMap = new Dictionary<JObject, int>();

            foreach (JProperty fileEntry in files.Properties())
            {
                AddEntryToFileLocationToIndexMap(
                    files,
                    fileEntry.Name,
                    (JObject)fileEntry.Value,
                    jObjectToIndexMap,
                    keyToIndexMap);
            }

            var filesArray = new JObject[jObjectToIndexMap.Count];

            foreach (KeyValuePair<JObject, int> keyValuePair in jObjectToIndexMap)
            {
                int index = keyValuePair.Value;
                JObject updatedFileData = keyValuePair.Key;
                filesArray[index] = updatedFileData;
            }

            return new JArray(filesArray);
        }

        private static void AddEntryToFileLocationToIndexMap(JObject filesDictionary, string key, JObject file, Dictionary<JObject, int> jObjectToIndexMap, Dictionary<string, int> keyToIndexMap)
        {
            keyToIndexMap = keyToIndexMap ?? throw new ArgumentNullException(nameof(keyToIndexMap));
            jObjectToIndexMap = jObjectToIndexMap ?? throw new ArgumentNullException(nameof(jObjectToIndexMap));

            // We've seen this key before. This happens when we order files processing in order to ensure
            // that a parent key has been transformed before its children (to produce a parent index value).
            if (keyToIndexMap.ContainsKey(key)) { return; }

            // Parent key is no longer relevant and will be removed.
            string parentKey = (string)file["parentKey"];

            if (parentKey == null)
            {
                // No parent key? We are a root location. 
                file["parentIndex"] = -1;
            }
            else
            {
                // Have we processed our parent yet? If so, retrieve the parentIndex and we're done.
                if (!keyToIndexMap.TryGetValue(parentKey, out int parentIndex))
                {
                    // The parent hasn't been processed yet. We must force its creation
                    // determine its index in our array. This code path results in 
                    // an array order that does not precisely match the enumeration
                    // order of the original files dictionary.
                    AddEntryToFileLocationToIndexMap(
                        filesDictionary,
                        parentKey,
                        (JObject)filesDictionary[parentKey],
                        jObjectToIndexMap,
                        keyToIndexMap);

                    parentIndex = keyToIndexMap[parentKey];
                }
                file.Remove("parentKey");
                file["parentIndex"] = parentIndex;
            }

            var fileLocationKey = ArtifactLocation.CreateFromFilesDictionaryKey(key, parentKey);

            JObject fileLocationObject = new JObject();
            file["fileLocation"] = fileLocationObject;
            fileLocationObject["uri"] = fileLocationKey.Uri;
            fileLocationObject["uriBaseId"] = fileLocationKey.UriBaseId;

            if (!keyToIndexMap.TryGetValue(key, out int fileIndex))
            {
                fileIndex = keyToIndexMap.Count;
                jObjectToIndexMap[file] = fileIndex;
                keyToIndexMap[key] = fileIndex;
                fileLocationObject["fileIndex"] = fileIndex;
            }
            else
            {
                throw new InvalidOperationException();
            }
        }

        private static JArray ConvertLogicalLocationsDictionaryToArray(
            JObject logicalLocations,
            Dictionary<LogicalLocation, int> logicalLocationToIndexMap,
            out Dictionary<string, int> fullyQualifiedLogicalNameToIndexMap)
        {
            fullyQualifiedLogicalNameToIndexMap = null;

            if (logicalLocations == null) { return null; }

            Dictionary<JObject, int> jObjectToIndexMap = new Dictionary<JObject, int>();
            logicalLocationToIndexMap = new Dictionary<LogicalLocation, int>(LogicalLocation.ValueComparer);

            fullyQualifiedLogicalNameToIndexMap = new Dictionary<string, int>();

            foreach (JProperty logicalLocationEntry in logicalLocations.Properties())
            {
                // This condition may occur if we've already processed a parent logical
                // location that happened to be enumerated after one of its children
                if (fullyQualifiedLogicalNameToIndexMap.ContainsKey(logicalLocationEntry.Name)) { continue; }

                AddEntryToFullyQualifiedNameToIndexMap(
                    logicalLocations,
                    logicalLocationEntry.Name, 
                    (JObject)logicalLocationEntry.Value,
                    logicalLocationToIndexMap, 
                    jObjectToIndexMap,
                    fullyQualifiedLogicalNameToIndexMap);
            }

            var logicalLocationsArray = new JObject[jObjectToIndexMap.Count];

            foreach (KeyValuePair<JObject, int> keyValuePair in jObjectToIndexMap)
            {
                int index = keyValuePair.Value;
                JObject updatedLogicalLocation = keyValuePair.Key;
                logicalLocationsArray[index] = updatedLogicalLocation;
            }

            return new JArray(logicalLocationsArray);
        }

        private static void AddEntryToFullyQualifiedNameToIndexMap(
            JObject logicalLocationsDictionary,
            string keyName,
            JObject logicalLocation,
            Dictionary<LogicalLocation, int> logicalLocationToIndexMap,
            Dictionary<JObject, int> jObjectToIndexMap,
            Dictionary<string, int> keyToIndexMap)
        {
            keyToIndexMap = keyToIndexMap ?? throw new ArgumentNullException(nameof(keyToIndexMap));
            logicalLocation = logicalLocation ?? throw new ArgumentNullException(nameof(logicalLocation));

            string fullyQualifiedName = keyName;

            // Parent key is no longer relevant and will be removed.
            // We require 
            string parentKey = (string)logicalLocation["parentKey"];

            if (parentKey == null)
            {
                // No parent key? We are a root location. 
                logicalLocation["parentIndex"] = -1;
            }
            else
            {
                // Have we processed our parent yet? If so, retrieve the parentIndex and we're done.
                if (!keyToIndexMap.TryGetValue(parentKey, out int parentIndex))
                {
                    // The parent hasn't been processed yet. We must force its creation
                    // determine its index in our array. This code path results in 
                    // an array order that does not precisely match the enumeration
                    // order of the logical locations dictionary.
                    AddEntryToFullyQualifiedNameToIndexMap(
                        logicalLocationsDictionary,
                        parentKey,
                        (JObject)logicalLocationsDictionary[parentKey],
                        logicalLocationToIndexMap,
                        jObjectToIndexMap,
                        keyToIndexMap);

                    parentIndex = keyToIndexMap[parentKey];
                }
                logicalLocation.Remove("parentKey");
                logicalLocation["parentIndex"] = parentIndex;
            }

            string existingFullyQualifiedName = (string)logicalLocation["fullyQualifiedName"];
            if (string.IsNullOrEmpty(existingFullyQualifiedName))
            {
                // We use the key as the fullyQualifiedName but only in cases when we don't 
                // find this property is already set. If the property is set, that may
                // indicate the key name isn't the FQN but another string value that is
                // used to resolve a collision between distinct logical locations with 
                // an identical fully-qualified name.
                logicalLocation["fullyQualifiedName"] = fullyQualifiedName;
            }

            LogicalLocation sarifLogicalLocation = JsonConvert.DeserializeObject<LogicalLocation>(logicalLocation.ToString());

            // Theoretically, the dictionary should consists of a unique set of logical 
            // locations. In practice, however, there's nothing preventing a SARIF user
            // from emitting duplicated locations. As a result, we will not naively produce
            // a one-to-one mapping of logical locations to dictionary entry. Instead, we 
            // will collapse any duplicates that we find into a single array instance
            if (!logicalLocationToIndexMap.TryGetValue(sarifLogicalLocation, out int index))
            {
                index = logicalLocationToIndexMap.Count;
                logicalLocationToIndexMap[sarifLogicalLocation] = index;
                jObjectToIndexMap[logicalLocation] = index;
                keyToIndexMap[fullyQualifiedName] = index;
            }
        }

        private static bool RemapRuleDefaultLevelFromOpenToNote(JObject resources)
        {
            bool modifiedResources = false;

            if (resources == null) { return modifiedResources; }

            var rules = (JArray)resources["rules"];
            if (rules == null ) { return modifiedResources; }

            foreach (JObject rule in rules)
            {
                var configuration = (JObject)rule["configuration"];
                if (configuration == null) { continue; }

                if ("open".Equals((string)configuration["defaultLevel"]))
                {
                    // We remap 'open' to 'note'. 'open' is an indicator that analysis is unresolved, i.e., 
                    // the question of whether a weakness exists is not yet determined. 'note' is the most
                    // reasonable level to associate with this class of report, if it is emitted. In 
                    // practice, we don't expect that a current producer exists who is in this condition.
                    configuration["defaultLevel"] = "note";
                    modifiedResources = true;
                }
            }

            return modifiedResources;
        }

        private static bool ApplyCoreTransformations(JObject sarifLog)
        {
            bool modifiedLog = UpdateSarifLogVersion(sarifLog); 

            if (sarifLog["runs"] is JArray runs)
            {
                foreach (JObject run in runs)
                {
                    // Move result.ruleMessageId: https://github.com/oasis-tcs/sarif-spec/issues/216
                    // Update name of threadflowLocation.executionTimeUtc: https://github.com/oasis-tcs/sarif-spec/issues/242
                    modifiedLog |= UpdateRunResults(run);

                    // invocation.workingDirectory now a file location: https://github.com/oasis-tcs/sarif-spec/issues/222
                    // Update names of invocation.startTimeUtc and endTimeUtc: https://github.com/oasis-tcs/sarif-spec/issues/242
                    // Convert exception.message to message object: https://github.com/oasis-tcs/sarif-spec/issues/240
                    modifiedLog |= UpdateRunInvocations(run);

                    // run.originalUriBaseIds values now file locations: https://github.com/oasis-tcs/sarif-spec/issues/234
                    modifiedLog |= UpdateRunOriginalUriBaseIds(run);

                    // Convert file.hashes to dictionary: https://github.com/oasis-tcs/sarif-spec/issues/240
                    // Update name of file.lastModifiedTimeUtc: https://github.com/oasis-tcs/sarif-spec/issues/242
                    modifiedLog |= UpdateRunFiles(run);

                    // Update names of notification.startTimeUtc and endTimeUtc: https://github.com/oasis-tcs/sarif-spec/issues/242
                    modifiedLog |= UpdateRunNotifications(run);

                    // Update name to versionControlDetails.repositoryUri: https://github.com/oasis-tcs/sarif-spec/issues/244
                    modifiedLog |= UpdateRunVersionControlProvenance(run);

                    modifiedLog |= RefactorRunAutomationDetails(run);
                }
            }

            return modifiedLog;
        }

        private static bool UpdateSarifLogVersion(JObject sarifLog)
        {
            bool modifiedLog = false;

            string version = (string)sarifLog["version"];
            if (version != SarifUtilities.SemanticVersion)
            {
                sarifLog["version"] = SarifUtilities.SemanticVersion;
                modifiedLog = true;
            }

            string schema = (string)sarifLog["$schema"];
            if (schema != SarifUtilities.SarifSchemaUri)
            {
                sarifLog["$schema"] = SarifUtilities.SarifSchemaUri;
                modifiedLog = true;
            }

            return modifiedLog;
        }

        private static bool RefactorRunAutomationDetails(JObject run)
        {
            bool modifiedRun = false;

            // The properties comprise the run-level runAutomationId in previous versions
            JToken logicalId = run["logicalId"];
            JToken description = run["description"]; // 'message' object type
            JToken instanceGuid = run["instanceGuid"];
            JToken correlationGuid = run["correlationGuid"];

            if (logicalId != null || description != null ||
                instanceGuid != null || correlationGuid != null)
            {
                run.Remove("logicalId");
                run.Remove("description");
                run.Remove("instanceGuid");
                run.Remove("correlationGuid");

                var runId = new JObject();

                if (instanceGuid != null && logicalId != null)
                {
                    // We can only effectively populate the new instanceId in a case where
                    // the log is previously uniquely identified a run by a guid.
                    runId["instanceId"] = logicalId + "/" + instanceGuid;
                }

                if (description != null) { runId["description"] = description; }
                if (instanceGuid != null) { runId["instanceGuid"] = instanceGuid; }
                if (correlationGuid != null) { runId["correlationGuid"] = correlationGuid; }

                run["id"] = runId;
                modifiedRun = true;
            }

            // This property is an element of what v2 now refers to as aggregateIds
            if (run["automationLogicalId"] is JToken automationLogicalId)
            {
                run.Remove("automationLogicalId");

                var aggregateId = new JObject
                {
                    // For the aggregating automation id, we can only provide the logical component
                    ["instanceId"] = automationLogicalId + "/"
                };

                run["aggregateIds"] = new JArray(aggregateId);
                modifiedRun = true;
            }

            return modifiedRun;
        }

        private static bool UpdateRunVersionControlProvenance(JObject run)
        {
            bool modifiedRun = false;

            if (run["versionControlProvenance"] is JArray versionControlDetailsArray)
            {
                foreach (JObject versionControlDetails in versionControlDetailsArray)
                {
                    modifiedRun |= UpdateVersionControlDetails(versionControlDetails);
                }
            }

            return modifiedRun;
        }

        private static bool UpdateVersionControlDetails(JObject versionControlDetails)
        {
            bool modifiedVersionControlDetails = false;

            // https://github.com/oasis-tcs/sarif-spec/issues/242
            modifiedVersionControlDetails |= RenameProperty(versionControlDetails, previousName: "timestamp", newName: "asOfTimeUtc");

            // https://github.com/oasis-tcs/sarif-spec/issues/244
            modifiedVersionControlDetails |= RenameProperty(versionControlDetails, previousName: "uri", newName: "repositoryUri");

            // https://github.com/oasis-tcs/sarif-spec/issues/249
            modifiedVersionControlDetails |= RenameProperty(versionControlDetails, previousName: "tag", newName: "revisionTag");

            return modifiedVersionControlDetails;
        }

        internal static bool UpdateRunResults(JObject run)
        {
            bool modifiedRun = false;

            JArray results = (JArray)run["results"];
            if (results == null) { return modifiedRun; }

            foreach (JObject result in results)
            {
                // https://github.com/oasis-tcs/sarif-spec/issues/216
                //
                // result.ruleMessageId is removed. This property value
                // should be expressed as result.message.messageId instead.
                // e.g.:
                // "message": { "messageId" : "default"}

                string ruleMessageId = (string)result["ruleMessageId"];

                if (ruleMessageId != null)
                {
                    result.Property("ruleMessageId").Remove();
                    result["message"]["messageId"] = ruleMessageId;
                    modifiedRun = true;
                }

                if (result["codeFlows"] is JArray codeFlows)
                {
                    modifiedRun |= UpdateCodeFlows(codeFlows);
                }
            }
            return modifiedRun;
        }

        private static bool UpdateCodeFlows(JArray codeFlows)
        {
            bool modifiedThreadFlowLocation = false;

            foreach (JObject codeFlow in codeFlows)
            {
                JArray threadFlows = (JArray)codeFlow["threadFlows"];
                if (threadFlows == null) { continue; }

                foreach (JObject threadFlow in threadFlows)
                {
                    JArray threadFlowLocations = (JArray)threadFlow["locations"];
                    if (threadFlowLocations == null) { continue; }

                    foreach (JObject threadFlowLocation in threadFlowLocations)
                    {
                        // Update name of threadFlowLocation.executionTimeUtc: https://github.com/oasis-tcs/sarif-spec/issues/242
                        modifiedThreadFlowLocation |= RenameProperty(threadFlowLocation, previousName: "timestamp", newName: "executionTimeUtc");

                        // Delete threadFlowLocation.step property: https://github.com/oasis-tcs/sarif-spec/issues/203
                        JToken step = threadFlowLocation["step"];
                        if (step != null)
                        {
                            threadFlowLocation.Remove("step");
                            modifiedThreadFlowLocation = true;
                        }
                    }
                }
            }
            return modifiedThreadFlowLocation;
        }

        private static bool UpdateRunInvocations(JObject run)
        {
            bool modifiedRun = false;
            
            if (run["invocations"] is JArray invocations)
            {
                foreach (JObject invocation in invocations)
                {
                    modifiedRun |= UpdateInvocation(invocation);
                }
            }

            return modifiedRun;
        }

        internal static bool UpdateInvocation(JObject invocation)
        {
            bool modifiedInvocation = false;

            // https://github.com/oasis-tcs/sarif-spec/issues/222
            //
            // Previously:
            //     "workingDirectory": "/home/buildAgent/src",
            // Now:
            //     "workingDirectory": { "uri" : "/home/buildAgent/src" },

            modifiedInvocation |= ReplaceUriStringWithFileLocation(invocation, "workingDirectory");

            // https://github.com/oasis-tcs/sarif-spec/issues/242

            modifiedInvocation |= RenameProperty(invocation, previousName: "startTime", newName: "startTimeUtc");
            modifiedInvocation |= RenameProperty(invocation, previousName: "endTime", newName: "endTimeUtc");

            return modifiedInvocation;
        }

        private static bool ReplaceUriStringWithFileLocation(JObject jObject, string propertyName)
        {
            bool modifiedObject = false;

            if (jObject[propertyName]?.Type == JTokenType.String)
            {
                string uriValue = (string)jObject[propertyName];

                jObject.Property(propertyName).Remove();

                var fileLocation = new JProperty("uri", uriValue);
                var fileLocationObject = new JObject(fileLocation);
                jObject[propertyName] = fileLocationObject;

                modifiedObject = true;
            }

            return modifiedObject;
        }

        private static bool UpdateRunOriginalUriBaseIds(JObject run)
        {
            bool modifiedRun = false;

            // https://github.com/oasis-tcs/sarif-spec/issues/234
            //
            // originalUriBaseId values are now file locations, not 
            // a string value that points to a root URI
            //
            // Previously:
            // originalUriBaseIds : { "$(SrcRoot)" : "file://c:/src/myenlistment." }
            //
            // Now:
            // originalUriBaseIds : { "$(SrcRoot)" : { "uri" : "file://c:/src/myenlistment." } }

            var originalUriBaseIds = (JObject)run["originalUriBaseIds"];

            if (originalUriBaseIds == null) { return modifiedRun; }

            List<JProperty> rewrittenValues = null;

            foreach (JProperty originalUriBaseId in originalUriBaseIds.Properties())
            {
                string key = originalUriBaseId.Name;
                JToken value = originalUriBaseId.Value;

                if (value.Type != JTokenType.String) { continue; }

                rewrittenValues = rewrittenValues ?? new List<JProperty>();

                var fileLocation = new JProperty("uri", value);
                var fileLocationObject = new JObject(fileLocation);
                var newValue = new JProperty(key, fileLocationObject);

                rewrittenValues.Add(newValue);
            }

            if (rewrittenValues != null)
            {
                run.Remove("originalUriBaseIds");

                var rewrittenOriginalUriBaseIds = new JObject(rewrittenValues.ToArray());
                run["originalUriBaseIds"] = rewrittenOriginalUriBaseIds;

                modifiedRun = true;
            }

            return modifiedRun;
        }

        internal static bool UpdateRunFiles(JObject run)
        {
            bool modifiedRun = false;

            if (!(run["files"] is JObject files)) { return modifiedRun; }

            foreach (JProperty file in files.Properties())
            {
                var fileObject = (JObject)file.Value;
                modifiedRun |= UpdateFileHashesProperty(fileObject);

                // https://github.com/oasis-tcs/sarif-spec/issues/242
                modifiedRun |= RenameProperty(fileObject, "lastModifiedTime", "lastModifiedTimeUtc"); ;
            }

            return modifiedRun;
        }

        private static bool RenameProperty(JObject jObject, string previousName, string newName)
        {
            bool renamedProperty = false;

            if (jObject == null) { return renamedProperty; }
            
            if (jObject[previousName] is JToken propertyValue)
            {
                jObject.Remove(previousName);
                jObject[newName] = propertyValue;
                renamedProperty = true;
            }

            return renamedProperty;
        }

        private static bool UpdateFileHashesProperty(JObject file)
        {
            bool modifiedRun = false;

            // https://github.com/oasis-tcs/sarif-spec/issues/243
            //
            // file.hashes were previously an array of hash objects.
            // Now file.hashes is a dictionary where each key is the 
            // hash algorithm and the value is the hash of the file contents.
            //
            // Previously:
            //     "hashes": [ { "algorithm": "sha-256", "value": "b13ce2678a8807ba0765ab94a0ecd394f869bc81" } ]
            //
            // Now:
            // "hashes": { "sha-256": "b13ce2678a8807ba0765ab94a0ecd394f869bc81" }

            JToken hashes = file["hashes"];
            if (hashes == null || hashes.Type != JTokenType.Array) { return modifiedRun; }

            JObject rewrittenHashes = new JObject();

            foreach (JObject hash in hashes)
            {
                string algorithm = (string)hash["algorithm"];
                string value = (string)hash["value"];

                rewrittenHashes[algorithm] = value;
            }
            file.Remove("hashes");
            file["hashes"] = rewrittenHashes;
            modifiedRun = true;

            return modifiedRun;
        }

        internal static bool UpdateRunNotifications(JObject run)
        {
            bool modifiedRun = false;

            var invocations = (JArray)run["invocations"];
            if (invocations == null) { return modifiedRun; }

            foreach (JObject invocation in invocations)
            {
                if (invocation["configurationNotifications"] is JArray configurationNotifications)
                {
                    modifiedRun |= UpdateNotifications(configurationNotifications);
                }

                if (invocation["toolNotifications"] is JArray toolNotifications)
                {
                    modifiedRun |= UpdateNotifications(toolNotifications);
                }
            }

            return modifiedRun;
        }


        internal static bool UpdateNotifications(JArray notifications)
        {
            bool modifiedNotification = false;

            foreach (JObject notification in notifications)
            {
                modifiedNotification |= UpdateNotification(notification);
            }

            return modifiedNotification;
        }

        private static bool UpdateNotification(JObject notification)
        {
            bool modifiedNotification = false;

            // https://github.com/oasis-tcs/sarif-spec/issues/242
            modifiedNotification |= RenameProperty(notification, previousName: "time", newName: "timeUtc");

            if (notification["exception"] is JObject exception)
            {
                modifiedNotification |= ConvertExceptionMessageFromStringToMessageObject(exception);

                if (exception["innerExceptions"] is JArray innerExceptions)
                {
                    foreach (JObject innerException in innerExceptions)
                    {
                        modifiedNotification |= ConvertExceptionMessageFromStringToMessageObject(innerException);
                    }
                }
            }

            return modifiedNotification;
        }

        private static bool ConvertExceptionMessageFromStringToMessageObject(JObject exception)
        {
            bool modifiedNotification = false;

            // https://github.com/oasis-tcs/sarif-spec/issues/240
            //
            // exception.message is converted from a string primitive to a message
            // object instance. This property was previously the final remaining string
            // literal used for user-facing text. We converted it to a message object
            // strictly for consistency, as multiple parties observed the inconsistency
            // and perceived it as a possible bug.
            //
            // Previously:
            //      "exception" : { "message": "Unhandled exception during rule evaluation." }
            //
            // Now:
            //      "exception" : { "message": { "text" : "Unhandled exception during rule evaluation." } }

            JToken message = exception["message"];

            if (message?.Type == JTokenType.String)
            {
                exception.Remove("message");
                var messageProperty = new JProperty("text", message);
                exception["message"] = new JObject(messageProperty);
                modifiedNotification = true;
            }

            return modifiedNotification;
        }

        private static void PerformActionOnLeafNodeIfExists(string[] possiblePathsToLeafNode, JObject rootNode, ActionOnJObject action)
        {
            foreach(string nodePath in possiblePathsToLeafNode)
            {
                PerformActionOnLeafNodeIfExists(nodePath, rootNode, action);
            }
        }

        private static void PerformActionOnLeafNodeIfExists(string possiblePathToLeafNode, JObject rootNode, ActionOnJObject action)
        {
            if (possiblePathToLeafNode == null)
            {
                action(rootNode);
                return;
            }

            (string currentNodeName, string remainingLeafNodePath) = SplitCurrentNodeNameAndRemainingLeafNodePath(possiblePathToLeafNode);

            if (currentNodeName.EndsWith(ArrayIndicatorSymbol))
            {
                currentNodeName = currentNodeName.TrimEnd(ArrayIndicatorSymbol.ToCharArray());

                if (rootNode[currentNodeName] is JArray currentArray)
                {
                    foreach (JObject currentNode in currentArray)
                    {
                        PerformActionOnLeafNodeIfExists(remainingLeafNodePath, currentNode, action);
                    }
                }
            }
            else
            {
                if (rootNode[currentNodeName] is JObject currentNode)
                {
                    PerformActionOnLeafNodeIfExists(remainingLeafNodePath, currentNode, action);
                }
            }
        }

        private static (string currentNodeName, string remainingLeafNodePath) SplitCurrentNodeNameAndRemainingLeafNodePath(string fullPath)
        {
            char[] delimiter = { NodeDelimiterSymbol };

            string[] splitItems = fullPath.Split(separator: delimiter, count: 2);

            if (splitItems.Length == 1)
            {
                return (currentNodeName: splitItems[0], null);
            }

            return (currentNodeName: splitItems[0], remainingLeafNodePath: splitItems[1]);
        }
    }
}<|MERGE_RESOLUTION|>--- conflicted
+++ resolved
@@ -145,47 +145,16 @@
                     // https://github.com/oasis-tcs/sarif-spec/issues/338
                     ModifyExternalPropertyFilesToExternalPropertyFileReferences(run);
 
-<<<<<<< HEAD
+                    // https://github.com/oasis-tcs/sarif-spec/issues/324
+                    UpdateAllNotificationDescriptorReferences(run);
+
                     // https://github.com/oasis-tcs/sarif-spec/issues/344
                     ConvertSuppressionStatesToSuppressions(run);
-=======
-                    // https://github.com/oasis-tcs/sarif-spec/issues/324
-                    UpdateAllNotificationDescriptorReferences(run);
->>>>>>> 280cf344
                 }
             }
             return true;
         }
 
-<<<<<<< HEAD
-        private static void ConvertSuppressionStatesToSuppressions(JObject run)
-        {
-            if (run["results"] is JArray results)
-            {
-                foreach (JObject result in results)
-                {
-                    if (result["suppressionStates"] is JArray suppressionStates)
-                    {
-                        result.Remove("suppressionStates");
-                        var suppressions = new JArray();
-
-                        foreach (JToken suppressionState in suppressionStates)
-                        {
-                            var suppression = new JObject
-                            {
-                                { "kind", suppressionState }
-                            };
-
-                            suppressions.Add(suppression);
-                        }
-
-                        if (suppressions.Count > 0)
-                        {
-                            result.Add("suppressions", suppressions);
-                        }
-                    }
-                }
-=======
         private static void UpdateAllNotificationDescriptorReferences(JObject run)
         {
             // Previously:
@@ -249,7 +218,36 @@
             if (associatedRuleDescriptorReference.Count > 0)
             {
                 notification.Add("associatedRuleDescriptorReference", associatedRuleDescriptorReference);
->>>>>>> 280cf344
+            }
+        }
+
+        private static void ConvertSuppressionStatesToSuppressions(JObject run)
+        {
+            if (run["results"] is JArray results)
+            {
+                foreach (JObject result in results)
+                {
+                    if (result["suppressionStates"] is JArray suppressionStates)
+                    {
+                        result.Remove("suppressionStates");
+                        var suppressions = new JArray();
+
+                        foreach (JToken suppressionState in suppressionStates)
+                        {
+                            var suppression = new JObject
+                            {
+                                { "kind", suppressionState }
+                            };
+
+                            suppressions.Add(suppression);
+                        }
+
+                        if (suppressions.Count > 0)
+                        {
+                            result.Add("suppressions", suppressions);
+                        }
+                    }
+                }
             }
         }
 
