--- conflicted
+++ resolved
@@ -142,72 +142,22 @@
                     // https://github.com/oasis-tcs/sarif-spec/issues/337
                     ConvertToolToDriverInExternalPropertyFiles(run);
 
-<<<<<<< HEAD
+                    // https://github.com/oasis-tcs/sarif-spec/issues/338
+                    ModifyExternalPropertyFilesToExternalPropertyFileReferences(run);
+
+                    // https://github.com/oasis-tcs/sarif-spec/issues/324
+                    UpdateAllNotificationDescriptorReferences(run);
+
+                    // https://github.com/oasis-tcs/sarif-spec/issues/344
+                    ConvertSuppressionStatesToSuppressions(run);
+
                     // https://github.com/oasis-tcs/sarif-spec/issues/341
                     RenameAllInstanceGuidsAndIds(run);
-=======
-                    // https://github.com/oasis-tcs/sarif-spec/issues/338
-                    ModifyExternalPropertyFilesToExternalPropertyFileReferences(run);
-
-                    // https://github.com/oasis-tcs/sarif-spec/issues/324
-                    UpdateAllNotificationDescriptorReferences(run);
-
-                    // https://github.com/oasis-tcs/sarif-spec/issues/344
-                    ConvertSuppressionStatesToSuppressions(run);
->>>>>>> 417d60a6
                 }
             }
             return true;
         }
 
-<<<<<<< HEAD
-        private static void RenameAllInstanceGuidsAndIds(JObject run)
-        {
-            // The following properties will be renamed:
-
-            // run.baselineInstanceGuid -> run.baselineGuid
-
-            // run.id -> run.automationDetails
-            // run.id.instanceId -> run.automationDetails.id
-            // run.id.instanceGuid -> run.automationDetails.guid
-
-            // run.aggregateIds -> run.runAggregates
-            // run.aggregateIds[].instanceId -> run.runAggregates[].id
-            // run.aggregateIds[].instanceGuid -> run.runAggregates[].guid
-
-            // run.results[].instanceGuid -> run.results[].guid
-            // run.results[].resultProvenance.firstDetectionRunInstanceGuid -> run.results[].resultProvenance.firstDetectionRunGuid
-            // run.results[].resultProvenance.lastDetectionRunInstanceGuid -> run.results[].resultProvenance.lastDetectionRunGuid
-
-
-            if (run["baselineInstanceGuid"] is JToken baselineInstanceGuid)
-            {
-                run.Remove("baselineInstanceGuid");
-                run.Add("baselineGuid", baselineInstanceGuid);
-            }
-
-            if (run["id"] is JObject id)
-            {
-                RenameInstanceGuidToGuidInNode(id);
-                RenameInstanceIdToIdInNode(id);
-
-                run.Remove("id");
-                run.Add("automationDetails", id);
-            }
-
-            if (run["aggregateIds"] is JArray aggregateIds)
-            {
-                foreach (JObject aggregateId in aggregateIds)
-                {
-                    RenameInstanceGuidToGuidInNode(aggregateId);
-                    RenameInstanceIdToIdInNode(aggregateId);
-                }
-
-                run.Remove("aggregateIds");
-                run.Add("runAggregates", aggregateIds);
-            }
-
-=======
         private static void UpdateAllNotificationDescriptorReferences(JObject run)
         {
             // Previously:
@@ -276,12 +226,93 @@
 
         private static void ConvertSuppressionStatesToSuppressions(JObject run)
         {
->>>>>>> 417d60a6
             if (run["results"] is JArray results)
             {
                 foreach (JObject result in results)
                 {
-<<<<<<< HEAD
+                    if (result["suppressionStates"] is JArray suppressionStates)
+                    {
+                        result.Remove("suppressionStates");
+                        var suppressions = new JArray();
+
+                        foreach (JToken suppressionState in suppressionStates)
+                        {
+                            var suppression = new JObject
+                            {
+                                { "kind", suppressionState }
+                            };
+
+                            suppressions.Add(suppression);
+                        }
+
+                        if (suppressions.Count > 0)
+                        {
+                            result.Add("suppressions", suppressions);
+                        }
+                    }
+                }
+            }
+        }
+
+        private static void ModifyExternalPropertyFilesToExternalPropertyFileReferences(JObject run)
+        {
+            if (run["externalPropertyFiles"] is JObject externalPropertyFiles)
+            {
+                run.Remove("externalPropertyFiles");
+                run.Add("externalPropertyFileReferences", externalPropertyFiles);
+            }
+        }
+
+        private static void RenameAllInstanceGuidsAndIds(JObject run)
+        {
+            // The following properties will be renamed:
+
+            // run.baselineInstanceGuid -> run.baselineGuid
+
+            // run.id -> run.automationDetails
+            // run.id.instanceId -> run.automationDetails.id
+            // run.id.instanceGuid -> run.automationDetails.guid
+
+            // run.aggregateIds -> run.runAggregates
+            // run.aggregateIds[].instanceId -> run.runAggregates[].id
+            // run.aggregateIds[].instanceGuid -> run.runAggregates[].guid
+
+            // run.results[].instanceGuid -> run.results[].guid
+            // run.results[].resultProvenance.firstDetectionRunInstanceGuid -> run.results[].resultProvenance.firstDetectionRunGuid
+            // run.results[].resultProvenance.lastDetectionRunInstanceGuid -> run.results[].resultProvenance.lastDetectionRunGuid
+
+
+            if (run["baselineInstanceGuid"] is JToken baselineInstanceGuid)
+            {
+                run.Remove("baselineInstanceGuid");
+                run.Add("baselineGuid", baselineInstanceGuid);
+            }
+
+            if (run["id"] is JObject id)
+            {
+                RenameInstanceGuidToGuidInNode(id);
+                RenameInstanceIdToIdInNode(id);
+
+                run.Remove("id");
+                run.Add("automationDetails", id);
+            }
+
+            if (run["aggregateIds"] is JArray aggregateIds)
+            {
+                foreach (JObject aggregateId in aggregateIds)
+                {
+                    RenameInstanceGuidToGuidInNode(aggregateId);
+                    RenameInstanceIdToIdInNode(aggregateId);
+                }
+
+                run.Remove("aggregateIds");
+                run.Add("runAggregates", aggregateIds);
+            }
+
+            if (run["results"] is JArray results)
+            {
+                foreach (JObject result in results)
+                {
                     RenameInstanceGuidToGuidInNode(result);
 
                     if (result["resultProvenance"] is JObject resultProvenance)
@@ -317,38 +348,6 @@
             {
                 node.Remove("instanceId");
                 node.Add("id", instanceId);
-=======
-                    if (result["suppressionStates"] is JArray suppressionStates)
-                    {
-                        result.Remove("suppressionStates");
-                        var suppressions = new JArray();
-
-                        foreach (JToken suppressionState in suppressionStates)
-                        {
-                            var suppression = new JObject
-                            {
-                                { "kind", suppressionState }
-                            };
-
-                            suppressions.Add(suppression);
-                        }
-
-                        if (suppressions.Count > 0)
-                        {
-                            result.Add("suppressions", suppressions);
-                        }
-                    }
-                }
-            }
-        }
-
-        private static void ModifyExternalPropertyFilesToExternalPropertyFileReferences(JObject run)
-        {
-            if (run["externalPropertyFiles"] is JObject externalPropertyFiles)
-            {
-                run.Remove("externalPropertyFiles");
-                run.Add("externalPropertyFileReferences", externalPropertyFiles);
->>>>>>> 417d60a6
             }
         }
 
