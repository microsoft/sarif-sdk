﻿// Copyright (c) Microsoft. All rights reserved.
// Licensed under the MIT license. See LICENSE file in the project root for full license information.

using System;
using System.Collections.Generic;
using System.Diagnostics;
using System.Globalization;
using System.IO;
using System.Linq;
using System.Text;
using Microsoft.CodeAnalysis.Sarif.Readers;
using Newtonsoft.Json;

namespace Microsoft.CodeAnalysis.Sarif.Writers
{
    public class SarifLogger : IDisposable, IAnalysisLogger
    {
        private Run _run;
        private TextWriter _textWriter;
        private LoggingOptions _loggingOptions;
        private JsonTextWriter _jsonTextWriter;
        private OptionallyEmittedData _dataToInsert;
        private ResultLogJsonWriter _issueLogJsonWriter;
        private Dictionary<string, Rule> _rules;

        protected const LoggingOptions DefaultLoggingOptions = LoggingOptions.PrettyPrint;

        private static Run CreateRun(
            IEnumerable<string> analysisTargets,
            OptionallyEmittedData dataToInsert,
            IEnumerable<string> invocationTokensToRedact,
            IEnumerable<string> invocationPropertiesToLog,
            string defaultFileEncoding = null)
        {
            var run = new Run
            {
                Invocations = new List<Invocation>(),
                DefaultFileEncoding = defaultFileEncoding
            };

            if (analysisTargets != null)
            {
<<<<<<< HEAD
=======
                run.GetFileIndex()
>>>>>>> 543fa50d
                run.Files = new List<FileData>();

                foreach (string target in analysisTargets)
                {
                    Uri uri = new Uri(UriHelper.MakeValidUri(target));

                    var fileData = FileData.Create(
                        new Uri(target, UriKind.RelativeOrAbsolute),
                        dataToInsert);

                    var fileLocation = new FileLocation
                    {
                        Uri = uri
                    };

                    fileData.FileLocation = fileLocation;

                    // This call will insert the file object into run.Files if not already present
                    fileData.FileLocation.FileIndex = run.GetFileIndex(fileData.FileLocation, addToFilesTableIfNotPresent: true);
                }
            }

            var invocation = Invocation.Create(dataToInsert.HasFlag(OptionallyEmittedData.EnvironmentVariables), invocationPropertiesToLog);

            // TODO we should actually redact across the complete log file context
            // by a dedicated rewriting visitor or some other approach.

            if (invocationTokensToRedact != null)
            {
                invocation.CommandLine = Redact(invocation.CommandLine, invocationTokensToRedact);
                invocation.Machine = Redact(invocation.Machine, invocationTokensToRedact);
                invocation.Account = Redact(invocation.Account, invocationTokensToRedact);

                if (invocation.WorkingDirectory != null)
                {
                    invocation.WorkingDirectory.Uri = Redact(invocation.WorkingDirectory.Uri, invocationTokensToRedact);
                }

                if (invocation.EnvironmentVariables != null)
                {
                    string[] keys = invocation.EnvironmentVariables.Keys.ToArray();

                    foreach (string key in keys)
                    {
                        string value = invocation.EnvironmentVariables[key];
                        invocation.EnvironmentVariables[key] = Redact(value, invocationTokensToRedact);
                    }
                }
            }

            run.Invocations.Add(invocation);
            return run;
        }

        private static string Redact(string text, IEnumerable<string> tokensToRedact)
        {
            if (text == null) { return text; }

            foreach (string tokenToRedact in tokensToRedact)
            {
                text = text.Replace(tokenToRedact, SarifConstants.RedactedMarker);
            }
            return text;
        }

        private static Uri Redact(Uri uri, IEnumerable<string> tokensToRedact)
        {
            if (uri == null) { return uri; }

            string uriText = uri.OriginalString;

            foreach (string tokenToRedact in tokensToRedact)
            {
                uriText = uriText.Replace(tokenToRedact, SarifConstants.RedactedMarker);
            }
            return new Uri(uriText, UriKind.RelativeOrAbsolute);
        }

        public SarifLogger(
            string outputFilePath,
            LoggingOptions loggingOptions = DefaultLoggingOptions,
            OptionallyEmittedData dataToInsert = OptionallyEmittedData.None,
            Tool tool = null,
            Run run = null,
            IEnumerable<string> analysisTargets = null,
            IEnumerable<string> invocationTokensToRedact = null,
            IEnumerable<string> invocationPropertiesToLog = null,
            string defaultFileEncoding = null)
            : this(new StreamWriter(new FileStream(outputFilePath, FileMode.Create, FileAccess.Write, FileShare.None)),
                  loggingOptions: loggingOptions,
                  dataToInsert: dataToInsert,
                  tool: tool,
                  run: run,
                  analysisTargets: analysisTargets,
                  invocationTokensToRedact: invocationTokensToRedact,
                  invocationPropertiesToLog: invocationPropertiesToLog)
        {
        }

        public SarifLogger(
            TextWriter textWriter,
            LoggingOptions loggingOptions = DefaultLoggingOptions,
            OptionallyEmittedData dataToInsert = OptionallyEmittedData.None,
            Tool tool = null,
            Run run = null,
            IEnumerable<string> analysisTargets = null,
            IEnumerable<string> invocationTokensToRedact = null,
            IEnumerable<string> invocationPropertiesToLog = null,
            string defaultFileEncoding = null) : this(textWriter, loggingOptions)
        {
            _run = run ?? CreateRun(
                            analysisTargets,
                            dataToInsert,
                            invocationTokensToRedact,
                            invocationPropertiesToLog,
                            defaultFileEncoding);



            tool = tool ?? Tool.CreateFromAssemblyData();
            SetSarifLoggerVersion(tool);

            _run.Tool = tool;
            _dataToInsert = dataToInsert;
            _issueLogJsonWriter.Initialize(_run);

        }

        private static void SetSarifLoggerVersion(Tool tool)
        {
            string sarifLoggerLocation = typeof(SarifLogger).Assembly.Location;
            tool.SarifLoggerVersion = FileVersionInfo.GetVersionInfo(sarifLoggerLocation).FileVersion;
        }

        private SarifLogger(TextWriter textWriter, LoggingOptions loggingOptions)
        {
            _textWriter = textWriter;
            _jsonTextWriter = new JsonTextWriter(_textWriter);

            _loggingOptions = loggingOptions;

            if (PrettyPrint)
            {
                // Indented output is preferable for debugging
                _jsonTextWriter.Formatting = Newtonsoft.Json.Formatting.Indented;
            }        

            _jsonTextWriter.DateFormatString = DateTimeConverter.DateTimeFormat;

            _issueLogJsonWriter = new ResultLogJsonWriter(_jsonTextWriter);
        }

        public Dictionary<string, Rule> Rules
        {
            get
            {
                _rules = _rules ?? new Dictionary<string, Rule>();
                return _rules;
            }
        }

        public bool ComputeFileHashes { get { return _dataToInsert.HasFlag(OptionallyEmittedData.Hashes); } }

        public bool PersistBinaryContents { get { return _dataToInsert.HasFlag(OptionallyEmittedData.BinaryFiles); } }

        public bool PersistTextFileContents { get { return _dataToInsert.HasFlag(OptionallyEmittedData.TextFiles); } }

        public bool PersistEnvironment { get { return _dataToInsert.HasFlag(OptionallyEmittedData.EnvironmentVariables); } }

        public bool OverwriteExistingOutputFile { get { return _loggingOptions.HasFlag(LoggingOptions.OverwriteExistingOutputFile); } }

        public bool PrettyPrint { get { return _loggingOptions.HasFlag(LoggingOptions.PrettyPrint); } }

        public bool Verbose { get { return _loggingOptions.HasFlag(LoggingOptions.Verbose); } }

        public virtual void Dispose()
        {
            // Disposing the json writer closes the stream but the textwriter 
            // still needs to be disposed or closed to write the results
            if (_issueLogJsonWriter != null)
            {
                _issueLogJsonWriter.CloseResults();

                if (_run?.Invocations?.Count > 0 && _run.Invocations[0].StartTimeUtc != new DateTime())
                {
                    _run.Invocations[0].EndTimeUtc = DateTime.UtcNow;
                }

                // Note: we write out the backing rules
                // to prevent the property accessor from populating
                // this data with an empty collection.
                if (_rules != null)
                {
                    _issueLogJsonWriter.WriteRules(_rules);
                }

                if (_run?.Files != null)
                {
                    _issueLogJsonWriter.WriteFiles(_run.Files);
                }

                if (_run?.Invocations != null)
                {
                    _issueLogJsonWriter.WriteInvocations(invocations: _run.Invocations);
                }

                if (_run?.Properties != null)
                {
                    _issueLogJsonWriter.WriteRunProperties(_run.Properties);
                }

                _issueLogJsonWriter.Dispose();
            }

            if (_textWriter != null) { _textWriter.Dispose(); }

            if (_jsonTextWriter == null) { _jsonTextWriter.Close(); }

            GC.SuppressFinalize(this);
        }

        public void LogMessage(bool verbose, string message)
        {
            // We do not persist these to log file
        }

        public void AnalysisStarted()
        {
            _issueLogJsonWriter.OpenResults();
        }

        public void AnalysisStopped(RuntimeConditions runtimeConditions)
        {
            if (_run.Invocations != null && _run.Invocations.Count > 0)
            {
                _run.Invocations[0].EndTimeUtc = DateTime.UtcNow;
            }
        }

        public void Log(IRule rule, Result result)
        {
            if (rule == null)
            {
                throw new ArgumentNullException(nameof(rule));
            }

            if (result == null)
            {
                throw new ArgumentNullException(nameof(result));
            }

            if (rule.Id != result.RuleId)
            {
                //The rule id '{0}' specified by the result does not match the actual id of the rule '{1}'
                string message = string.Format(CultureInfo.InvariantCulture, SdkResources.ResultRuleIdDoesNotMatchRule,
                    result.RuleId.ToString(),
                    rule.Id.ToString());

                throw new ArgumentException(message);
            }

            if (!ShouldLog(result.Level))
            {
                return;
            }

            // TODO: we need to finish eliminating the IRule interface from the OM
            // https://github.com/Microsoft/sarif-sdk/issues/1189
            Rules[result.RuleId] = (Rule)rule;

            CaptureFilesInResult(result);
            _issueLogJsonWriter.WriteResult(result);
        }

        private void CaptureFilesInResult(Result result)
        {
            if (result.AnalysisTarget != null)
            {
                CaptureFile(result.AnalysisTarget);
            }

            if (result.Locations != null)
            {
                foreach (Location location in result.Locations)
                {
                    if (location.PhysicalLocation != null)
                    {
                        CaptureFile(location.PhysicalLocation.FileLocation);
                    }
                }
            }

            if (result.RelatedLocations != null)
            {
                foreach (Location relatedLocation in result.RelatedLocations)
                {
                    if (relatedLocation.PhysicalLocation != null)
                    {
                        CaptureFile(relatedLocation.PhysicalLocation.FileLocation);
                    }
                }
            }

            if (result.Stacks != null)
            {
                foreach (Stack stack in result.Stacks)
                {
                    foreach (StackFrame frame in stack.Frames)
                    {
                        CaptureFile(frame.Location?.PhysicalLocation?.FileLocation);
                    }
                }
            }

            if (result.CodeFlows != null)
            {
                foreach (CodeFlow codeFlow in result.CodeFlows)
                {
                    foreach (ThreadFlow threadFlow in codeFlow.ThreadFlows)
                    {
                        CaptureThreadFlowLocations(threadFlow.Locations);
                    }
                }
            }

            if (result.Fixes != null)
            {
                foreach (Fix fix in result.Fixes)
                {
                    if (fix.FileChanges != null)
                    {
                        foreach (FileChange fileChange in fix.FileChanges)
                        {
                            CaptureFile(fileChange.FileLocation);
                        }
                    }
                }
            }
        }

        private void CaptureThreadFlowLocations(IList<ThreadFlowLocation> locations)
        {
            if (locations == null) { return; }

            foreach (ThreadFlowLocation tfl in locations)
            {
                if (tfl.Location?.PhysicalLocation != null)
                {
                    CaptureFile(tfl.Location.PhysicalLocation.FileLocation);
                }
            }
        }

<<<<<<< HEAD
        private void CaptureFile(FileLocation fileLocation)
        {             
            if (fileLocation == null || fileLocation.Uri == null)
=======
        private void CaptureFile(Uri uri, string uriBaseId)
        { 
            if (uri == null) { return; }

            _run.Files = _run.Files ?? new List<FileData>();

            FileLocation fileDataKey = new FileLocation
            {
                Uri = new Uri(UriHelper.MakeValidUri(uri.OriginalString)),
                UriBaseId = uriBaseId
            };                
                
                ;

            if (_run.Files.Contains(fileDataKey))
>>>>>>> 543fa50d
            {
                return;
            }

            Encoding encoding = null;
            try
            {
                encoding = Encoding.GetEncoding(_run.DefaultFileEncoding);
            }
            catch (ArgumentException) { } // Unrecognized or null encoding name

            _run.GetFileIndex(
                fileLocation, 
                addToFilesTableIfNotPresent: true,
                _dataToInsert,
                encoding);
        }

        public void AnalyzingTarget(IAnalysisContext context)
        {
            // This code doesn't call through a common helper, such as
            // provided by the SDK Notes class, because we are in a specific
            // logger. If we called through a helper, we'd re-enter
            // through all aggregated loggers.

            // Analyzing target '{0}'...

            if (context == null)
            {
                throw new ArgumentNullException(nameof(context));
            }

            string message = string.Format(CultureInfo.InvariantCulture, 
                SdkResources.MSG001_AnalyzingTarget,
                context.TargetUri.GetFileName());

            LogToolNotification(
                new Notification
                {
                    PhysicalLocation = new PhysicalLocation
                    {
                        FileLocation = new FileLocation
                        {
                            Uri = context.TargetUri
                        }
                    },
                    Id = Notes.Msg001AnalyzingTarget,
                    Message = new Message { Text = message },
                    Level = NotificationLevel.Note,
                    TimeUtc = DateTime.UtcNow,
                });
        }

        public void Log(ResultLevel messageKind, IAnalysisContext context, Region region, string ruleMessageId, params string[] arguments)
        {
            if (context == null)
            {
                throw new ArgumentNullException(nameof(context));
            }

            if (context.Rule != null)
            {
                // TODO: finish removing IRule from the SDK
                // https://github.com/Microsoft/sarif-sdk/issues/1189
                Rules[context.Rule.Id] = (Rule)context.Rule;
            }

            ruleMessageId = RuleUtilities.NormalizeRuleMessageId(ruleMessageId, context.Rule.Id);
            LogJsonIssue(messageKind, context.TargetUri.LocalPath, region, context.Rule.Id, ruleMessageId, arguments);
        }

        private void LogJsonIssue(ResultLevel level, string targetPath, Region region, string ruleId, string ruleMessageId, params string[] arguments)
        {
            if (!ShouldLog(level))
            {
                return;
            }

            Result result = new Result();

            result.RuleId = ruleId;

            result.Message = new Message()
            {
                MessageId = ruleMessageId,
                Arguments = arguments
            };

            result.Level = level;

            if (targetPath != null)
            {
                result.Locations = new List<Location> {
                    new Sarif.Location {
                        PhysicalLocation = new PhysicalLocation
                        {
                            FileLocation = new FileLocation
                            {
                                Uri = new Uri(targetPath)
                            },
                            Region = region
                        }
                    }
                };
            }

            _issueLogJsonWriter.WriteResult(result);
        }

        public bool ShouldLog(ResultLevel level)
        {
            switch (level)
            {
                case ResultLevel.Note:
                case ResultLevel.Pass:
                case ResultLevel.Open:
                case ResultLevel.NotApplicable:
                {
                    if (!Verbose)
                    {
                        return false;
                    }
                    break;
                }

                case ResultLevel.Error:
                case ResultLevel.Default:
                case ResultLevel.Warning:
                {
                    break;
                }

                default:
                {
                    throw new InvalidOperationException();
                }
            }
            return true;
        }

        public void LogToolNotification(Notification notification)
        {
            if (_run.Invocations.Count == 0)
            {
                _run.Invocations.Add(new Invocation());
            }

            _run.Invocations[0].ToolNotifications = _run.Invocations[0].ToolNotifications ?? new List<Notification>();
            _run.Invocations[0].ToolNotifications.Add(notification);
        }

        public void LogConfigurationNotification(Notification notification)
        {
            if (_run.Invocations.Count == 0)
            {
                _run.Invocations.Add(new Invocation());
            }

            _run.Invocations[0].ConfigurationNotifications = _run.Invocations[0].ConfigurationNotifications ?? new List<Notification>();
            _run.Invocations[0].ConfigurationNotifications.Add(notification);
        }
    }
}<|MERGE_RESOLUTION|>--- conflicted
+++ resolved
@@ -40,10 +40,7 @@
 
             if (analysisTargets != null)
             {
-<<<<<<< HEAD
-=======
                 run.GetFileIndex()
->>>>>>> 543fa50d
                 run.Files = new List<FileData>();
 
                 foreach (string target in analysisTargets)
@@ -397,27 +394,9 @@
             }
         }
 
-<<<<<<< HEAD
         private void CaptureFile(FileLocation fileLocation)
         {             
             if (fileLocation == null || fileLocation.Uri == null)
-=======
-        private void CaptureFile(Uri uri, string uriBaseId)
-        { 
-            if (uri == null) { return; }
-
-            _run.Files = _run.Files ?? new List<FileData>();
-
-            FileLocation fileDataKey = new FileLocation
-            {
-                Uri = new Uri(UriHelper.MakeValidUri(uri.OriginalString)),
-                UriBaseId = uriBaseId
-            };                
-                
-                ;
-
-            if (_run.Files.Contains(fileDataKey))
->>>>>>> 543fa50d
             {
                 return;
             }
