--- conflicted
+++ resolved
@@ -138,19 +138,17 @@
                 _serializer.Serialize(_jsonWriter, run.RedactionToken);
             }
 
-<<<<<<< HEAD
             if (run.Resources != null)
             {
                 _jsonWriter.WritePropertyName("resources");
                 _serializer.Serialize(_jsonWriter, run.Resources);
             }
-=======
+
             // For this Windows-relevant SDK, if the column kind isn't explicitly set,
             // we will set it to Utf16CodeUnits. Our jschema-generated OM is tweaked to 
             // always persist this property.
             _jsonWriter.WritePropertyName("columnKind");
             _jsonWriter.WriteValue(run.ColumnKind == ColumnKind.UnicodeCodePoints ? "unicodeCodePoints" : "utf16CodeUnits");
->>>>>>> b52d4b04
 
             _writeConditions |= Conditions.RunInitialized;
         }
