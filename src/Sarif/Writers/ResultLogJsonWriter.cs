﻿// Copyright (c) Microsoft. All rights reserved.
// Licensed under the MIT license. See LICENSE file in the project root for full license information.

using System;
using System.Collections.Generic;
using System.Diagnostics;

using Microsoft.CodeAnalysis.Sarif.Readers;
using Microsoft.CodeAnalysis.Sarif.Sdk;

using Newtonsoft.Json;

namespace Microsoft.CodeAnalysis.Sarif.Writers
{
    /// <summary>An implementation of <see cref="IResultLogWriter"/> that writes the results as JSON to a
    /// <see cref="TextWriter"/>.</summary>
    /// <seealso cref="T:Microsoft.CodeAnalysis.Sarif.IResultLogWriter"/>
    public sealed class ResultLogJsonWriter : IResultLogWriter, IDisposable
    {
        [Flags]
        private enum Conditions
        {
            None = 0x0,
            Initialized = 0x1,
            ToolWritten = 0x2,
            RulesWritten = 0x4,
            RunWritten = 0x8,
            ResultsInitialized = 0x10,
            ResultsClosed = 0x20,
            Disposed = 0x40
        }

        private Conditions _writeConditions;
        private readonly JsonWriter _jsonWriter;
        private readonly JsonSerializer _serializer;

        /// <summary>Initializes a new instance of the <see cref="ResultLogJsonWriter"/> class.</summary>
        /// <param name="jsonWriter">The JSON writer. This class does not take ownership of the JSON
        /// writer; the caller is responsible for destroying it.</param>
        public ResultLogJsonWriter(JsonWriter jsonWriter)
        {
            _jsonWriter = jsonWriter;
            _serializer = new JsonSerializer();
            _serializer.ContractResolver = SarifContractResolver.Instance;
        }

        public void Initialize()
        {
            this.EnsureStateNotAlreadySet(Conditions.Disposed | Conditions.Initialized);

            _jsonWriter.WriteStartObject(); // Begin: resultLog
            _jsonWriter.WritePropertyName("version");
            _jsonWriter.WriteValue(SarifVersion.OneZeroZeroBetaTwo.ConvertToText());

            _jsonWriter.WritePropertyName("runLogs");
            _jsonWriter.WriteStartArray(); // Begin: runLogs

            _jsonWriter.WriteStartObject(); // Begin: runLog

            _writeConditions |= Conditions.Initialized;
        }

        /// <summary>Writes a tool information entry to the log. This must be the first entry written into
        /// a log, and it may be written at most once.</summary>
        /// <exception cref="IOException">A file IO error occured. Clients implementing
        /// <see cref="IToolFileConverter"/> should allow these exceptions to propagate.</exception>
        /// <exception cref="InvalidOperationException">Thrown if the tool info block has already been
        /// written.</exception>
        /// <param name="info">The tool information to write.</param>
        /// <seealso cref="M:Microsoft.CodeAnalysis.Sarif.IsarifWriter.WriteTool(Tool)"/>
<<<<<<< HEAD
        public void WriteToolAndRunInfo(ToolInfo tool, RunInfo run)
=======
        public void WriteTool(Tool tool)
>>>>>>> 95d63c53
        {
            if (tool == null)
            {
                throw new ArgumentNullException("tool");
            }

            EnsureInitialized();
            EnsureResultsArrayIsNotOpen();
            EnsureStateNotAlreadySet(Conditions.Disposed | Conditions.ToolWritten);

            _jsonWriter.WritePropertyName("tool");
            _serializer.Serialize(_jsonWriter, tool, typeof(Tool));

            _writeConditions |= Conditions.ToolWritten;
        }

        public void WriteRun(Run run)
        {
            if (run == null)
            {
                throw new ArgumentNullException("run");
            }

            EnsureInitialized();
            EnsureResultsArrayIsNotOpen();
            EnsureStateNotAlreadySet(Conditions.Disposed | Conditions.RunWritten);

            _jsonWriter.WritePropertyName("run");
            _serializer.Serialize(_jsonWriter, run, typeof(Run));

<<<<<<< HEAD
            _jsonWriter.WritePropertyName("tool");
            _serializer.Serialize(_jsonWriter, tool, typeof(ToolInfo));

            if (run != null)
            {
                _jsonWriter.WritePropertyName("run");
                _serializer.Serialize(_jsonWriter, run, typeof(RunInfo));
=======
            _writeConditions |= Conditions.RunWritten;
        }

        public void WriteRules(IEnumerable<IRuleDescriptor> ruleDescriptors)
        {
            if (ruleDescriptors == null)
            {
                throw new ArgumentNullException("ruleDescriptors");
>>>>>>> 95d63c53
            }

            EnsureInitialized();
            EnsureResultsArrayIsNotOpen();
            EnsureStateNotAlreadySet(Conditions.Disposed | Conditions.RulesWritten);

<<<<<<< HEAD
        public void WriteRuleInfo(IEnumerable<IRuleDescriptor> ruleDescriptors)
        {
=======
>>>>>>> 95d63c53
            _jsonWriter.WritePropertyName("rules");
            _jsonWriter.WriteStartArray();

            foreach(IRuleDescriptor ruleDescriptor in ruleDescriptors)
            {
                RuleDescriptor descriptor = new RuleDescriptor();
                descriptor.Id = ruleDescriptor.Id;
                descriptor.Name = ruleDescriptor.Name;
                descriptor.FullDescription = ruleDescriptor.FullDescription;
                descriptor.ShortDescription = ruleDescriptor.ShortDescription;
                descriptor.Options = ruleDescriptor.Options;
                descriptor.Properties = ruleDescriptor.Properties;
                descriptor.FormatSpecifiers = ruleDescriptor.FormatSpecifiers;

                _serializer.Serialize(_jsonWriter, descriptor, typeof(RuleDescriptor));
            }

            _jsonWriter.WriteEndArray();

            _writeConditions |= Conditions.RulesWritten;
        }

        public void OpenResults()
        {
            EnsureResultsArrayIsNotOpen();
            EnsureStateNotAlreadySet(Conditions.Disposed | Conditions.ResultsClosed);

            _jsonWriter.WritePropertyName("results");
            _jsonWriter.WriteStartArray(); // Begin: results
            _writeConditions = Conditions.ResultsInitialized;
        }

<<<<<<< HEAD
        /// <summary>Writes a result to the log. The log must have tool info written first by calling
        /// <see cref="M:WriteTool" />.</summary>
        /// <remarks>This function makes a copy of the data stored in <paramref name="result"/>; if a
=======
        /// <summary>
        /// Writes a result to the log. 
        /// </summary>
        /// <remarks>
        /// This function makes a copy of the data stored in <paramref name="result"/>; if a
>>>>>>> 95d63c53
        /// client wishes to reuse the result instance to avoid allocations they can do so. (This function
        /// may invoke an internal copy of the result or serialize it in place to disk, etc.)
        /// </remarks>
        /// <exception cref="IOException">
        /// A file IO error occured. Clients implementing
        /// <see cref="IToolFileConverter"/> should allow these exceptions to propagate.
        /// </exception>
        /// <exception cref="InvalidOperationException">
        /// Thrown if the tool info is not yet written.
        /// </exception>
        /// <param name="result">
        /// The result to write.
        /// </param>
        /// <seealso cref="M:Microsoft.CodeAnalysis.Sarif.IsarifWriter.WriteResult(Result)"/>
        public void WriteResult(Result result)
        {
            if (result == null)
            {
                throw new ArgumentNullException("result");
            }

            EnsureStateNotAlreadySet(Conditions.Disposed | Conditions.ResultsClosed);

            if ((_writeConditions & Conditions.ResultsInitialized) != Conditions.ResultsInitialized)
            {
                OpenResults();
            }

            _serializer.Serialize(_jsonWriter, result, typeof(Result));
        }

        /// <summary>
        /// Writes a set of results to the log.
        /// </summary>
        /// <remarks>
        /// This function makes a copy of the data stored in <paramref name="results"/>; if a
        /// client wishes to reuse the result instance to avoid allocations they can do so. (This function
        /// may invoke an internal copy of the result or serialize it in place to disk, etc.)
        /// </remarks>
        /// <exception cref="IOException">
        /// A file IO error occured. Clients implementing
        /// <see cref="IToolFileConverter"/> should allow these exceptions to propagate.
        /// </exception>
        /// <exception cref="InvalidOperationException">
        /// Thrown if the tool info is not yet written.
        /// </exception>
        /// <exception cref="ArgumentNullException">
        /// Thrown if <paramref name="result"/> is null.
        /// </exception>
        ///  <param name="results">
        ///  The results to write.
        ///  </param>
        public void WriteResults(IEnumerable<Result> results)
        {
            foreach (Result result in results)
            {
                WriteResult(result);
            }
        }

        public void CloseResults()
        {
            EnsureStateNotAlreadySet(Conditions.Disposed);

            // We allow some resilience for writers that stream individual results to
            // the log without explicit opening/closing the results object
            if ((_writeConditions & Conditions.ResultsInitialized) != Conditions.ResultsInitialized ||
                (_writeConditions & Conditions.ResultsClosed) == Conditions.ResultsClosed)
            {
                return;
            }

            _jsonWriter.WriteEndArray();
            _writeConditions |= Conditions.ResultsClosed;
        }

        /// <summary>Writes the log footer and closes the underlying <see cref="JsonWriter"/>.</summary>
        /// <seealso cref="M:System.IDisposable.Dispose()"/>
        public void Dispose()
        {
            EnsureInitialized();

            if ((_writeConditions & Conditions.Disposed) == Conditions.Disposed)
            {
                return;
            }

            if (_writeConditions == Conditions.Initialized)
            {
                // Log incomplete. No data should have been written at this point.
            }
            else
            {
                if ((_writeConditions & Conditions.ResultsInitialized) == Conditions.ResultsInitialized)
                {
                    CloseResults();
                }

                // Log complete. Write the end object.

                _jsonWriter.WriteEndObject(); // End: runLog
                _jsonWriter.WriteEndArray();  // End: runLogs
                _jsonWriter.WriteEndObject(); // End: resultsLog
            }

            _writeConditions |= Conditions.Disposed;
        }

        private void EnsureInitialized()
        {
            if (_writeConditions == Conditions.None)
            {
                Initialize();
            }
        }

        private void EnsureStateNotAlreadySet(Conditions invalidConditions)
        {
            Conditions observedInvalidConditions = _writeConditions & invalidConditions;
            if (observedInvalidConditions != Conditions.None)
            {
                // 	InvalidState	One or more invalid states were detected during serialization: {0}	
                throw new InvalidOperationException(string.Format(SarifResources.InvalidState, observedInvalidConditions));
            }
        }

        private void EnsureResultsArrayIsNotOpen()
        {
            // This method ensures that no in-progress serialization
            // underway. Currently, only the results serialization
            // is a multi-step process
            if ((_writeConditions & Conditions.ResultsInitialized) == Conditions.ResultsInitialized &&
                (_writeConditions & Conditions.ResultsClosed) != Conditions.ResultsClosed)
            {
                throw new InvalidOperationException(SarifResources.ResultsSerializationNotComplete);
            }
        }
    }
}<|MERGE_RESOLUTION|>--- conflicted
+++ resolved
@@ -68,11 +68,7 @@
         /// written.</exception>
         /// <param name="info">The tool information to write.</param>
         /// <seealso cref="M:Microsoft.CodeAnalysis.Sarif.IsarifWriter.WriteTool(Tool)"/>
-<<<<<<< HEAD
-        public void WriteToolAndRunInfo(ToolInfo tool, RunInfo run)
-=======
         public void WriteTool(Tool tool)
->>>>>>> 95d63c53
         {
             if (tool == null)
             {
@@ -103,15 +99,6 @@
             _jsonWriter.WritePropertyName("run");
             _serializer.Serialize(_jsonWriter, run, typeof(Run));
 
-<<<<<<< HEAD
-            _jsonWriter.WritePropertyName("tool");
-            _serializer.Serialize(_jsonWriter, tool, typeof(ToolInfo));
-
-            if (run != null)
-            {
-                _jsonWriter.WritePropertyName("run");
-                _serializer.Serialize(_jsonWriter, run, typeof(RunInfo));
-=======
             _writeConditions |= Conditions.RunWritten;
         }
 
@@ -120,18 +107,12 @@
             if (ruleDescriptors == null)
             {
                 throw new ArgumentNullException("ruleDescriptors");
->>>>>>> 95d63c53
             }
 
             EnsureInitialized();
             EnsureResultsArrayIsNotOpen();
             EnsureStateNotAlreadySet(Conditions.Disposed | Conditions.RulesWritten);
 
-<<<<<<< HEAD
-        public void WriteRuleInfo(IEnumerable<IRuleDescriptor> ruleDescriptors)
-        {
-=======
->>>>>>> 95d63c53
             _jsonWriter.WritePropertyName("rules");
             _jsonWriter.WriteStartArray();
 
@@ -164,17 +145,11 @@
             _writeConditions = Conditions.ResultsInitialized;
         }
 
-<<<<<<< HEAD
-        /// <summary>Writes a result to the log. The log must have tool info written first by calling
-        /// <see cref="M:WriteTool" />.</summary>
-        /// <remarks>This function makes a copy of the data stored in <paramref name="result"/>; if a
-=======
         /// <summary>
         /// Writes a result to the log. 
         /// </summary>
         /// <remarks>
         /// This function makes a copy of the data stored in <paramref name="result"/>; if a
->>>>>>> 95d63c53
         /// client wishes to reuse the result instance to avoid allocations they can do so. (This function
         /// may invoke an internal copy of the result or serialize it in place to disk, etc.)
         /// </remarks>
