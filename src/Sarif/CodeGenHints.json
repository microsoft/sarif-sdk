--- conflicted
+++ resolved
@@ -679,32 +679,6 @@
       "kind": "DictionaryHint"
     }
   ],
-<<<<<<< HEAD
-=======
-  "Result.SuppressionStates": [
-    {
-      "kind": "EnumHint",
-      "arguments": {
-        "typeName": "SuppressionStates",
-        "description": "The state of a result relative to a baseline of a previous run.",
-        "flags": true,
-        "zeroValueName": "None",
-        "memberNames": [
-          "SuppressedInSource",
-          "SuppressedExternally"
-        ]
-      }
-    },
-    {
-      "kind": "AttributeHint",
-      "arguments": {
-        "namespaceName": "Newtonsoft.Json",
-        "typeName": "JsonConverter",
-        "arguments": [ "typeof(FlagsEnumConverter)" ]
-      }
-    }
-  ],
->>>>>>> 280cf344
   "Result.WorkItemUris": [
     {
       "kind": "AttributeHint",
@@ -848,7 +822,6 @@
       }
     }
   ],
-<<<<<<< HEAD
   "suppression": [
     {
       "kind": "BaseTypeHint",
@@ -882,8 +855,6 @@
       }
     }
   ],
-=======
->>>>>>> 280cf344
   "threadFlow": [
     {
       "kind": "BaseTypeHint",
@@ -966,8 +937,6 @@
       }
     }
   ],
-<<<<<<< HEAD
-=======
   "toolComponentReference": [
     {
       "kind": "BaseTypeHint",
@@ -978,7 +947,6 @@
       }
     }
   ],
->>>>>>> 280cf344
   "toolComponentTranslation": [
     {
       "kind": "BaseTypeHint",
