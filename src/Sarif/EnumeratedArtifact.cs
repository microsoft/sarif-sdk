﻿// Copyright (c) Microsoft. All rights reserved.
// Licensed under the MIT license. See LICENSE file in the project root for full license information.

using System;
using System.IO;
using System.Text;
using System.Text.RegularExpressions;

namespace Microsoft.CodeAnalysis.Sarif
{
    // TBD: this class should probably be a generic, with
    // EnumeratedArtifact<string> being a commonly utilized thing.
    public class EnumeratedArtifact : IEnumeratedArtifact
    {
        private const int BinarySniffingHeaderSizeBytes = 1024;

        public EnumeratedArtifact(IFileSystem fileSystem)
        {
            FileSystem = fileSystem;
        }

        internal byte[] bytes;
        internal string contents;
        internal string cleanPath = string.Empty;

        private Encoding encoding;

        public Uri Uri { get; set; }

        public bool IsBinary
        {
            get
            {
                GetArtifactData();
                return this.contents == null;
            }
        }

        public Stream Stream { get; set; }

        public Encoding Encoding
        {
            get
            {
                if (encoding == null)
                {
                    GetArtifactData();
                }
                return this.encoding;
            }

            set => this.encoding = value;
        }

        internal IFileSystem FileSystem { get; set; }

        public string Contents
        {
            get => GetArtifactData().text;
            set => this.contents = value;
        }

        public byte[] Bytes
        {
            get => GetArtifactData().bytes;
            set => this.bytes = value;
        }

        public string CleanPath
        {
            get => GetCleanFilePath(Uri.OriginalString);
            set => this.cleanPath = value;
        }

        private readonly static Regex AbsoluteFilePathWithFileSchemeRegex = new Regex(@"file:(?:\/{3}|\/{2}\w+\/|\/{1})?(.+)", RegexOptions.Compiled | RegexOptions.CultureInvariant);

        private string GetCleanFilePath(string originalString)
        {
            if (this.cleanPath != string.Empty)
            {
                return this.cleanPath;
            }

            if (originalString.StartsWith("file:"))
            {
                Match match = AbsoluteFilePathWithFileSchemeRegex.Match(originalString);
                if (match.Success)
                {
                    string separator = Path.DirectorySeparatorChar.ToString();
                    this.cleanPath = match.Groups[1].Value.Replace("/", separator);
                    return this.cleanPath;
                }

                throw new IOException("Invalid file path format.");
            }
            else
            {
                return originalString;
            }
        }

        private (string text, byte[] bytes) GetArtifactData()
        {
            if (this.contents != null)
            {
                return (this.contents, bytes: null);
            }

            if (this.bytes != null)
            {
                return (text: null, this.bytes);
            }

            if (Stream == null && this.contents == null && this.bytes == null)
            {
                if (Uri == null ||
                    !Uri.IsAbsoluteUri ||
                    (Uri.IsAbsoluteUri && !Uri.IsFile))
                {
                    throw new InvalidOperationException("An absolute URI pointing to a file location was not available.");
                }

                // This is our client-side, disk-based file retrieval case.
<<<<<<< HEAD
                this.Stream = FileSystem.FileOpenRead(CleanPath);
=======
                this.Stream = FileSystem.FileOpenRead(Uri.OriginalString);
>>>>>>> 1af5bc3e
            }

            RetrieveDataFromStream();

            this.Stream = null;

            return (this.contents, this.bytes);
        }

        private void RetrieveDataFromStream()
        {
            if (!this.Stream.CanSeek)
            {
                this.Stream = new PeekableStream(this.Stream, BinarySniffingHeaderSizeBytes);
            }

            byte[] header = new byte[BinarySniffingHeaderSizeBytes];
            int readLength = this.Stream.Read(header, 0, header.Length);

            bool isText = FileEncoding.IsTextualData(header, 0, readLength);

            TryRewindStream();

            if (isText)
            {
                using var contentReader = new StreamReader(Stream);
                this.contents = contentReader.ReadToEnd();
            }
            else
            {
                this.bytes = new byte[Stream.Length];
                var memoryStream = new MemoryStream(this.bytes);
                this.Stream.CopyTo(memoryStream);
            }
        }

        private void TryRewindStream()
        {
            if (this.Stream.CanSeek)
            {
                this.Stream.Seek(0, SeekOrigin.Begin);
            }
            else
            {
                var peekable = this.Stream as PeekableStream;
                if (peekable != null)
                {
                    peekable.Rewind();
                }
            }
        }

        public long? sizeInBytes;

        public long? SizeInBytes
        {
            get
            {
                if (this.sizeInBytes != null)
                {
                    return this.sizeInBytes.Value;
                };

                if (this.contents != null)
                {
                    this.sizeInBytes = (long)this.contents.Length;
                }
                else if (this.bytes != null)
                {
                    this.sizeInBytes = (int)this.bytes.Length;
                }
                else if (this.Stream != null)
                {
                    this.SizeInBytes = (long)this.Stream.Length;
                }
                else if (Uri != null && Uri.IsAbsoluteUri && Uri.IsFile)
                {
<<<<<<< HEAD
                    this.sizeInBytes = (long)FileSystem.FileInfoLength(CleanPath);
=======
                    this.sizeInBytes = FileSystem.IsSymbolicLink(Uri.OriginalString)
                        ? (long)FileSystem.FileStreamLength(Uri.OriginalString)
                        : (long)FileSystem.FileInfoLength(Uri.OriginalString);
>>>>>>> 1af5bc3e
                }
                else if (this.Contents != null)
                {
                    this.SizeInBytes = (long)this.Contents.Length;
                }

                return this.sizeInBytes;
            }
            set
            {
                this.sizeInBytes = value;
            }
        }
    }
}<|MERGE_RESOLUTION|>--- conflicted
+++ resolved
@@ -121,11 +121,7 @@
                 }
 
                 // This is our client-side, disk-based file retrieval case.
-<<<<<<< HEAD
                 this.Stream = FileSystem.FileOpenRead(CleanPath);
-=======
-                this.Stream = FileSystem.FileOpenRead(Uri.OriginalString);
->>>>>>> 1af5bc3e
             }
 
             RetrieveDataFromStream();
@@ -203,13 +199,9 @@
                 }
                 else if (Uri != null && Uri.IsAbsoluteUri && Uri.IsFile)
                 {
-<<<<<<< HEAD
-                    this.sizeInBytes = (long)FileSystem.FileInfoLength(CleanPath);
-=======
-                    this.sizeInBytes = FileSystem.IsSymbolicLink(Uri.OriginalString)
-                        ? (long)FileSystem.FileStreamLength(Uri.OriginalString)
-                        : (long)FileSystem.FileInfoLength(Uri.OriginalString);
->>>>>>> 1af5bc3e
+                    this.sizeInBytes = FileSystem.IsSymbolicLink(CleanPath)
+                        ? (long)FileSystem.FileStreamLength(CleanPath)
+                        : (long)FileSystem.FileInfoLength(CleanPath);
                 }
                 else if (this.Contents != null)
                 {
