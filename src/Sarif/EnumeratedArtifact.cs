--- conflicted
+++ resolved
@@ -121,38 +121,6 @@
 
         private void RetrieveDataFromStream()
         {
-<<<<<<< HEAD
-            this.bytes = new Lazy<byte[]>(() =>
-            {
-                byte[] bytes = new byte[Stream.Length];
-                int length = this.Stream.Read(bytes, 0, bytes.Length);
-                this.isBinary = !FileEncoding.IsTextualData(bytes, 0, length);
-                this.Stream = null;
-
-                if (!this.isBinary)
-                {
-                    // If we have textual data and the encoding was null, we are UTF8
-                    this.encoding ??= Encoding.UTF8;
-                    string contents = encoding.GetString(bytes);
-                    this.contents = new Lazy<string>(() => { return encoding.GetString(bytes); });
-                    this.bytes = null;
-                    return null;
-                }
-
-                return bytes;
-            });
-        }
-
-        private void RetrieveDataFromSeekableStream()
-        {
-            // Reset to beginning of stream in case caller neglected to do so.
-            this.Stream.Seek(0, SeekOrigin.Begin);
-
-            byte[] header = new byte[1024];
-            int length = this.Stream.Read(header, 0, header.Length);
-            this.isBinary = !FileEncoding.IsTextualData(header, 0, length);
-
-=======
             if (!this.Stream.CanSeek)
             {
                 this.Stream = new PeekableStream(this.Stream, BinarySniffingHeaderSizeBytes);
@@ -163,13 +131,12 @@
             bool isText = FileEncoding.IsTextualData(header, 0, length);
 
             TryRewindStream();
->>>>>>> 08c4e340
-
-            if (!this.isBinary)
-            {
+
+            if (isText)
+            {
+                this.isBinary = false;
                 this.contents = new Lazy<string>(()=>
                 {
-                    this.Stream.Seek(0, SeekOrigin.Begin);
                     using var contentsReader = new StreamReader(Stream);
                     string contents = contentsReader.ReadToEnd();
                     Stream = null;
@@ -178,19 +145,15 @@
             }
             else
             {
-<<<<<<< HEAD
+                this.isBinary = true;
                 this.bytes = new Lazy<byte[]>(() => 
                 {
-                    this.Stream.Seek(0, SeekOrigin.Begin);
                     byte[] bytes = new byte[Stream.Length];
-                    this.Stream.Read(bytes, 0, bytes.Length);
+                    var memoryStream = new MemoryStream(bytes);
+                    this.Stream.CopyTo(memoryStream);
                     this.Stream = null;
                     return bytes;
                 });
-=======
-                this.bytes = new byte[Stream.Length];
-                var memoryStream = new MemoryStream(this.bytes);
-                this.Stream.CopyTo(memoryStream);
             }
         }
 
@@ -207,7 +170,6 @@
                 {
                     peekable.Rewind();
                 }
->>>>>>> 08c4e340
             }
         }
 
