﻿// Copyright (c) Microsoft. All rights reserved.
// Licensed under the MIT license. See LICENSE file in the project root for full license information.

using System;

namespace Microsoft.CodeAnalysis.Sarif.Baseline.ResultMatching
{
    [Flags]
    public enum DictionaryMergeBehavior
    {
<<<<<<< HEAD
        None = 0,                      // By default, we will always exclusively  preserve the earliest
                                       // properties that have been generated. We will not attempt any merging.
        InitializeFromOldest = None,
        InitializeFromMostRecent = 0x1,// On setting this bit, we will discard earlier properties
=======
        None = 0,                      
        InitializeFromOldest = 0x1,    // On setting this bit, we retain oldest property bags for matched items
        InitializeFromMostRecent = 0x2,// On setting this bit, we will discard earlier properties
>>>>>>> b52d4b04
                                       // in favor of those that are most recently generated.
    }
}<|MERGE_RESOLUTION|>--- conflicted
+++ resolved
@@ -8,16 +8,9 @@
     [Flags]
     public enum DictionaryMergeBehavior
     {
-<<<<<<< HEAD
-        None = 0,                      // By default, we will always exclusively  preserve the earliest
-                                       // properties that have been generated. We will not attempt any merging.
-        InitializeFromOldest = None,
-        InitializeFromMostRecent = 0x1,// On setting this bit, we will discard earlier properties
-=======
         None = 0,                      
         InitializeFromOldest = 0x1,    // On setting this bit, we retain oldest property bags for matched items
         InitializeFromMostRecent = 0x2,// On setting this bit, we will discard earlier properties
->>>>>>> b52d4b04
                                        // in favor of those that are most recently generated.
     }
 }