﻿// Copyright (c) Microsoft. All rights reserved.
// Licensed under the MIT license. See LICENSE file in the project root for full license information.

using System;
using System.Collections.Generic;
using System.Text;
using System.Linq;
using Microsoft.CodeAnalysis.Sarif.Processors;
using Microsoft.CodeAnalysis.Sarif.Readers;
using System.Diagnostics;
using Microsoft.CodeAnalysis.Sarif.Visitors;

namespace Microsoft.CodeAnalysis.Sarif.Baseline.ResultMatching
{
    /// <summary>
    /// Default Result Matching Baseliner.
    /// </summary>
    internal class SarifLogResultMatcher : ISarifLogMatcher
    {
        public const string ResultMatchingResultPropertyName = "ResultMatching";

        public SarifLogResultMatcher(
            IEnumerable<IResultMatcher> exactResultMatchers,
            IEnumerable<IResultMatcher> heuristicMatchers,
            DictionaryMergeBehavior propertyBagMergeBehaviors = DictionaryMergeBehavior.None)
        {
            ExactResultMatchers = exactResultMatchers;
            HeuristicMatchers = heuristicMatchers;
            PropertyBagMergeBehavior = propertyBagMergeBehaviors;
        }

        public IEnumerable<IResultMatcher> ExactResultMatchers { get; }
        public IEnumerable<IResultMatcher> HeuristicMatchers { get; }
        public DictionaryMergeBehavior PropertyBagMergeBehavior { get; }

        /// <summary>
        /// Helper function that accepts a single baseline and current SARIF log and matches them.
        /// </summary>
        /// <param name="previousLog">Array of sarif logs representing the baseline run</param>
        /// <param name="currentLogs">Array of sarif logs representing the current run</param>
        /// <returns>A SARIF log with the merged set of results.</returns>
        public SarifLog Match(SarifLog previousLog, SarifLog currentLog)
        {
            return Match(previousLogs: new[] { previousLog }, currentLogs: new[]{ currentLog }).FirstOrDefault();
        }


        /// <summary>
        /// Take two groups of sarif logs, and compute a sarif log containing the complete set of results,
        /// with status (compared to baseline) and various baseline-related fields persisted (e.x. work item links,
        /// ID, etc.
        /// </summary>
        /// <param name="previousLogs">Array of sarif logs representing the baseline run</param>
        /// <param name="currentLogs">Array of sarif logs representing the current run</param>
        /// <returns>A SARIF log with the merged set of results.</returns>
        public IEnumerable<SarifLog> Match(IEnumerable<SarifLog> previousLogs, IEnumerable<SarifLog> currentLogs)
        {
            Dictionary<string, List<Run>> runsByToolPrevious = GetRunsByTool(previousLogs);
            Dictionary<string, List<Run>> runsByToolCurrent = GetRunsByTool(currentLogs);
            
            List<string> tools = runsByToolPrevious.Keys.Union(runsByToolCurrent.Keys).ToList();

            List<SarifLog> resultToolLogs = new List<SarifLog>();

            foreach (var key in tools)
            {
                IEnumerable<Run> baselineRuns = new Run[0];
                if (runsByToolPrevious.ContainsKey(key))
                {
                     baselineRuns = runsByToolPrevious[key];
                }
                IEnumerable<Run> currentRuns = new Run[0];

                if (runsByToolCurrent.ContainsKey(key))
                {
                    currentRuns = runsByToolCurrent[key];
                }

                resultToolLogs.Add(BaselineSarifLogs(baselineRuns, currentRuns));
            }

            return new List<SarifLog> { resultToolLogs.Merge() };
        }

        private static Dictionary<string, List<Run>> GetRunsByTool(IEnumerable<SarifLog> sarifLogs)
        {
            Dictionary<string, List<Run>> runsByTool = new Dictionary<string, List<Run>>();
            if (sarifLogs == null)
            {
                return runsByTool;
            }

            foreach (SarifLog sarifLog in sarifLogs)
            {
                if (sarifLog == null)
                {
                    continue;
                }
                foreach (Run run in sarifLog.Runs)
                {
                    string toolName = run.Tool.Driver.Name;
                    if (runsByTool.ContainsKey(toolName))
                    {
                        runsByTool[toolName].Add(run);
                    }
                    else
                    {
                        runsByTool[toolName] = new List<Run>() { run };
                    }
                }
            }
            return runsByTool;
        }

        private SarifLog BaselineSarifLogs(IEnumerable<Run> previous, IEnumerable<Run> current)
        {
            // Spin out SARIF logs into MatchingResult objects.
            List<ExtractedResult> baselineResults = 
                previous == null ? new List<ExtractedResult>() : GetMatchingResultsFromRuns(previous);

            List<ExtractedResult> currentResults =
                current == null ? new List<ExtractedResult>() : GetMatchingResultsFromRuns(current);

            List<MatchedResults> matchedResults = new List<MatchedResults>();

            // Calculate exact mappings using exactResultMatchers.
            CalculateMatches(ExactResultMatchers, baselineResults, currentResults, matchedResults);
            
            // Use the heuristic matchers to match remaining results.
            CalculateMatches(HeuristicMatchers, baselineResults, currentResults, matchedResults);

            // Add unmatched results here.
            AddUnmatchedResults(baselineResults, currentResults, matchedResults);

            // Create a combined SARIF log with the total results.
            return ConstructSarifLogFromMatchedResults(matchedResults, previous, current);
        }

        private static void AddUnmatchedResults(List<ExtractedResult> baselineResults, List<ExtractedResult> currentResults, List<MatchedResults> matchedResults)
        {
            foreach (ExtractedResult result in baselineResults)
            {
                matchedResults.Add(new MatchedResults() { PreviousResult = result, CurrentResult = null });
            }

            foreach (ExtractedResult result in currentResults)
            {
                matchedResults.Add(new MatchedResults() { PreviousResult = null, CurrentResult = result });
            }
        }

        private void CalculateMatches(IEnumerable<IResultMatcher> matchers, List<ExtractedResult> baselineResults, List<ExtractedResult> currentResults, List<MatchedResults> matchedResults)
        {
            if (matchers != null)
            {
                foreach (IResultMatcher matcher in matchers)
                {
                    IEnumerable<MatchedResults> results = matcher.Match(baselineResults, currentResults);
                    foreach (var result in results)
                    {
                        baselineResults.Remove(result.PreviousResult);
                        currentResults.Remove(result.CurrentResult);
                    }
                    matchedResults.AddRange(results);
                }
            }
        }

        private List<ExtractedResult> GetMatchingResultsFromRuns(IEnumerable<Run> sarifRuns)
        {
            List<ExtractedResult> results = new List<ExtractedResult>();          
            foreach (Run run in sarifRuns)
            {
                if (run.Results != null)
                {
                    foreach (Result result in run.Results)
                    {
                        results.Add(new ExtractedResult() { Result = result, OriginalRun = run });
                    }
                }
            }

            return results;
        }
        
        private ReportingDescriptor GetRuleFromResources(Result result, IDictionary<string, ReportingDescriptor> rules)
        {
            if (!string.IsNullOrEmpty(result.RuleId))
            {
                if (rules.ContainsKey(result.RuleId))
                {
                    return rules[result.RuleId];
                }
            }
            return null;
        }

        private SarifLog ConstructSarifLogFromMatchedResults(
            IEnumerable<MatchedResults> results, 
            IEnumerable<Run> previousRuns, 
            IEnumerable<Run> currentRuns)
        {
            if (currentRuns == null || !currentRuns.Any())
            {
                throw new ArgumentException(nameof(currentRuns));
            }
            
            // Results should all be from the same tool, so we'll pull the log from the first run.
            Tool tool = currentRuns.First().Tool.DeepClone();

            Run run = new Run()
            {
                Tool = tool,
                Id = currentRuns.First().Id,
            };

            IDictionary<string, SerializedPropertyInfo> properties = null;

            if (previousRuns != null && previousRuns.Count() != 0)
            {
                // We flow the baseline instance id forward (which becomes the 
                // baseline guid for the merged log)
                run.BaselineInstanceGuid = previousRuns.First().Id?.InstanceGuid;
            }

            bool initializeFromOldest = PropertyBagMergeBehavior.HasFlag(DictionaryMergeBehavior.InitializeFromOldest);
            if (initializeFromOldest)
            {
                // Find the 'oldest' log file and initialize properties from that log property bag
                properties = previousRuns.FirstOrDefault() != null
                    ? previousRuns.First().Properties
                    : currentRuns.First().Properties;
            }
            else
            {
                // Find the most recent log file instance and retain its property bag
                // Find the 'oldest' log file and initialize properties from that log property bag
                properties = currentRuns.Last().Properties;
            }

            var reportingDescriptors = new Dictionary<ReportingDescriptor, int>(ReportingDescriptor.ValueComparer);

            var indexRemappingVisitor = new RemapIndicesVisitor(currentFiles: null);

            properties = properties ?? new Dictionary<string, SerializedPropertyInfo>();

            List<Result> newRunResults = new List<Result>();
            foreach (MatchedResults resultPair in results)
            {
                Result result = resultPair.CalculateBasedlinedResult(PropertyBagMergeBehavior);

                IList<Artifact> files = 
                    (PropertyBagMergeBehavior.HasFlag(DictionaryMergeBehavior.InitializeFromOldest) &&
                    (result.BaselineState == BaselineState.Unchanged || result.BaselineState == BaselineState.Updated)) 
                    ? resultPair.PreviousResult.OriginalRun.Artifacts
                    : resultPair.Run.Artifacts;

                indexRemappingVisitor.HistoricalFiles = files;
                indexRemappingVisitor.HistoricalLogicalLocations = resultPair.Run.LogicalLocations;
                indexRemappingVisitor.VisitResult(result);

                if (result.RuleIndex != -1)
                {
                    ReportingDescriptor rule = resultPair.Run.Tool.Driver.RuleDescriptors[0];
                    if (!reportingDescriptors.TryGetValue(rule, out int ruleIndex))
                    {
                        reportingDescriptors[rule] = run.Tool.Driver.RuleDescriptors.Count;
                        run.Tool.Driver.RuleDescriptors.Add(rule);
                    }
                    result.RuleIndex = ruleIndex;
                }

                newRunResults.Add(result);
            }

            run.Results = newRunResults;
            run.Artifacts = indexRemappingVisitor.CurrentFiles;
            
<<<<<<< HEAD
            var graphs = new List<Graph>();
            var ruleData = new Dictionary<string, ReportingDescriptor>();
=======
            var graphs = new Dictionary<string, Graph>();
            //var ruleData = new Dictionary<string, ReportingDescriptor>();
>>>>>>> c5edcb0d
            var invocations = new List<Invocation>();

            // TODO tool message strings are not currently handled
            // https://github.com/Microsoft/sarif-sdk/issues/1286

            foreach (Run currentRun in currentRuns)
            {
                if (currentRun.Graphs != null)
                {
                    graphs.AddRange(currentRun.Graphs);
                }

                if (currentRun.Invocations != null)
                {
                    invocations.AddRange(currentRun.Invocations);
                }

                if (PropertyBagMergeBehavior == DictionaryMergeBehavior.InitializeFromMostRecent)
                {
                    properties = currentRun.Properties;
                }
            }

            run.Graphs = graphs;
            run.LogicalLocations = new List<LogicalLocation>(indexRemappingVisitor.RemappedLogicalLocationIndices.Keys);
            //run.Resources = new Resources() { MessageStrings = messageData, Rules = ruleData }; TODO
            run.Invocations = invocations;

            if (properties != null && properties.Count > 0)
            {
                run.Properties = properties;
            }

            return new SarifLog()
            {
                Version = SarifVersion.Current,
                SchemaUri = new Uri(SarifUtilities.SarifSchemaUri),
                Runs = new Run[] { run }
            };
        }

        private void MergeDictionaryInto<T, S>(
            IDictionary<T, S> baseDictionary, 
            IDictionary<T, S> dictionaryToAdd, 
            IEqualityComparer<S> dictionaryValueComparer)
        {
            MergeDictionaryInto(baseDictionary, dictionaryToAdd, dictionaryValueComparer, PropertyBagMergeBehavior);
        }

        internal static void MergeDictionaryInto<T, S>(
            IDictionary<T, S> baseDictionary, 
            IDictionary<T, S> dictionaryToAdd, 
            IEqualityComparer<S> duplicateCatch, 
            DictionaryMergeBehavior propertyBagMergeBehavior)
        {
            foreach (KeyValuePair<T, S> pair in dictionaryToAdd)
            {

                if (!baseDictionary.ContainsKey(pair.Key))
                {
                    // The baseline does not contain the current dictionary value. This means
                    // that we can transport all properties associated with the new value.

                    baseDictionary.Add(pair.Key, pair.Value);
                    continue;
                }

                // We have a collision between a current and previously existing dictionary value. We need to strip
                // the properties, if any, from each value in order to perform a comparison of the core SARIF
                // data (which must be equivalent between the two instances.

                PropertyBagHolder basePropertyBagHolder, propertyBagHolderToMerge;
                IDictionary<string, SerializedPropertyInfo> baseProperties = null, propertiesToMerge = null;

                basePropertyBagHolder = baseDictionary[pair.Key] as PropertyBagHolder;

                if (basePropertyBagHolder != null)
                {
                    propertyBagHolderToMerge = pair.Value as PropertyBagHolder;
                    Debug.Assert(propertyBagHolderToMerge != null);

                    baseProperties = basePropertyBagHolder.Properties;
                    basePropertyBagHolder.Properties = null;
                    propertiesToMerge = propertyBagHolderToMerge.Properties;
                    propertyBagHolderToMerge.Properties = null;
                };

                // Now that we've emptied any properties, we can ensure that the base value and the value to 
                // merge are equivalent. If they aren't we throw: there is no good way to understand which
                // construct to prefer.
                S baseValue = baseDictionary[pair.Key];
                if (!duplicateCatch.Equals(baseValue, pair.Value))
                {
                    throw new InvalidOperationException(
                        "We do not, at this moment, support merging dictionary " +
                        "value that share a key but have different content.");
                }

                if (basePropertyBagHolder != null)
                {
                    basePropertyBagHolder.Properties = propertyBagMergeBehavior == DictionaryMergeBehavior.InitializeFromMostRecent
                        ? propertiesToMerge
                        : baseProperties;
                }
            }
        }
    }
}<|MERGE_RESOLUTION|>--- conflicted
+++ resolved
@@ -276,13 +276,8 @@
             run.Results = newRunResults;
             run.Artifacts = indexRemappingVisitor.CurrentFiles;
             
-<<<<<<< HEAD
-            var graphs = new List<Graph>();
-            var ruleData = new Dictionary<string, ReportingDescriptor>();
-=======
             var graphs = new Dictionary<string, Graph>();
             //var ruleData = new Dictionary<string, ReportingDescriptor>();
->>>>>>> c5edcb0d
             var invocations = new List<Invocation>();
 
             // TODO tool message strings are not currently handled
