--- conflicted
+++ resolved
@@ -27,15 +27,11 @@
 
         private void Add(ExtractedResult result, HashSet<string> otherRunLocations, int index)
         {
-<<<<<<< HEAD
             // Find the LocationSpecifier for the Result (the first Uri or FQN also in the other Run)
             string locationSpecifier = WhereComparer.LocationSpecifier(result, otherRunLocations);
 
             // Add Result attributes used as matching hints in a "bucket" for the Rule x LocationSpecifier x AttributeName
             foreach(WhatComponent component in result.WhatProperties(locationSpecifier))
-=======
-            foreach (WhatComponent component in result.WhatProperties())
->>>>>>> 901e2a29
             {
                 Add(component, index);
             }
