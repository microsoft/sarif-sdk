--- conflicted
+++ resolved
@@ -833,23 +833,13 @@
             {
                 rule = new RuleVersionOne
                 {
-<<<<<<< HEAD
-                    FullDescription = v2MessageDescriptor.FullDescription?.Text,
-                    HelpUri = v2MessageDescriptor.HelpUri,
-                    Id = v2MessageDescriptor.Id,
-                    MessageFormats = ConvertToV1MessageStringsDictionary(v2MessageDescriptor.MessageStrings),
-                    Name = v2MessageDescriptor.Name?.Text,
-                    Properties = v2MessageDescriptor.Properties,
-                    ShortDescription = v2MessageDescriptor.ShortDescription?.Text
-=======
                     FullDescription = v2ReportingDescriptor.FullDescription?.Text,
                     HelpUri = v2ReportingDescriptor.HelpUri,
                     Id = v2ReportingDescriptor.Id,
-                    MessageFormats = v2ReportingDescriptor.MessageStrings,
+                    MessageFormats = ConvertToV1MessageStringsDictionary(v2ReportingDescriptor.MessageStrings),
                     Name = v2ReportingDescriptor.Name?.Text,
                     Properties = v2ReportingDescriptor.Properties,
                     ShortDescription = v2ReportingDescriptor.ShortDescription?.Text
->>>>>>> b6b3a12d
                 };
 
                 if (v2ReportingDescriptor.DefaultConfiguration != null)
