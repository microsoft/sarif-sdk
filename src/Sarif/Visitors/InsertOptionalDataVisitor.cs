﻿// Copyright (c) Microsoft. All rights reserved.
// Licensed under the MIT license. See LICENSE file in the project root for full license information.
using System;
using System.Collections.Generic;
using System.Globalization;
using System.Linq;
using System.Text;

namespace Microsoft.CodeAnalysis.Sarif.Visitors
{
    public class InsertOptionalDataVisitor : SarifRewritingVisitor
    {
        internal IFileSystem s_fileSystem = new FileSystem();

        private Run _run;
        private int _ruleIndex;
        private FileRegionsCache _fileRegionsCache;
        private readonly OptionallyEmittedData _dataToInsert;
        private readonly IDictionary<string, FileLocation> _originalUriBaseIds;
        
        public InsertOptionalDataVisitor(OptionallyEmittedData dataToInsert, IDictionary<string, FileLocation> originalUriBaseIds = null)
        {
            _dataToInsert = dataToInsert;
            _originalUriBaseIds = originalUriBaseIds;
            _ruleIndex = -1;
        }

        public override Run VisitRun(Run node)
        {
            _run = node;

            if (_originalUriBaseIds != null)
            {
                _run.OriginalUriBaseIds = _run.OriginalUriBaseIds ?? new Dictionary<string, FileLocation>();

                foreach (string key in _originalUriBaseIds.Keys)
                {
                    _run.OriginalUriBaseIds[key] = _originalUriBaseIds[key];
                }
            }

            if (node == null) { return null; }

            bool scrapeFileReferences = _dataToInsert.HasFlag(OptionallyEmittedData.Hashes) ||
                                        _dataToInsert.HasFlag(OptionallyEmittedData.TextFiles) ||
                                        _dataToInsert.HasFlag(OptionallyEmittedData.BinaryFiles);

            if (scrapeFileReferences)
            {
                var visitor = new AddFileReferencesVisitor();
                visitor.VisitRun(node);
            }

            Run visited = base.VisitRun(node);

            return visited;
        }

        public override PhysicalLocation VisitPhysicalLocation(PhysicalLocation node)
        {
            if (node.Region == null || node.Region.IsBinaryRegion)
            {
                goto Exit;
            }

            bool insertRegionSnippets = _dataToInsert.HasFlag(OptionallyEmittedData.RegionSnippets);
            bool overwriteExistingData = _dataToInsert.HasFlag(OptionallyEmittedData.OverwriteExistingData);
            bool insertContextCodeSnippets = _dataToInsert.HasFlag(OptionallyEmittedData.ContextRegionSnippets);
            bool populateRegionProperties = _dataToInsert.HasFlag(OptionallyEmittedData.ComprehensiveRegionProperties);

            if (insertRegionSnippets || populateRegionProperties || insertContextCodeSnippets)
            {
                Region expandedRegion;

                _fileRegionsCache = _fileRegionsCache ?? new FileRegionsCache(_run);

                // If we can resolve a file location to a newly constructed
                // absolute URI, we will prefer that
                if (!node.FileLocation.TryReconstructAbsoluteUri(_run.OriginalUriBaseIds, out Uri resolvedUri))
                {
                    resolvedUri = node.FileLocation.Uri;
                }

                if (!resolvedUri.IsAbsoluteUri) goto Exit;

                expandedRegion = _fileRegionsCache.PopulateTextRegionProperties(node.Region, resolvedUri, populateSnippet: insertRegionSnippets);

                FileContent originalSnippet = node.Region.Snippet;

                if (populateRegionProperties)
                {
                    node.Region = expandedRegion;
                }

                if (originalSnippet == null || overwriteExistingData)
                {
                    node.Region.Snippet = expandedRegion.Snippet;
                }
                else
                {
                    node.Region.Snippet = originalSnippet;
                }

                if (insertContextCodeSnippets && (node.ContextRegion == null || overwriteExistingData))
                {
                    node.ContextRegion = _fileRegionsCache.ConstructMultilineContextSnippet(expandedRegion, resolvedUri);
                }
            }

            Exit:
            return base.VisitPhysicalLocation(node);
        }

        public override FileData VisitFileData(FileData node)
        {
            FileLocation fileLocation = node.FileLocation;
            if (fileLocation != null && _run.OriginalUriBaseIds != null)
            {
                bool workToDo = false;
                bool overwriteExistingData = _dataToInsert.HasFlag(OptionallyEmittedData.OverwriteExistingData);

                workToDo |= (node.Hashes == null || overwriteExistingData) && _dataToInsert.HasFlag(OptionallyEmittedData.Hashes);
                workToDo |= (node.Contents?.Text == null || overwriteExistingData) && _dataToInsert.HasFlag(OptionallyEmittedData.TextFiles);
                workToDo |= (node.Contents?.Binary == null || overwriteExistingData) && _dataToInsert.HasFlag(OptionallyEmittedData.BinaryFiles);

                if (workToDo)
                {
                    if (fileLocation.TryReconstructAbsoluteUri(_run.OriginalUriBaseIds, out Uri uri))
                    {
                        Encoding encoding = null;

                        string encodingText = node.Encoding ?? _run.DefaultFileEncoding;

                        if (!string.IsNullOrWhiteSpace(encodingText))
                        {
                            try
                            {
                                encoding = Encoding.GetEncoding(encodingText);
                            }
                            catch (ArgumentException) { }
                        }

                        int length = node.Length;
                        node = FileData.Create(uri, _dataToInsert, node.MimeType, encoding: encoding);
                        node.Length = length;
                    }
                }
            }

            return base.VisitFileData(node);
        }

        public override Result VisitResult(Result node)
        {
            _ruleIndex = node.RuleIndex;
            node = base.VisitResult(node);
            _ruleIndex = -1;

            return node;
        }

        public override Message VisitMessage(Message node)
        {
            if ((node.Text == null || _dataToInsert.HasFlag(OptionallyEmittedData.OverwriteExistingData)) &&
                _dataToInsert.HasFlag(OptionallyEmittedData.FlattenedMessages))
            {
                string formatString = null;
<<<<<<< HEAD
                Rule rule = _ruleIndex != -1 ? _run.Resources.Rules[_ruleIndex] : null;
=======
                MessageDescriptor rule = _ruleIndex != -1 ? _run.Tool.RulesMetadata[_ruleIndex] : null;
>>>>>>> 9c18164a
            
                if (rule != null &&
                    rule.MessageStrings != null &&
                    rule.MessageStrings.TryGetValue(node.MessageId, out formatString))
                {
                    node.Text = node.Arguments?.Count > 0 
                        ? rule.Format(node.MessageId, node.Arguments) 
                        : formatString;
                }

                if (node.Text == null &&
<<<<<<< HEAD
                    _run.Resources?.MessageStrings?.TryGetValue(node.MessageId, out formatString) == true)
=======
                    _run.Tool?.GlobalMessageStrings?.TryGetValue(node.MessageId, out formatString) == true)
>>>>>>> 9c18164a
                {
                    node.Text = node.Arguments?.Count > 0
                        ? string.Format(CultureInfo.CurrentCulture, formatString, node.Arguments.ToArray())
                        : formatString;
                }
            }
            return base.VisitMessage(node);
        }
    }
}<|MERGE_RESOLUTION|>--- conflicted
+++ resolved
@@ -165,11 +165,7 @@
                 _dataToInsert.HasFlag(OptionallyEmittedData.FlattenedMessages))
             {
                 string formatString = null;
-<<<<<<< HEAD
-                Rule rule = _ruleIndex != -1 ? _run.Resources.Rules[_ruleIndex] : null;
-=======
                 MessageDescriptor rule = _ruleIndex != -1 ? _run.Tool.RulesMetadata[_ruleIndex] : null;
->>>>>>> 9c18164a
             
                 if (rule != null &&
                     rule.MessageStrings != null &&
@@ -181,11 +177,7 @@
                 }
 
                 if (node.Text == null &&
-<<<<<<< HEAD
-                    _run.Resources?.MessageStrings?.TryGetValue(node.MessageId, out formatString) == true)
-=======
                     _run.Tool?.GlobalMessageStrings?.TryGetValue(node.MessageId, out formatString) == true)
->>>>>>> 9c18164a
                 {
                     node.Text = node.Arguments?.Count > 0
                         ? string.Format(CultureInfo.CurrentCulture, formatString, node.Arguments.ToArray())
