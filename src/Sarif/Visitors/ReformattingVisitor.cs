--- conflicted
+++ resolved
@@ -9,14 +9,10 @@
 {
     public class ReformattingVisitor : SarifRewritingVisitor
     {
-<<<<<<< HEAD
-        private OptionallyEmittedData _dataToInsert;
-=======
         internal IFileSystem s_fileSystem = new FileSystem();
 
         private OptionallyEmittedData _dataToInsert;
         private Dictionary<Uri, string> _uriToFileTextMap;
->>>>>>> 83183d54
         
         public ReformattingVisitor(OptionallyEmittedData dataToInsert)
         {
@@ -173,13 +169,8 @@
             bool workToDo = false;
 
             workToDo |= node.Hashes == null   && _dataToInsert.Includes(OptionallyEmittedData.Hashes);
-<<<<<<< HEAD
-            workToDo |= node.Contents == null && _dataToInsert.Includes(OptionallyEmittedData.TextFiles);
-            workToDo |= node.Contents == null && _dataToInsert.Includes(OptionallyEmittedData.BinaryFiles);
-=======
             workToDo |= node.Contents?.Binary == null && _dataToInsert.Includes(OptionallyEmittedData.TextFiles);
             workToDo |= node.Contents?.Binary == null && _dataToInsert.Includes(OptionallyEmittedData.BinaryFiles);
->>>>>>> 83183d54
 
             if (workToDo)
             {
