// Copyright (c) Microsoft.  All Rights Reserved.
// Licensed under the Apache License, Version 2.0.  See License.txt in the project root for license information.

using System;
using System.CodeDom.Compiler;
using System.Collections.Generic;
using System.Runtime.Serialization;

namespace Microsoft.CodeAnalysis.Sarif
{
    /// <summary>
    /// A code annotation that consists of single physical location and associated message, used to express code flows through a method, or other locations that are related to a result.
    /// </summary>
    [DataContract]
    [GeneratedCode("Microsoft.Json.Schema.ToDotNet", "0.20.0.0")]
    public partial class AnnotatedCodeLocation : ISarifNode
    {
        /// <summary>
        /// Gets a value indicating the type of object implementing <see cref="ISarifNode" />.
        /// </summary>
        public SarifNodeKind SarifNodeKind
        {
            get
            {
                return SarifNodeKind.AnnotatedCodeLocation;
            }
        }

        /// <summary>
        /// A code location to which this annotation refers.
        /// </summary>
        [DataMember(Name = "physicalLocation", IsRequired = true)]
        public PhysicalLocation PhysicalLocation { get; set; }

        /// <summary>
        /// A message relevant to this annotation.
        /// </summary>
        [DataMember(Name = "message", IsRequired = false, EmitDefaultValue = false)]
        public string Message { get; set; }

        /// <summary>
        /// Key/value pairs that provide additional information about the code location.
        /// </summary>
        [DataMember(Name = "properties", IsRequired = false, EmitDefaultValue = false)]
        public IDictionary<string, string> Properties { get; set; }

        /// <summary>
        /// A unique set of strings that provide additional information about the code location.
        /// </summary>
        [DataMember(Name = "tags", IsRequired = false, EmitDefaultValue = false)]
        public IList<string> Tags { get; set; }

<<<<<<< HEAD
=======
        public override bool Equals(object other)
        {
            return Equals(other as AnnotatedCodeLocation);
        }

        public override int GetHashCode()
        {
            int result = 17;
            unchecked
            {
                if (PhysicalLocation != null)
                {
                    result = (result * 31) + PhysicalLocation.GetHashCode();
                }

                if (Message != null)
                {
                    result = (result * 31) + Message.GetHashCode();
                }

                if (Properties != null)
                {
                    // Use xor for dictionaries to be order-independent.
                    int xor_0 = 0;
                    foreach (var value_0 in Properties)
                    {
                        xor_0 ^= value_0.Key.GetHashCode();
                        if (value_0.Value != null)
                        {
                            xor_0 ^= value_0.Value.GetHashCode();
                        }
                    }

                    result = (result * 31) + xor_0;
                }

                if (Tags != null)
                {
                    foreach (var value_1 in Tags)
                    {
                        result = result * 31;
                        if (value_1 != null)
                        {
                            result = (result * 31) + value_1.GetHashCode();
                        }
                    }
                }
            }

            return result;
        }

        public bool Equals(AnnotatedCodeLocation other)
        {
            if (other == null)
            {
                return false;
            }

            if (!Object.Equals(PhysicalLocation, other.PhysicalLocation))
            {
                return false;
            }

            if (Message != other.Message)
            {
                return false;
            }

            if (!Object.ReferenceEquals(Properties, other.Properties))
            {
                if (Properties == null || other.Properties == null || Properties.Count != other.Properties.Count)
                {
                    return false;
                }

                foreach (var value_0 in Properties)
                {
                    string value_1;
                    if (!other.Properties.TryGetValue(value_0.Key, out value_1))
                    {
                        return false;
                    }

                    if (value_0.Value != value_1)
                    {
                        return false;
                    }
                }
            }

            if (!Object.ReferenceEquals(Tags, other.Tags))
            {
                if (Tags == null || other.Tags == null)
                {
                    return false;
                }

                if (Tags.Count != other.Tags.Count)
                {
                    return false;
                }

                for (int index_0 = 0; index_0 < Tags.Count; ++index_0)
                {
                    if (Tags[index_0] != other.Tags[index_0])
                    {
                        return false;
                    }
                }
            }

            return true;
        }

>>>>>>> e2e032ae
        /// <summary>
        /// Initializes a new instance of the <see cref="AnnotatedCodeLocation" /> class.
        /// </summary>
        public AnnotatedCodeLocation()
        {
        }

        /// <summary>
        /// Initializes a new instance of the <see cref="AnnotatedCodeLocation" /> class from the supplied values.
        /// </summary>
        /// <param name="physicalLocation">
        /// An initialization value for the <see cref="P: PhysicalLocation" /> property.
        /// </param>
        /// <param name="message">
        /// An initialization value for the <see cref="P: Message" /> property.
        /// </param>
        /// <param name="properties">
        /// An initialization value for the <see cref="P: Properties" /> property.
        /// </param>
        /// <param name="tags">
        /// An initialization value for the <see cref="P: Tags" /> property.
        /// </param>
        public AnnotatedCodeLocation(PhysicalLocation physicalLocation, string message, IDictionary<string, string> properties, IEnumerable<string> tags)
        {
            Init(physicalLocation, message, properties, tags);
        }

        /// <summary>
        /// Initializes a new instance of the <see cref="AnnotatedCodeLocation" /> class from the specified instance.
        /// </summary>
        /// <param name="other">
        /// The instance from which the new instance is to be initialized.
        /// </param>
        /// <exception cref="ArgumentNullException">
        /// Thrown if <paramref name="other" /> is null.
        /// </exception>
        public AnnotatedCodeLocation(AnnotatedCodeLocation other)
        {
            if (other == null)
            {
                throw new ArgumentNullException(nameof(other));
            }

            Init(other.PhysicalLocation, other.Message, other.Properties, other.Tags);
        }

        ISarifNode ISarifNode.DeepClone()
        {
            return DeepCloneCore();
        }

        /// <summary>
        /// Creates a deep copy of this instance.
        /// </summary>
        public AnnotatedCodeLocation DeepClone()
        {
            return (AnnotatedCodeLocation)DeepCloneCore();
        }

        private ISarifNode DeepCloneCore()
        {
            return new AnnotatedCodeLocation(this);
        }

        private void Init(PhysicalLocation physicalLocation, string message, IDictionary<string, string> properties, IEnumerable<string> tags)
        {
            if (physicalLocation != null)
            {
                PhysicalLocation = new PhysicalLocation(physicalLocation);
            }

            Message = message;
            if (properties != null)
            {
                Properties = new Dictionary<string, string>(properties);
            }

            if (tags != null)
            {
                var destination_0 = new List<string>();
                foreach (var value_0 in tags)
                {
                    destination_0.Add(value_0);
                }

                Tags = destination_0;
            }
        }
    }
}<|MERGE_RESOLUTION|>--- conflicted
+++ resolved
@@ -50,124 +50,6 @@
         [DataMember(Name = "tags", IsRequired = false, EmitDefaultValue = false)]
         public IList<string> Tags { get; set; }
 
-<<<<<<< HEAD
-=======
-        public override bool Equals(object other)
-        {
-            return Equals(other as AnnotatedCodeLocation);
-        }
-
-        public override int GetHashCode()
-        {
-            int result = 17;
-            unchecked
-            {
-                if (PhysicalLocation != null)
-                {
-                    result = (result * 31) + PhysicalLocation.GetHashCode();
-                }
-
-                if (Message != null)
-                {
-                    result = (result * 31) + Message.GetHashCode();
-                }
-
-                if (Properties != null)
-                {
-                    // Use xor for dictionaries to be order-independent.
-                    int xor_0 = 0;
-                    foreach (var value_0 in Properties)
-                    {
-                        xor_0 ^= value_0.Key.GetHashCode();
-                        if (value_0.Value != null)
-                        {
-                            xor_0 ^= value_0.Value.GetHashCode();
-                        }
-                    }
-
-                    result = (result * 31) + xor_0;
-                }
-
-                if (Tags != null)
-                {
-                    foreach (var value_1 in Tags)
-                    {
-                        result = result * 31;
-                        if (value_1 != null)
-                        {
-                            result = (result * 31) + value_1.GetHashCode();
-                        }
-                    }
-                }
-            }
-
-            return result;
-        }
-
-        public bool Equals(AnnotatedCodeLocation other)
-        {
-            if (other == null)
-            {
-                return false;
-            }
-
-            if (!Object.Equals(PhysicalLocation, other.PhysicalLocation))
-            {
-                return false;
-            }
-
-            if (Message != other.Message)
-            {
-                return false;
-            }
-
-            if (!Object.ReferenceEquals(Properties, other.Properties))
-            {
-                if (Properties == null || other.Properties == null || Properties.Count != other.Properties.Count)
-                {
-                    return false;
-                }
-
-                foreach (var value_0 in Properties)
-                {
-                    string value_1;
-                    if (!other.Properties.TryGetValue(value_0.Key, out value_1))
-                    {
-                        return false;
-                    }
-
-                    if (value_0.Value != value_1)
-                    {
-                        return false;
-                    }
-                }
-            }
-
-            if (!Object.ReferenceEquals(Tags, other.Tags))
-            {
-                if (Tags == null || other.Tags == null)
-                {
-                    return false;
-                }
-
-                if (Tags.Count != other.Tags.Count)
-                {
-                    return false;
-                }
-
-                for (int index_0 = 0; index_0 < Tags.Count; ++index_0)
-                {
-                    if (Tags[index_0] != other.Tags[index_0])
-                    {
-                        return false;
-                    }
-                }
-            }
-
-            return true;
-        }
-
->>>>>>> e2e032ae
         /// <summary>
         /// Initializes a new instance of the <see cref="AnnotatedCodeLocation" /> class.
         /// </summary>
