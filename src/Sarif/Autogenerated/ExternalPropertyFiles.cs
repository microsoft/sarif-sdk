// Copyright (c) Microsoft.  All Rights Reserved.
// Licensed under the MIT license. See LICENSE file in the project root for full license information.

using System;
using System.CodeDom.Compiler;
using System.Collections.Generic;
using System.Runtime.Serialization;
using Microsoft.CodeAnalysis.Sarif.Readers;
using Newtonsoft.Json;

namespace Microsoft.CodeAnalysis.Sarif
{
    /// <summary>
    /// References to external property files that should be inlined with the content of a root log file.
    /// </summary>
    [DataContract]
    [GeneratedCode("Microsoft.Json.Schema.ToDotNet", "0.62.0.0")]
    public partial class ExternalPropertyFiles : PropertyBagHolder, ISarifNode
    {
        public static IEqualityComparer<ExternalPropertyFiles> ValueComparer => ExternalPropertyFilesEqualityComparer.Instance;

        public bool ValueEquals(ExternalPropertyFiles other) => ValueComparer.Equals(this, other);
        public int ValueGetHashCode() => ValueComparer.GetHashCode(this);

        /// <summary>
        /// Gets a value indicating the type of object implementing <see cref="ISarifNode" />.
        /// </summary>
        public SarifNodeKind SarifNodeKind
        {
            get
            {
                return SarifNodeKind.ExternalPropertyFiles;
            }
        }

        /// <summary>
        /// An external property file containing a run.conversion object to be merged with the root log file.
        /// </summary>
        [DataMember(Name = "conversion", IsRequired = false, EmitDefaultValue = false)]
        public ExternalPropertyFile Conversion { get; set; }

        /// <summary>
        /// An external property file containing a run.graphs object to be merged with the root log file.
        /// </summary>
        [DataMember(Name = "graphs", IsRequired = false, EmitDefaultValue = false)]
        public ExternalPropertyFile Graphs { get; set; }

        /// <summary>
        /// An external property file containing a run.properties object to be merged with the root log file.
        /// </summary>
        [DataMember(Name = "externalizedProperties", IsRequired = false, EmitDefaultValue = false)]
        public ExternalPropertyFile ExternalizedProperties { get; set; }

        /// <summary>
        /// An array of external property files containing run.artifacts arrays to be merged with the root log file.
        /// </summary>
        [DataMember(Name = "artifacts", IsRequired = false, EmitDefaultValue = false)]
        public IList<ExternalPropertyFile> Artifacts { get; set; }

        /// <summary>
        /// An array of external property files containing run.invocations arrays to be merged with the root log file.
        /// </summary>
        [DataMember(Name = "invocations", IsRequired = false, EmitDefaultValue = false)]
        public IList<ExternalPropertyFile> Invocations { get; set; }

        /// <summary>
        /// An array of external property files containing run.logicalLocations arrays to be merged with the root log file.
        /// </summary>
        [DataMember(Name = "logicalLocations", IsRequired = false, EmitDefaultValue = false)]
        public IList<ExternalPropertyFile> LogicalLocations { get; set; }

        /// <summary>
        /// An array of external property files containing run.threadFlowLocations arrays to be merged with the root log file.
        /// </summary>
        [DataMember(Name = "threadFlowLocations", IsRequired = false, EmitDefaultValue = false)]
        [JsonProperty(DefaultValueHandling = DefaultValueHandling.IgnoreAndPopulate)]
        public IList<ThreadFlowLocation> ThreadFlowLocations { get; set; }

        /// <summary>
        /// An array of external property files containing run.results arrays to be merged with the root log file.
        /// </summary>
        [DataMember(Name = "results", IsRequired = false, EmitDefaultValue = false)]
        public IList<ExternalPropertyFile> Results { get; set; }

        /// <summary>
        /// An array of external property files containing run.taxonomies arrays to be merged with the root log file.
        /// </summary>
        [DataMember(Name = "taxonomies", IsRequired = false, EmitDefaultValue = false)]
        public IList<ExternalPropertyFile> Taxonomies { get; set; }

        /// <summary>
        /// An external property file containing a run.tool object to be merged with the root log file.
        /// </summary>
        [DataMember(Name = "tool", IsRequired = false, EmitDefaultValue = false)]
        public ExternalPropertyFile Tool { get; set; }

        /// <summary>
        /// Key/value pairs that provide additional information about the external property files.
        /// </summary>
        [DataMember(Name = "properties", IsRequired = false, EmitDefaultValue = false)]
        internal override IDictionary<string, SerializedPropertyInfo> Properties { get; set; }

        /// <summary>
        /// Initializes a new instance of the <see cref="ExternalPropertyFiles" /> class.
        /// </summary>
        public ExternalPropertyFiles()
        {
        }

        /// <summary>
        /// Initializes a new instance of the <see cref="ExternalPropertyFiles" /> class from the supplied values.
        /// </summary>
        /// <param name="conversion">
        /// An initialization value for the <see cref="P:Conversion" /> property.
        /// </param>
        /// <param name="graphs">
        /// An initialization value for the <see cref="P:Graphs" /> property.
        /// </param>
        /// <param name="externalizedProperties">
        /// An initialization value for the <see cref="P:ExternalizedProperties" /> property.
        /// </param>
        /// <param name="artifacts">
        /// An initialization value for the <see cref="P:Artifacts" /> property.
        /// </param>
        /// <param name="invocations">
        /// An initialization value for the <see cref="P:Invocations" /> property.
        /// </param>
        /// <param name="logicalLocations">
        /// An initialization value for the <see cref="P:LogicalLocations" /> property.
        /// </param>
        /// <param name="threadFlowLocations">
        /// An initialization value for the <see cref="P:ThreadFlowLocations" /> property.
        /// </param>
        /// <param name="results">
        /// An initialization value for the <see cref="P:Results" /> property.
        /// </param>
        /// <param name="taxonomies">
        /// An initialization value for the <see cref="P:Taxonomies" /> property.
        /// </param>
        /// <param name="tool">
        /// An initialization value for the <see cref="P:Tool" /> property.
        /// </param>
<<<<<<< HEAD
        /// <param name="properties">
        /// An initialization value for the <see cref="P:Properties" /> property.
        /// </param>
        public ExternalPropertyFiles(ExternalPropertyFile conversion, ExternalPropertyFile graphs, ExternalPropertyFile externalizedProperties, IEnumerable<ExternalPropertyFile> artifacts, IEnumerable<ExternalPropertyFile> invocations, IEnumerable<ExternalPropertyFile> logicalLocations, IEnumerable<ThreadFlowLocation> threadFlowLocations, IEnumerable<ExternalPropertyFile> results, ExternalPropertyFile tool, IDictionary<string, SerializedPropertyInfo> properties)
        {
            Init(conversion, graphs, externalizedProperties, artifacts, invocations, logicalLocations, threadFlowLocations, results, tool, properties);
=======
        public ExternalPropertyFiles(ExternalPropertyFile conversion, ExternalPropertyFile graphs, ExternalPropertyFile externalizedProperties, IEnumerable<ExternalPropertyFile> artifacts, IEnumerable<ExternalPropertyFile> invocations, IEnumerable<ExternalPropertyFile> logicalLocations, IEnumerable<ThreadFlowLocation> threadFlowLocations, IEnumerable<ExternalPropertyFile> results, IEnumerable<ExternalPropertyFile> taxonomies, ExternalPropertyFile tool)
        {
            Init(conversion, graphs, externalizedProperties, artifacts, invocations, logicalLocations, threadFlowLocations, results, taxonomies, tool);
>>>>>>> 0b113b66
        }

        /// <summary>
        /// Initializes a new instance of the <see cref="ExternalPropertyFiles" /> class from the specified instance.
        /// </summary>
        /// <param name="other">
        /// The instance from which the new instance is to be initialized.
        /// </param>
        /// <exception cref="ArgumentNullException">
        /// Thrown if <paramref name="other" /> is null.
        /// </exception>
        public ExternalPropertyFiles(ExternalPropertyFiles other)
        {
            if (other == null)
            {
                throw new ArgumentNullException(nameof(other));
            }

<<<<<<< HEAD
            Init(other.Conversion, other.Graphs, other.ExternalizedProperties, other.Artifacts, other.Invocations, other.LogicalLocations, other.ThreadFlowLocations, other.Results, other.Tool, other.Properties);
=======
            Init(other.Conversion, other.Graphs, other.ExternalizedProperties, other.Artifacts, other.Invocations, other.LogicalLocations, other.ThreadFlowLocations, other.Results, other.Taxonomies, other.Tool);
>>>>>>> 0b113b66
        }

        ISarifNode ISarifNode.DeepClone()
        {
            return DeepCloneCore();
        }

        /// <summary>
        /// Creates a deep copy of this instance.
        /// </summary>
        public ExternalPropertyFiles DeepClone()
        {
            return (ExternalPropertyFiles)DeepCloneCore();
        }

        private ISarifNode DeepCloneCore()
        {
            return new ExternalPropertyFiles(this);
        }

<<<<<<< HEAD
        private void Init(ExternalPropertyFile conversion, ExternalPropertyFile graphs, ExternalPropertyFile externalizedProperties, IEnumerable<ExternalPropertyFile> artifacts, IEnumerable<ExternalPropertyFile> invocations, IEnumerable<ExternalPropertyFile> logicalLocations, IEnumerable<ThreadFlowLocation> threadFlowLocations, IEnumerable<ExternalPropertyFile> results, ExternalPropertyFile tool, IDictionary<string, SerializedPropertyInfo> properties)
=======
        private void Init(ExternalPropertyFile conversion, ExternalPropertyFile graphs, ExternalPropertyFile externalizedProperties, IEnumerable<ExternalPropertyFile> artifacts, IEnumerable<ExternalPropertyFile> invocations, IEnumerable<ExternalPropertyFile> logicalLocations, IEnumerable<ThreadFlowLocation> threadFlowLocations, IEnumerable<ExternalPropertyFile> results, IEnumerable<ExternalPropertyFile> taxonomies, ExternalPropertyFile tool)
>>>>>>> 0b113b66
        {
            if (conversion != null)
            {
                Conversion = new ExternalPropertyFile(conversion);
            }

            if (graphs != null)
            {
                Graphs = new ExternalPropertyFile(graphs);
            }

            if (externalizedProperties != null)
            {
                ExternalizedProperties = new ExternalPropertyFile(externalizedProperties);
            }

            if (artifacts != null)
            {
                var destination_0 = new List<ExternalPropertyFile>();
                foreach (var value_0 in artifacts)
                {
                    if (value_0 == null)
                    {
                        destination_0.Add(null);
                    }
                    else
                    {
                        destination_0.Add(new ExternalPropertyFile(value_0));
                    }
                }

                Artifacts = destination_0;
            }

            if (invocations != null)
            {
                var destination_1 = new List<ExternalPropertyFile>();
                foreach (var value_1 in invocations)
                {
                    if (value_1 == null)
                    {
                        destination_1.Add(null);
                    }
                    else
                    {
                        destination_1.Add(new ExternalPropertyFile(value_1));
                    }
                }

                Invocations = destination_1;
            }

            if (logicalLocations != null)
            {
                var destination_2 = new List<ExternalPropertyFile>();
                foreach (var value_2 in logicalLocations)
                {
                    if (value_2 == null)
                    {
                        destination_2.Add(null);
                    }
                    else
                    {
                        destination_2.Add(new ExternalPropertyFile(value_2));
                    }
                }

                LogicalLocations = destination_2;
            }

            if (threadFlowLocations != null)
            {
                var destination_3 = new List<ThreadFlowLocation>();
                foreach (var value_3 in threadFlowLocations)
                {
                    if (value_3 == null)
                    {
                        destination_3.Add(null);
                    }
                    else
                    {
                        destination_3.Add(new ThreadFlowLocation(value_3));
                    }
                }

                ThreadFlowLocations = destination_3;
            }

            if (results != null)
            {
                var destination_4 = new List<ExternalPropertyFile>();
                foreach (var value_4 in results)
                {
                    if (value_4 == null)
                    {
                        destination_4.Add(null);
                    }
                    else
                    {
                        destination_4.Add(new ExternalPropertyFile(value_4));
                    }
                }

                Results = destination_4;
            }

            if (taxonomies != null)
            {
                var destination_5 = new List<ExternalPropertyFile>();
                foreach (var value_5 in taxonomies)
                {
                    if (value_5 == null)
                    {
                        destination_5.Add(null);
                    }
                    else
                    {
                        destination_5.Add(new ExternalPropertyFile(value_5));
                    }
                }

                Taxonomies = destination_5;
            }

            if (tool != null)
            {
                Tool = new ExternalPropertyFile(tool);
            }

            if (properties != null)
            {
                Properties = new Dictionary<string, SerializedPropertyInfo>(properties);
            }
        }
    }
}<|MERGE_RESOLUTION|>--- conflicted
+++ resolved
@@ -5,7 +5,6 @@
 using System.CodeDom.Compiler;
 using System.Collections.Generic;
 using System.Runtime.Serialization;
-using Microsoft.CodeAnalysis.Sarif.Readers;
 using Newtonsoft.Json;
 
 namespace Microsoft.CodeAnalysis.Sarif
@@ -15,7 +14,7 @@
     /// </summary>
     [DataContract]
     [GeneratedCode("Microsoft.Json.Schema.ToDotNet", "0.62.0.0")]
-    public partial class ExternalPropertyFiles : PropertyBagHolder, ISarifNode
+    public partial class ExternalPropertyFiles : ISarifNode
     {
         public static IEqualityComparer<ExternalPropertyFiles> ValueComparer => ExternalPropertyFilesEqualityComparer.Instance;
 
@@ -95,12 +94,6 @@
         public ExternalPropertyFile Tool { get; set; }
 
         /// <summary>
-        /// Key/value pairs that provide additional information about the external property files.
-        /// </summary>
-        [DataMember(Name = "properties", IsRequired = false, EmitDefaultValue = false)]
-        internal override IDictionary<string, SerializedPropertyInfo> Properties { get; set; }
-
-        /// <summary>
         /// Initializes a new instance of the <see cref="ExternalPropertyFiles" /> class.
         /// </summary>
         public ExternalPropertyFiles()
@@ -140,18 +133,9 @@
         /// <param name="tool">
         /// An initialization value for the <see cref="P:Tool" /> property.
         /// </param>
-<<<<<<< HEAD
-        /// <param name="properties">
-        /// An initialization value for the <see cref="P:Properties" /> property.
-        /// </param>
-        public ExternalPropertyFiles(ExternalPropertyFile conversion, ExternalPropertyFile graphs, ExternalPropertyFile externalizedProperties, IEnumerable<ExternalPropertyFile> artifacts, IEnumerable<ExternalPropertyFile> invocations, IEnumerable<ExternalPropertyFile> logicalLocations, IEnumerable<ThreadFlowLocation> threadFlowLocations, IEnumerable<ExternalPropertyFile> results, ExternalPropertyFile tool, IDictionary<string, SerializedPropertyInfo> properties)
-        {
-            Init(conversion, graphs, externalizedProperties, artifacts, invocations, logicalLocations, threadFlowLocations, results, tool, properties);
-=======
         public ExternalPropertyFiles(ExternalPropertyFile conversion, ExternalPropertyFile graphs, ExternalPropertyFile externalizedProperties, IEnumerable<ExternalPropertyFile> artifacts, IEnumerable<ExternalPropertyFile> invocations, IEnumerable<ExternalPropertyFile> logicalLocations, IEnumerable<ThreadFlowLocation> threadFlowLocations, IEnumerable<ExternalPropertyFile> results, IEnumerable<ExternalPropertyFile> taxonomies, ExternalPropertyFile tool)
         {
             Init(conversion, graphs, externalizedProperties, artifacts, invocations, logicalLocations, threadFlowLocations, results, taxonomies, tool);
->>>>>>> 0b113b66
         }
 
         /// <summary>
@@ -170,11 +154,7 @@
                 throw new ArgumentNullException(nameof(other));
             }
 
-<<<<<<< HEAD
-            Init(other.Conversion, other.Graphs, other.ExternalizedProperties, other.Artifacts, other.Invocations, other.LogicalLocations, other.ThreadFlowLocations, other.Results, other.Tool, other.Properties);
-=======
             Init(other.Conversion, other.Graphs, other.ExternalizedProperties, other.Artifacts, other.Invocations, other.LogicalLocations, other.ThreadFlowLocations, other.Results, other.Taxonomies, other.Tool);
->>>>>>> 0b113b66
         }
 
         ISarifNode ISarifNode.DeepClone()
@@ -195,11 +175,7 @@
             return new ExternalPropertyFiles(this);
         }
 
-<<<<<<< HEAD
-        private void Init(ExternalPropertyFile conversion, ExternalPropertyFile graphs, ExternalPropertyFile externalizedProperties, IEnumerable<ExternalPropertyFile> artifacts, IEnumerable<ExternalPropertyFile> invocations, IEnumerable<ExternalPropertyFile> logicalLocations, IEnumerable<ThreadFlowLocation> threadFlowLocations, IEnumerable<ExternalPropertyFile> results, ExternalPropertyFile tool, IDictionary<string, SerializedPropertyInfo> properties)
-=======
         private void Init(ExternalPropertyFile conversion, ExternalPropertyFile graphs, ExternalPropertyFile externalizedProperties, IEnumerable<ExternalPropertyFile> artifacts, IEnumerable<ExternalPropertyFile> invocations, IEnumerable<ExternalPropertyFile> logicalLocations, IEnumerable<ThreadFlowLocation> threadFlowLocations, IEnumerable<ExternalPropertyFile> results, IEnumerable<ExternalPropertyFile> taxonomies, ExternalPropertyFile tool)
->>>>>>> 0b113b66
         {
             if (conversion != null)
             {
@@ -328,11 +304,6 @@
             {
                 Tool = new ExternalPropertyFile(tool);
             }
-
-            if (properties != null)
-            {
-                Properties = new Dictionary<string, SerializedPropertyInfo>(properties);
-            }
         }
     }
 }