// Copyright (c) Microsoft.  All Rights Reserved.
// Licensed under the MIT license. See LICENSE file in the project root for full license information.

using System;
using System.CodeDom.Compiler;
using System.Collections.Generic;
using System.Runtime.Serialization;
using Newtonsoft.Json;

namespace Microsoft.CodeAnalysis.Sarif
{
    /// <summary>
    /// References to external property files that should be inlined with the content of a root log file.
    /// </summary>
    [DataContract]
    [GeneratedCode("Microsoft.Json.Schema.ToDotNet", "0.62.0.0")]
    public partial class ExternalPropertyFiles : ISarifNode
    {
        public static IEqualityComparer<ExternalPropertyFiles> ValueComparer => ExternalPropertyFilesEqualityComparer.Instance;

        public bool ValueEquals(ExternalPropertyFiles other) => ValueComparer.Equals(this, other);
        public int ValueGetHashCode() => ValueComparer.GetHashCode(this);

        /// <summary>
        /// Gets a value indicating the type of object implementing <see cref="ISarifNode" />.
        /// </summary>
        public SarifNodeKind SarifNodeKind
        {
            get
            {
                return SarifNodeKind.ExternalPropertyFiles;
            }
        }

        /// <summary>
        /// An external property file containing a run.conversion object to be merged with the root log file.
        /// </summary>
        [DataMember(Name = "conversion", IsRequired = false, EmitDefaultValue = false)]
        public ExternalPropertyFile Conversion { get; set; }

        /// <summary>
        /// An external property file containing a run.graphs object to be merged with the root log file.
        /// </summary>
        [DataMember(Name = "graphs", IsRequired = false, EmitDefaultValue = false)]
        public ExternalPropertyFile Graphs { get; set; }

        /// <summary>
        /// An external property file containing a run.properties object to be merged with the root log file.
        /// </summary>
        [DataMember(Name = "externalizedProperties", IsRequired = false, EmitDefaultValue = false)]
        public ExternalPropertyFile ExternalizedProperties { get; set; }

        /// <summary>
        /// An array of external property files containing run.artifacts arrays to be merged with the root log file.
        /// </summary>
        [DataMember(Name = "artifacts", IsRequired = false, EmitDefaultValue = false)]
        public IList<ExternalPropertyFile> Artifacts { get; set; }

        /// <summary>
        /// An array of external property files containing run.invocations arrays to be merged with the root log file.
        /// </summary>
        [DataMember(Name = "invocations", IsRequired = false, EmitDefaultValue = false)]
        public IList<ExternalPropertyFile> Invocations { get; set; }

        /// <summary>
        /// An array of external property files containing run.logicalLocations arrays to be merged with the root log file.
        /// </summary>
        [DataMember(Name = "logicalLocations", IsRequired = false, EmitDefaultValue = false)]
        public IList<ExternalPropertyFile> LogicalLocations { get; set; }

        /// <summary>
        /// An array of external property files containing run.threadFlowLocations arrays to be merged with the root log file.
        /// </summary>
        [DataMember(Name = "threadFlowLocations", IsRequired = false, EmitDefaultValue = false)]
        [JsonProperty(DefaultValueHandling = DefaultValueHandling.IgnoreAndPopulate)]
        public IList<ExternalPropertyFile> ThreadFlowLocations { get; set; }

        /// <summary>
        /// An array of external property files containing run.results arrays to be merged with the root log file.
        /// </summary>
        [DataMember(Name = "results", IsRequired = false, EmitDefaultValue = false)]
        public IList<ExternalPropertyFile> Results { get; set; }

        /// <summary>
        /// An array of external property files containing run.taxonomies arrays to be merged with the root log file.
        /// </summary>
        [DataMember(Name = "taxonomies", IsRequired = false, EmitDefaultValue = false)]
        public IList<ExternalPropertyFile> Taxonomies { get; set; }

        /// <summary>
        /// An array of external property files containing run.addresses arrays to be merged with the root log file.
        /// </summary>
        [DataMember(Name = "addresses", IsRequired = false, EmitDefaultValue = false)]
        [JsonProperty(DefaultValueHandling = DefaultValueHandling.IgnoreAndPopulate)]
        public IList<ExternalPropertyFile> Addresses { get; set; }

        /// <summary>
        /// An external property file containing a run.tool object to be merged with the root log file.
        /// </summary>
        [DataMember(Name = "tool", IsRequired = false, EmitDefaultValue = false)]
        public ExternalPropertyFile Tool { get; set; }

        /// <summary>
        /// Initializes a new instance of the <see cref="ExternalPropertyFiles" /> class.
        /// </summary>
        public ExternalPropertyFiles()
        {
        }

        /// <summary>
        /// Initializes a new instance of the <see cref="ExternalPropertyFiles" /> class from the supplied values.
        /// </summary>
        /// <param name="conversion">
        /// An initialization value for the <see cref="P:Conversion" /> property.
        /// </param>
        /// <param name="graphs">
        /// An initialization value for the <see cref="P:Graphs" /> property.
        /// </param>
        /// <param name="externalizedProperties">
        /// An initialization value for the <see cref="P:ExternalizedProperties" /> property.
        /// </param>
        /// <param name="artifacts">
        /// An initialization value for the <see cref="P:Artifacts" /> property.
        /// </param>
        /// <param name="invocations">
        /// An initialization value for the <see cref="P:Invocations" /> property.
        /// </param>
        /// <param name="logicalLocations">
        /// An initialization value for the <see cref="P:LogicalLocations" /> property.
        /// </param>
        /// <param name="threadFlowLocations">
        /// An initialization value for the <see cref="P:ThreadFlowLocations" /> property.
        /// </param>
        /// <param name="results">
        /// An initialization value for the <see cref="P:Results" /> property.
        /// </param>
        /// <param name="taxonomies">
        /// An initialization value for the <see cref="P:Taxonomies" /> property.
        /// </param>
        /// <param name="addresses">
        /// An initialization value for the <see cref="P:Addresses" /> property.
        /// </param>
        /// <param name="tool">
        /// An initialization value for the <see cref="P:Tool" /> property.
        /// </param>
<<<<<<< HEAD
        public ExternalPropertyFiles(ExternalPropertyFile conversion, ExternalPropertyFile graphs, ExternalPropertyFile externalizedProperties, IEnumerable<ExternalPropertyFile> artifacts, IEnumerable<ExternalPropertyFile> invocations, IEnumerable<ExternalPropertyFile> logicalLocations, IEnumerable<ExternalPropertyFile> threadFlowLocations, IEnumerable<ExternalPropertyFile> results, ExternalPropertyFile tool)
=======
        public ExternalPropertyFiles(ExternalPropertyFile conversion, ExternalPropertyFile graphs, ExternalPropertyFile externalizedProperties, IEnumerable<ExternalPropertyFile> artifacts, IEnumerable<ExternalPropertyFile> invocations, IEnumerable<ExternalPropertyFile> logicalLocations, IEnumerable<ThreadFlowLocation> threadFlowLocations, IEnumerable<ExternalPropertyFile> results, IEnumerable<ExternalPropertyFile> taxonomies, IEnumerable<ExternalPropertyFile> addresses, ExternalPropertyFile tool)
>>>>>>> 37ababe4
        {
            Init(conversion, graphs, externalizedProperties, artifacts, invocations, logicalLocations, threadFlowLocations, results, taxonomies, addresses, tool);
        }

        /// <summary>
        /// Initializes a new instance of the <see cref="ExternalPropertyFiles" /> class from the specified instance.
        /// </summary>
        /// <param name="other">
        /// The instance from which the new instance is to be initialized.
        /// </param>
        /// <exception cref="ArgumentNullException">
        /// Thrown if <paramref name="other" /> is null.
        /// </exception>
        public ExternalPropertyFiles(ExternalPropertyFiles other)
        {
            if (other == null)
            {
                throw new ArgumentNullException(nameof(other));
            }

            Init(other.Conversion, other.Graphs, other.ExternalizedProperties, other.Artifacts, other.Invocations, other.LogicalLocations, other.ThreadFlowLocations, other.Results, other.Taxonomies, other.Addresses, other.Tool);
        }

        ISarifNode ISarifNode.DeepClone()
        {
            return DeepCloneCore();
        }

        /// <summary>
        /// Creates a deep copy of this instance.
        /// </summary>
        public ExternalPropertyFiles DeepClone()
        {
            return (ExternalPropertyFiles)DeepCloneCore();
        }

        private ISarifNode DeepCloneCore()
        {
            return new ExternalPropertyFiles(this);
        }

<<<<<<< HEAD
        private void Init(ExternalPropertyFile conversion, ExternalPropertyFile graphs, ExternalPropertyFile externalizedProperties, IEnumerable<ExternalPropertyFile> artifacts, IEnumerable<ExternalPropertyFile> invocations, IEnumerable<ExternalPropertyFile> logicalLocations, IEnumerable<ExternalPropertyFile> threadFlowLocations, IEnumerable<ExternalPropertyFile> results, ExternalPropertyFile tool)
=======
        private void Init(ExternalPropertyFile conversion, ExternalPropertyFile graphs, ExternalPropertyFile externalizedProperties, IEnumerable<ExternalPropertyFile> artifacts, IEnumerable<ExternalPropertyFile> invocations, IEnumerable<ExternalPropertyFile> logicalLocations, IEnumerable<ThreadFlowLocation> threadFlowLocations, IEnumerable<ExternalPropertyFile> results, IEnumerable<ExternalPropertyFile> taxonomies, IEnumerable<ExternalPropertyFile> addresses, ExternalPropertyFile tool)
>>>>>>> 37ababe4
        {
            if (conversion != null)
            {
                Conversion = new ExternalPropertyFile(conversion);
            }

            if (graphs != null)
            {
                Graphs = new ExternalPropertyFile(graphs);
            }

            if (externalizedProperties != null)
            {
                ExternalizedProperties = new ExternalPropertyFile(externalizedProperties);
            }

            if (artifacts != null)
            {
                var destination_0 = new List<ExternalPropertyFile>();
                foreach (var value_0 in artifacts)
                {
                    if (value_0 == null)
                    {
                        destination_0.Add(null);
                    }
                    else
                    {
                        destination_0.Add(new ExternalPropertyFile(value_0));
                    }
                }

                Artifacts = destination_0;
            }

            if (invocations != null)
            {
                var destination_1 = new List<ExternalPropertyFile>();
                foreach (var value_1 in invocations)
                {
                    if (value_1 == null)
                    {
                        destination_1.Add(null);
                    }
                    else
                    {
                        destination_1.Add(new ExternalPropertyFile(value_1));
                    }
                }

                Invocations = destination_1;
            }

            if (logicalLocations != null)
            {
                var destination_2 = new List<ExternalPropertyFile>();
                foreach (var value_2 in logicalLocations)
                {
                    if (value_2 == null)
                    {
                        destination_2.Add(null);
                    }
                    else
                    {
                        destination_2.Add(new ExternalPropertyFile(value_2));
                    }
                }

                LogicalLocations = destination_2;
            }

            if (threadFlowLocations != null)
            {
                var destination_3 = new List<ExternalPropertyFile>();
                foreach (var value_3 in threadFlowLocations)
                {
                    if (value_3 == null)
                    {
                        destination_3.Add(null);
                    }
                    else
                    {
                        destination_3.Add(new ExternalPropertyFile(value_3));
                    }
                }

                ThreadFlowLocations = destination_3;
            }

            if (results != null)
            {
                var destination_4 = new List<ExternalPropertyFile>();
                foreach (var value_4 in results)
                {
                    if (value_4 == null)
                    {
                        destination_4.Add(null);
                    }
                    else
                    {
                        destination_4.Add(new ExternalPropertyFile(value_4));
                    }
                }

                Results = destination_4;
            }

            if (taxonomies != null)
            {
                var destination_5 = new List<ExternalPropertyFile>();
                foreach (var value_5 in taxonomies)
                {
                    if (value_5 == null)
                    {
                        destination_5.Add(null);
                    }
                    else
                    {
                        destination_5.Add(new ExternalPropertyFile(value_5));
                    }
                }

                Taxonomies = destination_5;
            }

            if (addresses != null)
            {
                var destination_6 = new List<ExternalPropertyFile>();
                foreach (var value_6 in addresses)
                {
                    if (value_6 == null)
                    {
                        destination_6.Add(null);
                    }
                    else
                    {
                        destination_6.Add(new ExternalPropertyFile(value_6));
                    }
                }

                Addresses = destination_6;
            }

            if (tool != null)
            {
                Tool = new ExternalPropertyFile(tool);
            }
        }
    }
}<|MERGE_RESOLUTION|>--- conflicted
+++ resolved
@@ -73,7 +73,7 @@
         /// </summary>
         [DataMember(Name = "threadFlowLocations", IsRequired = false, EmitDefaultValue = false)]
         [JsonProperty(DefaultValueHandling = DefaultValueHandling.IgnoreAndPopulate)]
-        public IList<ExternalPropertyFile> ThreadFlowLocations { get; set; }
+        public IList<ThreadFlowLocation> ThreadFlowLocations { get; set; }
 
         /// <summary>
         /// An array of external property files containing run.results arrays to be merged with the root log file.
@@ -143,11 +143,7 @@
         /// <param name="tool">
         /// An initialization value for the <see cref="P:Tool" /> property.
         /// </param>
-<<<<<<< HEAD
-        public ExternalPropertyFiles(ExternalPropertyFile conversion, ExternalPropertyFile graphs, ExternalPropertyFile externalizedProperties, IEnumerable<ExternalPropertyFile> artifacts, IEnumerable<ExternalPropertyFile> invocations, IEnumerable<ExternalPropertyFile> logicalLocations, IEnumerable<ExternalPropertyFile> threadFlowLocations, IEnumerable<ExternalPropertyFile> results, ExternalPropertyFile tool)
-=======
         public ExternalPropertyFiles(ExternalPropertyFile conversion, ExternalPropertyFile graphs, ExternalPropertyFile externalizedProperties, IEnumerable<ExternalPropertyFile> artifacts, IEnumerable<ExternalPropertyFile> invocations, IEnumerable<ExternalPropertyFile> logicalLocations, IEnumerable<ThreadFlowLocation> threadFlowLocations, IEnumerable<ExternalPropertyFile> results, IEnumerable<ExternalPropertyFile> taxonomies, IEnumerable<ExternalPropertyFile> addresses, ExternalPropertyFile tool)
->>>>>>> 37ababe4
         {
             Init(conversion, graphs, externalizedProperties, artifacts, invocations, logicalLocations, threadFlowLocations, results, taxonomies, addresses, tool);
         }
@@ -189,11 +185,7 @@
             return new ExternalPropertyFiles(this);
         }
 
-<<<<<<< HEAD
-        private void Init(ExternalPropertyFile conversion, ExternalPropertyFile graphs, ExternalPropertyFile externalizedProperties, IEnumerable<ExternalPropertyFile> artifacts, IEnumerable<ExternalPropertyFile> invocations, IEnumerable<ExternalPropertyFile> logicalLocations, IEnumerable<ExternalPropertyFile> threadFlowLocations, IEnumerable<ExternalPropertyFile> results, ExternalPropertyFile tool)
-=======
         private void Init(ExternalPropertyFile conversion, ExternalPropertyFile graphs, ExternalPropertyFile externalizedProperties, IEnumerable<ExternalPropertyFile> artifacts, IEnumerable<ExternalPropertyFile> invocations, IEnumerable<ExternalPropertyFile> logicalLocations, IEnumerable<ThreadFlowLocation> threadFlowLocations, IEnumerable<ExternalPropertyFile> results, IEnumerable<ExternalPropertyFile> taxonomies, IEnumerable<ExternalPropertyFile> addresses, ExternalPropertyFile tool)
->>>>>>> 37ababe4
         {
             if (conversion != null)
             {
@@ -266,7 +258,7 @@
 
             if (threadFlowLocations != null)
             {
-                var destination_3 = new List<ExternalPropertyFile>();
+                var destination_3 = new List<ThreadFlowLocation>();
                 foreach (var value_3 in threadFlowLocations)
                 {
                     if (value_3 == null)
@@ -275,7 +267,7 @@
                     }
                     else
                     {
-                        destination_3.Add(new ExternalPropertyFile(value_3));
+                        destination_3.Add(new ThreadFlowLocation(value_3));
                     }
                 }
 
