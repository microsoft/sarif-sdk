// Copyright (c) Microsoft.  All Rights Reserved.
// Licensed under the MIT license. See LICENSE file in the project root for full license information.

using System;
using System.CodeDom.Compiler;
using System.Collections.Generic;
using System.Linq;

namespace Microsoft.CodeAnalysis.Sarif
{
    /// <summary>
    /// Rewriting visitor for the Sarif object model.
    /// </summary>
    [GeneratedCode("Microsoft.Json.Schema.ToDotNet", "0.49.0.0")]
    public abstract class SarifRewritingVisitor
    {
        /// <summary>
        /// Starts a rewriting visit of a node in the Sarif object model.
        /// </summary>
        /// <param name="node">
        /// The node to rewrite.
        /// </param>
        /// <returns>
        /// A rewritten instance of the node.
        /// </returns>
        public virtual object Visit(ISarifNode node)
        {
            return this.VisitActual(node);
        }

        /// <summary>
        /// Visits and rewrites a node in the Sarif object model.
        /// </summary>
        /// <param name="node">
        /// The node to rewrite.
        /// </param>
        /// <returns>
        /// A rewritten instance of the node.
        /// </returns>
        public virtual object VisitActual(ISarifNode node)
        {
            if (node == null)
            {
                throw new ArgumentNullException("node");
            }

            switch (node.SarifNodeKind)
            {
                case SarifNodeKind.AnalysisToolLogFileContents:
                    return VisitAnalysisToolLogFileContents((AnalysisToolLogFileContents)node);
                case SarifNodeKind.AnnotatedCodeLocation:
                    return VisitAnnotatedCodeLocation((AnnotatedCodeLocation)node);
                case SarifNodeKind.Annotation:
                    return VisitAnnotation((Annotation)node);
                case SarifNodeKind.Attachment:
                    return VisitAttachment((Attachment)node);
                case SarifNodeKind.CodeFlow:
                    return VisitCodeFlow((CodeFlow)node);
                case SarifNodeKind.Conversion:
                    return VisitConversion((Conversion)node);
                case SarifNodeKind.ExceptionData:
                    return VisitExceptionData((ExceptionData)node);
                case SarifNodeKind.FileChange:
                    return VisitFileChange((FileChange)node);
                case SarifNodeKind.FileData:
                    return VisitFileData((FileData)node);
                case SarifNodeKind.FileLocation:
                    return VisitFileLocation((FileLocation)node);
                case SarifNodeKind.Fix:
                    return VisitFix((Fix)node);
                case SarifNodeKind.Hash:
                    return VisitHash((Hash)node);
                case SarifNodeKind.Invocation:
                    return VisitInvocation((Invocation)node);
                case SarifNodeKind.Location:
                    return VisitLocation((Location)node);
                case SarifNodeKind.LogicalLocation:
                    return VisitLogicalLocation((LogicalLocation)node);
                case SarifNodeKind.Notification:
                    return VisitNotification((Notification)node);
                case SarifNodeKind.PhysicalLocation:
                    return VisitPhysicalLocation((PhysicalLocation)node);
                case SarifNodeKind.Region:
                    return VisitRegion((Region)node);
                case SarifNodeKind.Replacement:
                    return VisitReplacement((Replacement)node);
                case SarifNodeKind.Result:
                    return VisitResult((Result)node);
                case SarifNodeKind.Rule:
                    return VisitRule((Rule)node);
                case SarifNodeKind.Run:
                    return VisitRun((Run)node);
                case SarifNodeKind.SarifLog:
                    return VisitSarifLog((SarifLog)node);
                case SarifNodeKind.Stack:
                    return VisitStack((Stack)node);
                case SarifNodeKind.StackFrame:
                    return VisitStackFrame((StackFrame)node);
                case SarifNodeKind.TemplatedMessage:
                    return VisitTemplatedMessage((TemplatedMessage)node);
                case SarifNodeKind.Tool:
                    return VisitTool((Tool)node);
                default:
                    return node;
            }
        }

        private T VisitNullChecked<T>(T node) where T : class, ISarifNode
        {
            if (node == null)
            {
                return null;
            }

            return (T)Visit(node);
        }

        public virtual AnalysisToolLogFileContents VisitAnalysisToolLogFileContents(AnalysisToolLogFileContents node)
        {
            if (node != null)
            {
                node.Region = VisitNullChecked(node.Region);
            }

            return node;
        }

        public virtual AnnotatedCodeLocation VisitAnnotatedCodeLocation(AnnotatedCodeLocation node)
        {
            if (node != null)
            {
                node.PhysicalLocation = VisitNullChecked(node.PhysicalLocation);
                if (node.Annotations != null)
                {
                    for (int index_0 = 0; index_0 < node.Annotations.Count; ++index_0)
                    {
                        node.Annotations[index_0] = VisitNullChecked(node.Annotations[index_0]);
                    }
                }
            }

            return node;
        }

        public virtual Annotation VisitAnnotation(Annotation node)
        {
            if (node != null)
            {
                if (node.Locations != null)
                {
                    for (int index_0 = 0; index_0 < node.Locations.Count; ++index_0)
                    {
                        node.Locations[index_0] = VisitNullChecked(node.Locations[index_0]);
                    }
                }
            }

            return node;
        }

        public virtual Attachment VisitAttachment(Attachment node)
        {
            if (node != null)
            {
                node.FileLocation = VisitNullChecked(node.FileLocation);
            }

            return node;
        }

        public virtual CodeFlow VisitCodeFlow(CodeFlow node)
        {
            if (node != null)
            {
                if (node.Locations != null)
                {
                    for (int index_0 = 0; index_0 < node.Locations.Count; ++index_0)
                    {
                        node.Locations[index_0] = VisitNullChecked(node.Locations[index_0]);
                    }
                }
            }

            return node;
        }

        public virtual Conversion VisitConversion(Conversion node)
        {
            if (node != null)
            {
                node.Tool = VisitNullChecked(node.Tool);
                node.Invocation = VisitNullChecked(node.Invocation);
            }

            return node;
        }

        public virtual ExceptionData VisitExceptionData(ExceptionData node)
        {
            if (node != null)
            {
                node.Stack = VisitNullChecked(node.Stack);
                if (node.InnerExceptions != null)
                {
                    for (int index_0 = 0; index_0 < node.InnerExceptions.Count; ++index_0)
                    {
                        node.InnerExceptions[index_0] = VisitNullChecked(node.InnerExceptions[index_0]);
                    }
                }
            }

            return node;
        }

        public virtual FileChange VisitFileChange(FileChange node)
        {
            if (node != null)
            {
                if (node.Replacements != null)
                {
                    for (int index_0 = 0; index_0 < node.Replacements.Count; ++index_0)
                    {
                        node.Replacements[index_0] = VisitNullChecked(node.Replacements[index_0]);
                    }
                }
            }

            return node;
        }

        public virtual FileData VisitFileData(FileData node)
        {
            if (node != null)
            {
                if (node.Hashes != null)
                {
                    for (int index_0 = 0; index_0 < node.Hashes.Count; ++index_0)
                    {
                        node.Hashes[index_0] = VisitNullChecked(node.Hashes[index_0]);
                    }
                }
            }

            return node;
        }

        public virtual FileLocation VisitFileLocation(FileLocation node)
        {
            if (node != null)
            {
            }

            return node;
        }

        public virtual Fix VisitFix(Fix node)
        {
            if (node != null)
            {
                if (node.FileChanges != null)
                {
                    for (int index_0 = 0; index_0 < node.FileChanges.Count; ++index_0)
                    {
                        node.FileChanges[index_0] = VisitNullChecked(node.FileChanges[index_0]);
                    }
                }
            }

            return node;
        }

        public virtual Hash VisitHash(Hash node)
        {
            if (node != null)
            {
            }

            return node;
        }

        public virtual Invocation VisitInvocation(Invocation node)
        {
            if (node != null)
            {
<<<<<<< HEAD
                if (node.Attachments != null)
                {
                    for (int index_0 = 0; index_0 < node.Attachments.Count; ++index_0)
                    {
                        node.Attachments[index_0] = VisitNullChecked(node.Attachments[index_0]);
                    }
                }
=======
                if (node.ToolNotifications != null)
                {
                    for (int index_0 = 0; index_0 < node.ToolNotifications.Count; ++index_0)
                    {
                        node.ToolNotifications[index_0] = VisitNullChecked(node.ToolNotifications[index_0]);
                    }
                }

                if (node.ConfigurationNotifications != null)
                {
                    for (int index_0 = 0; index_0 < node.ConfigurationNotifications.Count; ++index_0)
                    {
                        node.ConfigurationNotifications[index_0] = VisitNullChecked(node.ConfigurationNotifications[index_0]);
                    }
                }

                node.Stdin = VisitNullChecked(node.Stdin);
                node.Stdout = VisitNullChecked(node.Stdout);
                node.Stderr = VisitNullChecked(node.Stderr);
                node.StdoutStderr = VisitNullChecked(node.StdoutStderr);
>>>>>>> 548cc36b
            }

            return node;
        }

        public virtual Location VisitLocation(Location node)
        {
            if (node != null)
            {
                node.AnalysisTarget = VisitNullChecked(node.AnalysisTarget);
                node.PhysicalLocation = VisitNullChecked(node.PhysicalLocation);
            }

            return node;
        }

        public virtual LogicalLocation VisitLogicalLocation(LogicalLocation node)
        {
            if (node != null)
            {
            }

            return node;
        }

        public virtual Notification VisitNotification(Notification node)
        {
            if (node != null)
            {
                node.PhysicalLocation = VisitNullChecked(node.PhysicalLocation);
                node.Exception = VisitNullChecked(node.Exception);
            }

            return node;
        }

        public virtual PhysicalLocation VisitPhysicalLocation(PhysicalLocation node)
        {
            if (node != null)
            {
                node.Region = VisitNullChecked(node.Region);
            }

            return node;
        }

        public virtual Region VisitRegion(Region node)
        {
            if (node != null)
            {
            }

            return node;
        }

        public virtual Replacement VisitReplacement(Replacement node)
        {
            if (node != null)
            {
            }

            return node;
        }

        public virtual Result VisitResult(Result node)
        {
            if (node != null)
            {
                node.TemplatedMessage = VisitNullChecked(node.TemplatedMessage);
                if (node.Locations != null)
                {
                    for (int index_0 = 0; index_0 < node.Locations.Count; ++index_0)
                    {
                        node.Locations[index_0] = VisitNullChecked(node.Locations[index_0]);
                    }
                }

                if (node.Stacks != null)
                {
                    for (int index_0 = 0; index_0 < node.Stacks.Count; ++index_0)
                    {
                        node.Stacks[index_0] = VisitNullChecked(node.Stacks[index_0]);
                    }
                }

                if (node.CodeFlows != null)
                {
                    for (int index_0 = 0; index_0 < node.CodeFlows.Count; ++index_0)
                    {
                        node.CodeFlows[index_0] = VisitNullChecked(node.CodeFlows[index_0]);
                    }
                }

                if (node.RelatedLocations != null)
                {
                    for (int index_0 = 0; index_0 < node.RelatedLocations.Count; ++index_0)
                    {
                        node.RelatedLocations[index_0] = VisitNullChecked(node.RelatedLocations[index_0]);
                    }
                }

                if (node.Attachments != null)
                {
                    for (int index_0 = 0; index_0 < node.Attachments.Count; ++index_0)
                    {
                        node.Attachments[index_0] = VisitNullChecked(node.Attachments[index_0]);
                    }
                }

                if (node.ConversionProvenance != null)
                {
                    for (int index_0 = 0; index_0 < node.ConversionProvenance.Count; ++index_0)
                    {
                        node.ConversionProvenance[index_0] = VisitNullChecked(node.ConversionProvenance[index_0]);
                    }
                }

                if (node.Fixes != null)
                {
                    for (int index_0 = 0; index_0 < node.Fixes.Count; ++index_0)
                    {
                        node.Fixes[index_0] = VisitNullChecked(node.Fixes[index_0]);
                    }
                }
            }

            return node;
        }

        public virtual Rule VisitRule(Rule node)
        {
            if (node != null)
            {
            }

            return node;
        }

        public virtual Run VisitRun(Run node)
        {
            if (node != null)
            {
                node.Tool = VisitNullChecked(node.Tool);
                node.Invocation = VisitNullChecked(node.Invocation);
                node.Conversion = VisitNullChecked(node.Conversion);
                if (node.Files != null)
                {
                    var keys = node.Files.Keys.ToArray();
                    foreach (var key in keys)
                    {
                        var value = node.Files[key];
                        if (value != null)
                        {
                            node.Files[key] = VisitNullChecked(value);
                        }
                    }
                }

                if (node.LogicalLocations != null)
                {
                    var keys = node.LogicalLocations.Keys.ToArray();
                    foreach (var key in keys)
                    {
                        var value = node.LogicalLocations[key];
                        if (value != null)
                        {
                            node.LogicalLocations[key] = VisitNullChecked(value);
                        }
                    }
                }

                if (node.Results != null)
                {
                    for (int index_0 = 0; index_0 < node.Results.Count; ++index_0)
                    {
                        node.Results[index_0] = VisitNullChecked(node.Results[index_0]);
                    }
                }

                if (node.Rules != null)
                {
                    var keys = node.Rules.Keys.ToArray();
                    foreach (var key in keys)
                    {
                        var value = node.Rules[key];
                        if (value != null)
                        {
                            node.Rules[key] = VisitNullChecked(value);
                        }
                    }
                }
            }

            return node;
        }

        public virtual SarifLog VisitSarifLog(SarifLog node)
        {
            if (node != null)
            {
                if (node.Runs != null)
                {
                    for (int index_0 = 0; index_0 < node.Runs.Count; ++index_0)
                    {
                        node.Runs[index_0] = VisitNullChecked(node.Runs[index_0]);
                    }
                }
            }

            return node;
        }

        public virtual Stack VisitStack(Stack node)
        {
            if (node != null)
            {
                if (node.Frames != null)
                {
                    for (int index_0 = 0; index_0 < node.Frames.Count; ++index_0)
                    {
                        node.Frames[index_0] = VisitNullChecked(node.Frames[index_0]);
                    }
                }
            }

            return node;
        }

        public virtual StackFrame VisitStackFrame(StackFrame node)
        {
            if (node != null)
            {
                node.PhysicalLocation = VisitNullChecked(node.PhysicalLocation);
            }

            return node;
        }

        public virtual TemplatedMessage VisitTemplatedMessage(TemplatedMessage node)
        {
            if (node != null)
            {
            }

            return node;
        }

        public virtual Tool VisitTool(Tool node)
        {
            if (node != null)
            {
            }

            return node;
        }
    }
}<|MERGE_RESOLUTION|>--- conflicted
+++ resolved
@@ -282,7 +282,6 @@
         {
             if (node != null)
             {
-<<<<<<< HEAD
                 if (node.Attachments != null)
                 {
                     for (int index_0 = 0; index_0 < node.Attachments.Count; ++index_0)
@@ -290,7 +289,7 @@
                         node.Attachments[index_0] = VisitNullChecked(node.Attachments[index_0]);
                     }
                 }
-=======
+
                 if (node.ToolNotifications != null)
                 {
                     for (int index_0 = 0; index_0 < node.ToolNotifications.Count; ++index_0)
@@ -311,7 +310,6 @@
                 node.Stdout = VisitNullChecked(node.Stdout);
                 node.Stderr = VisitNullChecked(node.Stderr);
                 node.StdoutStderr = VisitNullChecked(node.StdoutStderr);
->>>>>>> 548cc36b
             }
 
             return node;
