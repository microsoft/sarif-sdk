// Copyright (c) Microsoft.  All Rights Reserved.
// Licensed under the MIT license. See LICENSE file in the project root for full license information.

using System;
using System.CodeDom.Compiler;
using System.Collections.Generic;
using System.ComponentModel;
using System.Runtime.Serialization;
using Microsoft.CodeAnalysis.Sarif.Readers;
using Newtonsoft.Json;

namespace Microsoft.CodeAnalysis.Sarif
{
    /// <summary>
    /// Describes a single run of an analysis tool, and contains the reported output of that run.
    /// </summary>
    [DataContract]
    [GeneratedCode("Microsoft.Json.Schema.ToDotNet", "0.61.0.0")]
    public partial class Run : PropertyBagHolder, ISarifNode
    {
        public static IEqualityComparer<Run> ValueComparer => RunEqualityComparer.Instance;

        public bool ValueEquals(Run other) => ValueComparer.Equals(this, other);
        public int ValueGetHashCode() => ValueComparer.GetHashCode(this);

        /// <summary>
        /// Gets a value indicating the type of object implementing <see cref="ISarifNode" />.
        /// </summary>
        public SarifNodeKind SarifNodeKind
        {
            get
            {
                return SarifNodeKind.Run;
            }
        }

        /// <summary>
        /// Information about the tool or tool pipeline that generated the results in this run. A run can only contain results produced by a single tool or tool pipeline. A run can aggregate results from multiple log files, as long as context around the tool run (tool command-line arguments and the like) is identical for all aggregated files.
        /// </summary>
        [DataMember(Name = "tool", IsRequired = true)]
        public Tool Tool { get; set; }

        /// <summary>
        /// Describes the invocation of the analysis tool.
        /// </summary>
        [DataMember(Name = "invocations", IsRequired = false, EmitDefaultValue = false)]
        [JsonProperty(DefaultValueHandling = DefaultValueHandling.IgnoreAndPopulate)]
        public IList<Invocation> Invocations { get; set; }

        /// <summary>
        /// A conversion object that describes how a converter transformed an analysis tool's native reporting format into the SARIF format.
        /// </summary>
        [DataMember(Name = "conversion", IsRequired = false, EmitDefaultValue = false)]
        public Conversion Conversion { get; set; }

        /// <summary>
        /// Specifies the revision in version control of the files that were scanned.
        /// </summary>
        [DataMember(Name = "versionControlProvenance", IsRequired = false, EmitDefaultValue = false)]
        [JsonProperty(DefaultValueHandling = DefaultValueHandling.IgnoreAndPopulate)]
        public IList<VersionControlDetails> VersionControlProvenance { get; set; }

        /// <summary>
        /// The file location specified by each uriBaseId symbol on the machine where the tool originally ran.
        /// </summary>
        [DataMember(Name = "originalUriBaseIds", IsRequired = false, EmitDefaultValue = false)]
        public IDictionary<string, ArtifactLocation> OriginalUriBaseIds { get; set; }

        /// <summary>
        /// An array of artifact objects relevant to the run.
        /// </summary>
        [DataMember(Name = "artifacts", IsRequired = false, EmitDefaultValue = false)]
        public IList<Artifact> Artifacts { get; set; }

        /// <summary>
        /// An array of logical locations such as namespaces, types or functions.
        /// </summary>
        [DataMember(Name = "logicalLocations", IsRequired = false, EmitDefaultValue = false)]
        [JsonProperty(DefaultValueHandling = DefaultValueHandling.IgnoreAndPopulate)]
        public IList<LogicalLocation> LogicalLocations { get; set; }

        /// <summary>
        /// A dictionary, each of whose keys is the id of a graph and each of whose values is a 'graph' object with that id.
        /// </summary>
        [DataMember(Name = "graphs", IsRequired = false, EmitDefaultValue = false)]
        public IDictionary<string, Graph> Graphs { get; set; }

        /// <summary>
        /// The set of results contained in an SARIF log. The results array can be omitted when a run is solely exporting rules metadata. It must be present (but may be empty) if a log file represents an actual scan.
        /// </summary>
        [DataMember(Name = "results", IsRequired = false, EmitDefaultValue = false)]
        public IList<Result> Results { get; set; }

        /// <summary>
        /// Automation details that describe this run.
        /// </summary>
        [DataMember(Name = "id", IsRequired = false, EmitDefaultValue = false)]
        public RunAutomationDetails Id { get; set; }

        /// <summary>
        /// Automation details that describe the aggregate of runs to which this run belongs.
        /// </summary>
        [DataMember(Name = "aggregateIds", IsRequired = false, EmitDefaultValue = false)]
        [JsonProperty(DefaultValueHandling = DefaultValueHandling.IgnoreAndPopulate)]
        public IList<RunAutomationDetails> AggregateIds { get; set; }

        /// <summary>
        /// The 'instanceGuid' property of a previous SARIF 'run' that comprises the baseline that was used to compute result 'baselineState' properties for the run.
        /// </summary>
        [DataMember(Name = "baselineInstanceGuid", IsRequired = false, EmitDefaultValue = false)]
        public string BaselineInstanceGuid { get; set; }

        /// <summary>
        /// The MIME type of all Markdown text message properties in the run. Default: "text/markdown;variant=GFM"
        /// </summary>
        [DataMember(Name = "markdownMessageMimeType", IsRequired = false, EmitDefaultValue = false)]
        [DefaultValue("text/markdown;variant=GFM")]
        [JsonProperty(DefaultValueHandling = DefaultValueHandling.IgnoreAndPopulate)]
        public string MarkdownMessageMimeType { get; set; }

        /// <summary>
        /// The string used to replace sensitive information in a redaction-aware property.
        /// </summary>
        [DataMember(Name = "redactionToken", IsRequired = false, EmitDefaultValue = false)]
        public string RedactionToken { get; set; }

        /// <summary>
        /// Specifies the default encoding for any file object that refers to a text file.
        /// </summary>
        [DataMember(Name = "defaultFileEncoding", IsRequired = false, EmitDefaultValue = false)]
        public string DefaultFileEncoding { get; set; }

        /// <summary>
        /// Specifies the default source language for any file object that refers to a text file that contains source code.
        /// </summary>
        [DataMember(Name = "defaultSourceLanguage", IsRequired = false, EmitDefaultValue = false)]
        public string DefaultSourceLanguage { get; set; }

        /// <summary>
        /// An ordered list of character sequences that were treated as line breaks when computing region information for the run.
        /// </summary>
        [DataMember(Name = "newlineSequences", IsRequired = false, EmitDefaultValue = false)]
        [JsonProperty(DefaultValueHandling = DefaultValueHandling.IgnoreAndPopulate)]
        public IList<string> NewlineSequences { get; set; }

        /// <summary>
        /// Specifies the unit in which the tool measures columns.
        /// </summary>
        [DataMember(Name = "columnKind", IsRequired = false, EmitDefaultValue = false)]
        [DefaultValue(ColumnKind.UnicodeCodePoints)]
        [JsonProperty(DefaultValueHandling = DefaultValueHandling.IgnoreAndPopulate)]
        [JsonConverter(typeof(Microsoft.CodeAnalysis.Sarif.Readers.EnumConverter))]
        public ColumnKind ColumnKind { get; set; }

        /// <summary>
        /// References to external property files that should be inlined with the content of a root log file.
        /// </summary>
        [DataMember(Name = "externalPropertyFiles", IsRequired = false, EmitDefaultValue = false)]
        public ExternalPropertyFiles ExternalPropertyFiles { get; set; }

        /// <summary>
        /// An array of threadFlowLocation objects cached at run level.
        /// </summary>
        [DataMember(Name = "threadFlowLocations", IsRequired = false, EmitDefaultValue = false)]
        [JsonProperty(DefaultValueHandling = DefaultValueHandling.IgnoreAndPopulate)]
        public IList<ThreadFlowLocation> ThreadFlowLocations { get; set; }

        /// <summary>
        /// An array of reportingDescriptor objects relevant to a taxonomy in which results are categorized.
        /// </summary>
        [DataMember(Name = "taxonomies", IsRequired = false, EmitDefaultValue = false)]
        [JsonProperty(DefaultValueHandling = DefaultValueHandling.IgnoreAndPopulate)]
        public IList<ReportingDescriptor> Taxonomies { get; set; }

        /// <summary>
<<<<<<< HEAD
        /// The set of available translations of the localized data provided by the tool.
        /// </summary>
        [DataMember(Name = "translation", IsRequired = false, EmitDefaultValue = false)]
        [JsonProperty(DefaultValueHandling = DefaultValueHandling.IgnoreAndPopulate)]
        public IList<Translation> Translation { get; set; }
=======
        /// The addresses associated with this run instance, if any.
        /// </summary>
        [DataMember(Name = "addresses", IsRequired = false, EmitDefaultValue = false)]
        [JsonProperty(DefaultValueHandling = DefaultValueHandling.IgnoreAndPopulate)]
        public IList<Address> Addresses { get; set; }
>>>>>>> bf7b6eb8

        /// <summary>
        /// Key/value pairs that provide additional information about the run.
        /// </summary>
        [DataMember(Name = "properties", IsRequired = false, EmitDefaultValue = false)]
        internal override IDictionary<string, SerializedPropertyInfo> Properties { get; set; }

        /// <summary>
        /// Initializes a new instance of the <see cref="Run" /> class.
        /// </summary>
        public Run()
        {
            MarkdownMessageMimeType = "text/markdown;variant=GFM";
            // NOTYETAUTOGENERATED:
            // https://github.com/Microsoft/jschema/issues/92
            // https://github.com/Microsoft/jschema/issues/95
            // 
            ColumnKind = ColumnKind.Utf16CodeUnits;
        }

        /// <summary>
        /// Initializes a new instance of the <see cref="Run" /> class from the supplied values.
        /// </summary>
        /// <param name="tool">
        /// An initialization value for the <see cref="P:Tool" /> property.
        /// </param>
        /// <param name="invocations">
        /// An initialization value for the <see cref="P:Invocations" /> property.
        /// </param>
        /// <param name="conversion">
        /// An initialization value for the <see cref="P:Conversion" /> property.
        /// </param>
        /// <param name="versionControlProvenance">
        /// An initialization value for the <see cref="P:VersionControlProvenance" /> property.
        /// </param>
        /// <param name="originalUriBaseIds">
        /// An initialization value for the <see cref="P:OriginalUriBaseIds" /> property.
        /// </param>
        /// <param name="artifacts">
        /// An initialization value for the <see cref="P:Artifacts" /> property.
        /// </param>
        /// <param name="logicalLocations">
        /// An initialization value for the <see cref="P:LogicalLocations" /> property.
        /// </param>
        /// <param name="graphs">
        /// An initialization value for the <see cref="P:Graphs" /> property.
        /// </param>
        /// <param name="results">
        /// An initialization value for the <see cref="P:Results" /> property.
        /// </param>
        /// <param name="id">
        /// An initialization value for the <see cref="P:Id" /> property.
        /// </param>
        /// <param name="aggregateIds">
        /// An initialization value for the <see cref="P:AggregateIds" /> property.
        /// </param>
        /// <param name="baselineInstanceGuid">
        /// An initialization value for the <see cref="P:BaselineInstanceGuid" /> property.
        /// </param>
        /// <param name="markdownMessageMimeType">
        /// An initialization value for the <see cref="P:MarkdownMessageMimeType" /> property.
        /// </param>
        /// <param name="redactionToken">
        /// An initialization value for the <see cref="P:RedactionToken" /> property.
        /// </param>
        /// <param name="defaultFileEncoding">
        /// An initialization value for the <see cref="P:DefaultFileEncoding" /> property.
        /// </param>
        /// <param name="defaultSourceLanguage">
        /// An initialization value for the <see cref="P:DefaultSourceLanguage" /> property.
        /// </param>
        /// <param name="newlineSequences">
        /// An initialization value for the <see cref="P:NewlineSequences" /> property.
        /// </param>
        /// <param name="columnKind">
        /// An initialization value for the <see cref="P:ColumnKind" /> property.
        /// </param>
        /// <param name="externalPropertyFiles">
        /// An initialization value for the <see cref="P:ExternalPropertyFiles" /> property.
        /// </param>
        /// <param name="threadFlowLocations">
        /// An initialization value for the <see cref="P:ThreadFlowLocations" /> property.
        /// </param>
        /// <param name="taxonomies">
        /// An initialization value for the <see cref="P:Taxonomies" /> property.
        /// </param>
<<<<<<< HEAD
        /// <param name="translation">
        /// An initialization value for the <see cref="P:Translation" /> property.
=======
        /// <param name="addresses">
        /// An initialization value for the <see cref="P:Addresses" /> property.
>>>>>>> bf7b6eb8
        /// </param>
        /// <param name="properties">
        /// An initialization value for the <see cref="P:Properties" /> property.
        /// </param>
<<<<<<< HEAD
        public Run(Tool tool, IEnumerable<Invocation> invocations, Conversion conversion, IEnumerable<VersionControlDetails> versionControlProvenance, IDictionary<string, ArtifactLocation> originalUriBaseIds, IEnumerable<Artifact> artifacts, IEnumerable<LogicalLocation> logicalLocations, IDictionary<string, Graph> graphs, IEnumerable<Result> results, RunAutomationDetails id, IEnumerable<RunAutomationDetails> aggregateIds, string baselineInstanceGuid, string markdownMessageMimeType, string redactionToken, string defaultFileEncoding, string defaultSourceLanguage, IEnumerable<string> newlineSequences, ColumnKind columnKind, ExternalPropertyFiles externalPropertyFiles, IEnumerable<ThreadFlowLocation> threadFlowLocations, IEnumerable<ReportingDescriptor> taxonomies, IEnumerable<Translation> translation, IDictionary<string, SerializedPropertyInfo> properties)
        {
            Init(tool, invocations, conversion, versionControlProvenance, originalUriBaseIds, artifacts, logicalLocations, graphs, results, id, aggregateIds, baselineInstanceGuid, markdownMessageMimeType, redactionToken, defaultFileEncoding, defaultSourceLanguage, newlineSequences, columnKind, externalPropertyFiles, threadFlowLocations, taxonomies, translation, properties);
=======
        public Run(Tool tool, IEnumerable<Invocation> invocations, Conversion conversion, IEnumerable<VersionControlDetails> versionControlProvenance, IDictionary<string, ArtifactLocation> originalUriBaseIds, IEnumerable<Artifact> artifacts, IEnumerable<LogicalLocation> logicalLocations, IDictionary<string, Graph> graphs, IEnumerable<Result> results, RunAutomationDetails id, IEnumerable<RunAutomationDetails> aggregateIds, string baselineInstanceGuid, string markdownMessageMimeType, string redactionToken, string defaultFileEncoding, string defaultSourceLanguage, IEnumerable<string> newlineSequences, ColumnKind columnKind, ExternalPropertyFiles externalPropertyFiles, IEnumerable<ThreadFlowLocation> threadFlowLocations, IEnumerable<ReportingDescriptor> taxonomies, IEnumerable<Address> addresses, IDictionary<string, SerializedPropertyInfo> properties)
        {
            Init(tool, invocations, conversion, versionControlProvenance, originalUriBaseIds, artifacts, logicalLocations, graphs, results, id, aggregateIds, baselineInstanceGuid, markdownMessageMimeType, redactionToken, defaultFileEncoding, defaultSourceLanguage, newlineSequences, columnKind, externalPropertyFiles, threadFlowLocations, taxonomies, addresses, properties);
>>>>>>> bf7b6eb8
        }

        /// <summary>
        /// Initializes a new instance of the <see cref="Run" /> class from the specified instance.
        /// </summary>
        /// <param name="other">
        /// The instance from which the new instance is to be initialized.
        /// </param>
        /// <exception cref="ArgumentNullException">
        /// Thrown if <paramref name="other" /> is null.
        /// </exception>
        public Run(Run other)
        {
            if (other == null)
            {
                throw new ArgumentNullException(nameof(other));
            }

<<<<<<< HEAD
            Init(other.Tool, other.Invocations, other.Conversion, other.VersionControlProvenance, other.OriginalUriBaseIds, other.Artifacts, other.LogicalLocations, other.Graphs, other.Results, other.Id, other.AggregateIds, other.BaselineInstanceGuid, other.MarkdownMessageMimeType, other.RedactionToken, other.DefaultFileEncoding, other.DefaultSourceLanguage, other.NewlineSequences, other.ColumnKind, other.ExternalPropertyFiles, other.ThreadFlowLocations, other.Taxonomies, other.Translation, other.Properties);
=======
            Init(other.Tool, other.Invocations, other.Conversion, other.VersionControlProvenance, other.OriginalUriBaseIds, other.Artifacts, other.LogicalLocations, other.Graphs, other.Results, other.Id, other.AggregateIds, other.BaselineInstanceGuid, other.MarkdownMessageMimeType, other.RedactionToken, other.DefaultFileEncoding, other.DefaultSourceLanguage, other.NewlineSequences, other.ColumnKind, other.ExternalPropertyFiles, other.ThreadFlowLocations, other.Taxonomies, other.Addresses, other.Properties);
>>>>>>> bf7b6eb8
        }

        ISarifNode ISarifNode.DeepClone()
        {
            return DeepCloneCore();
        }

        /// <summary>
        /// Creates a deep copy of this instance.
        /// </summary>
        public Run DeepClone()
        {
            return (Run)DeepCloneCore();
        }

        private ISarifNode DeepCloneCore()
        {
            return new Run(this);
        }

<<<<<<< HEAD
        private void Init(Tool tool, IEnumerable<Invocation> invocations, Conversion conversion, IEnumerable<VersionControlDetails> versionControlProvenance, IDictionary<string, ArtifactLocation> originalUriBaseIds, IEnumerable<Artifact> artifacts, IEnumerable<LogicalLocation> logicalLocations, IDictionary<string, Graph> graphs, IEnumerable<Result> results, RunAutomationDetails id, IEnumerable<RunAutomationDetails> aggregateIds, string baselineInstanceGuid, string markdownMessageMimeType, string redactionToken, string defaultFileEncoding, string defaultSourceLanguage, IEnumerable<string> newlineSequences, ColumnKind columnKind, ExternalPropertyFiles externalPropertyFiles, IEnumerable<ThreadFlowLocation> threadFlowLocations, IEnumerable<ReportingDescriptor> taxonomies, IEnumerable<Translation> translation, IDictionary<string, SerializedPropertyInfo> properties)
=======
        private void Init(Tool tool, IEnumerable<Invocation> invocations, Conversion conversion, IEnumerable<VersionControlDetails> versionControlProvenance, IDictionary<string, ArtifactLocation> originalUriBaseIds, IEnumerable<Artifact> artifacts, IEnumerable<LogicalLocation> logicalLocations, IDictionary<string, Graph> graphs, IEnumerable<Result> results, RunAutomationDetails id, IEnumerable<RunAutomationDetails> aggregateIds, string baselineInstanceGuid, string markdownMessageMimeType, string redactionToken, string defaultFileEncoding, string defaultSourceLanguage, IEnumerable<string> newlineSequences, ColumnKind columnKind, ExternalPropertyFiles externalPropertyFiles, IEnumerable<ThreadFlowLocation> threadFlowLocations, IEnumerable<ReportingDescriptor> taxonomies, IEnumerable<Address> addresses, IDictionary<string, SerializedPropertyInfo> properties)
>>>>>>> bf7b6eb8
        {
            if (tool != null)
            {
                Tool = new Tool(tool);
            }

            if (invocations != null)
            {
                var destination_0 = new List<Invocation>();
                foreach (var value_0 in invocations)
                {
                    if (value_0 == null)
                    {
                        destination_0.Add(null);
                    }
                    else
                    {
                        destination_0.Add(new Invocation(value_0));
                    }
                }

                Invocations = destination_0;
            }

            if (conversion != null)
            {
                Conversion = new Conversion(conversion);
            }

            if (versionControlProvenance != null)
            {
                var destination_1 = new List<VersionControlDetails>();
                foreach (var value_1 in versionControlProvenance)
                {
                    if (value_1 == null)
                    {
                        destination_1.Add(null);
                    }
                    else
                    {
                        destination_1.Add(new VersionControlDetails(value_1));
                    }
                }

                VersionControlProvenance = destination_1;
            }

            if (originalUriBaseIds != null)
            {
                OriginalUriBaseIds = new Dictionary<string, ArtifactLocation>();
                foreach (var value_2 in originalUriBaseIds)
                {
                    OriginalUriBaseIds.Add(value_2.Key, new ArtifactLocation(value_2.Value));
                }
            }

            if (artifacts != null)
            {
                var destination_2 = new List<Artifact>();
                foreach (var value_3 in artifacts)
                {
                    if (value_3 == null)
                    {
                        destination_2.Add(null);
                    }
                    else
                    {
                        destination_2.Add(new Artifact(value_3));
                    }
                }

                Artifacts = destination_2;
            }

            if (logicalLocations != null)
            {
                var destination_3 = new List<LogicalLocation>();
                foreach (var value_4 in logicalLocations)
                {
                    if (value_4 == null)
                    {
                        destination_3.Add(null);
                    }
                    else
                    {
                        destination_3.Add(new LogicalLocation(value_4));
                    }
                }

                LogicalLocations = destination_3;
            }

            if (graphs != null)
            {
                Graphs = new Dictionary<string, Graph>();
                foreach (var value_5 in graphs)
                {
                    Graphs.Add(value_5.Key, new Graph(value_5.Value));
                }
            }

            if (results != null)
            {
                var destination_4 = new List<Result>();
                foreach (var value_6 in results)
                {
                    if (value_6 == null)
                    {
                        destination_4.Add(null);
                    }
                    else
                    {
                        destination_4.Add(new Result(value_6));
                    }
                }

                Results = destination_4;
            }

            if (id != null)
            {
                Id = new RunAutomationDetails(id);
            }

            if (aggregateIds != null)
            {
                var destination_5 = new List<RunAutomationDetails>();
                foreach (var value_7 in aggregateIds)
                {
                    if (value_7 == null)
                    {
                        destination_5.Add(null);
                    }
                    else
                    {
                        destination_5.Add(new RunAutomationDetails(value_7));
                    }
                }

                AggregateIds = destination_5;
            }

            BaselineInstanceGuid = baselineInstanceGuid;
            MarkdownMessageMimeType = markdownMessageMimeType;
            RedactionToken = redactionToken;
            DefaultFileEncoding = defaultFileEncoding;
            DefaultSourceLanguage = defaultSourceLanguage;
            if (newlineSequences != null)
            {
                var destination_6 = new List<string>();
                foreach (var value_8 in newlineSequences)
                {
                    destination_6.Add(value_8);
                }

                NewlineSequences = destination_6;
            }

            ColumnKind = columnKind;
            if (externalPropertyFiles != null)
            {
                ExternalPropertyFiles = new ExternalPropertyFiles(externalPropertyFiles);
            }

            if (threadFlowLocations != null)
            {
                var destination_7 = new List<ThreadFlowLocation>();
                foreach (var value_9 in threadFlowLocations)
                {
                    if (value_9 == null)
                    {
                        destination_7.Add(null);
                    }
                    else
                    {
                        destination_7.Add(new ThreadFlowLocation(value_9));
                    }
                }

                ThreadFlowLocations = destination_7;
            }

            if (taxonomies != null)
            {
                var destination_8 = new List<ReportingDescriptor>();
                foreach (var value_10 in taxonomies)
                {
                    if (value_10 == null)
                    {
                        destination_8.Add(null);
                    }
                    else
                    {
                        destination_8.Add(new ReportingDescriptor(value_10));
                    }
                }

                Taxonomies = destination_8;
            }

<<<<<<< HEAD
            if (translation != null)
            {
                var destination_9 = new List<Translation>();
                foreach (var value_11 in translation)
                {
                    if (value_11 == null)
                    {
                        destination_9.Add(null);
                    }
                    else
                    {
                        destination_9.Add(new Translation(value_11));
                    }
                }

                Translation = destination_9;
=======
            if (addresses != null)
            {
                var destination_7 = new List<Address>();
                foreach (var value_9 in addresses)
                {
                    if (value_9 == null)
                    {
                        destination_7.Add(null);
                    }
                    else
                    {
                        destination_7.Add(new Address(value_9));
                    }
                }

                Addresses = destination_7;
>>>>>>> bf7b6eb8
            }

            if (properties != null)
            {
                Properties = new Dictionary<string, SerializedPropertyInfo>(properties);
            }
        }
    }
}<|MERGE_RESOLUTION|>--- conflicted
+++ resolved
@@ -166,26 +166,18 @@
         public IList<ThreadFlowLocation> ThreadFlowLocations { get; set; }
 
         /// <summary>
-        /// An array of reportingDescriptor objects relevant to a taxonomy in which results are categorized.
+        /// An array of reportDescriptor objects relevant to a taxonomy in which results are categorized.
         /// </summary>
         [DataMember(Name = "taxonomies", IsRequired = false, EmitDefaultValue = false)]
         [JsonProperty(DefaultValueHandling = DefaultValueHandling.IgnoreAndPopulate)]
         public IList<ReportingDescriptor> Taxonomies { get; set; }
 
         /// <summary>
-<<<<<<< HEAD
-        /// The set of available translations of the localized data provided by the tool.
-        /// </summary>
-        [DataMember(Name = "translation", IsRequired = false, EmitDefaultValue = false)]
-        [JsonProperty(DefaultValueHandling = DefaultValueHandling.IgnoreAndPopulate)]
-        public IList<Translation> Translation { get; set; }
-=======
         /// The addresses associated with this run instance, if any.
         /// </summary>
         [DataMember(Name = "addresses", IsRequired = false, EmitDefaultValue = false)]
         [JsonProperty(DefaultValueHandling = DefaultValueHandling.IgnoreAndPopulate)]
         public IList<Address> Addresses { get; set; }
->>>>>>> bf7b6eb8
 
         /// <summary>
         /// Key/value pairs that provide additional information about the run.
@@ -272,26 +264,15 @@
         /// <param name="taxonomies">
         /// An initialization value for the <see cref="P:Taxonomies" /> property.
         /// </param>
-<<<<<<< HEAD
-        /// <param name="translation">
-        /// An initialization value for the <see cref="P:Translation" /> property.
-=======
         /// <param name="addresses">
         /// An initialization value for the <see cref="P:Addresses" /> property.
->>>>>>> bf7b6eb8
         /// </param>
         /// <param name="properties">
         /// An initialization value for the <see cref="P:Properties" /> property.
         /// </param>
-<<<<<<< HEAD
-        public Run(Tool tool, IEnumerable<Invocation> invocations, Conversion conversion, IEnumerable<VersionControlDetails> versionControlProvenance, IDictionary<string, ArtifactLocation> originalUriBaseIds, IEnumerable<Artifact> artifacts, IEnumerable<LogicalLocation> logicalLocations, IDictionary<string, Graph> graphs, IEnumerable<Result> results, RunAutomationDetails id, IEnumerable<RunAutomationDetails> aggregateIds, string baselineInstanceGuid, string markdownMessageMimeType, string redactionToken, string defaultFileEncoding, string defaultSourceLanguage, IEnumerable<string> newlineSequences, ColumnKind columnKind, ExternalPropertyFiles externalPropertyFiles, IEnumerable<ThreadFlowLocation> threadFlowLocations, IEnumerable<ReportingDescriptor> taxonomies, IEnumerable<Translation> translation, IDictionary<string, SerializedPropertyInfo> properties)
-        {
-            Init(tool, invocations, conversion, versionControlProvenance, originalUriBaseIds, artifacts, logicalLocations, graphs, results, id, aggregateIds, baselineInstanceGuid, markdownMessageMimeType, redactionToken, defaultFileEncoding, defaultSourceLanguage, newlineSequences, columnKind, externalPropertyFiles, threadFlowLocations, taxonomies, translation, properties);
-=======
         public Run(Tool tool, IEnumerable<Invocation> invocations, Conversion conversion, IEnumerable<VersionControlDetails> versionControlProvenance, IDictionary<string, ArtifactLocation> originalUriBaseIds, IEnumerable<Artifact> artifacts, IEnumerable<LogicalLocation> logicalLocations, IDictionary<string, Graph> graphs, IEnumerable<Result> results, RunAutomationDetails id, IEnumerable<RunAutomationDetails> aggregateIds, string baselineInstanceGuid, string markdownMessageMimeType, string redactionToken, string defaultFileEncoding, string defaultSourceLanguage, IEnumerable<string> newlineSequences, ColumnKind columnKind, ExternalPropertyFiles externalPropertyFiles, IEnumerable<ThreadFlowLocation> threadFlowLocations, IEnumerable<ReportingDescriptor> taxonomies, IEnumerable<Address> addresses, IDictionary<string, SerializedPropertyInfo> properties)
         {
             Init(tool, invocations, conversion, versionControlProvenance, originalUriBaseIds, artifacts, logicalLocations, graphs, results, id, aggregateIds, baselineInstanceGuid, markdownMessageMimeType, redactionToken, defaultFileEncoding, defaultSourceLanguage, newlineSequences, columnKind, externalPropertyFiles, threadFlowLocations, taxonomies, addresses, properties);
->>>>>>> bf7b6eb8
         }
 
         /// <summary>
@@ -310,11 +291,7 @@
                 throw new ArgumentNullException(nameof(other));
             }
 
-<<<<<<< HEAD
-            Init(other.Tool, other.Invocations, other.Conversion, other.VersionControlProvenance, other.OriginalUriBaseIds, other.Artifacts, other.LogicalLocations, other.Graphs, other.Results, other.Id, other.AggregateIds, other.BaselineInstanceGuid, other.MarkdownMessageMimeType, other.RedactionToken, other.DefaultFileEncoding, other.DefaultSourceLanguage, other.NewlineSequences, other.ColumnKind, other.ExternalPropertyFiles, other.ThreadFlowLocations, other.Taxonomies, other.Translation, other.Properties);
-=======
             Init(other.Tool, other.Invocations, other.Conversion, other.VersionControlProvenance, other.OriginalUriBaseIds, other.Artifacts, other.LogicalLocations, other.Graphs, other.Results, other.Id, other.AggregateIds, other.BaselineInstanceGuid, other.MarkdownMessageMimeType, other.RedactionToken, other.DefaultFileEncoding, other.DefaultSourceLanguage, other.NewlineSequences, other.ColumnKind, other.ExternalPropertyFiles, other.ThreadFlowLocations, other.Taxonomies, other.Addresses, other.Properties);
->>>>>>> bf7b6eb8
         }
 
         ISarifNode ISarifNode.DeepClone()
@@ -335,11 +312,7 @@
             return new Run(this);
         }
 
-<<<<<<< HEAD
-        private void Init(Tool tool, IEnumerable<Invocation> invocations, Conversion conversion, IEnumerable<VersionControlDetails> versionControlProvenance, IDictionary<string, ArtifactLocation> originalUriBaseIds, IEnumerable<Artifact> artifacts, IEnumerable<LogicalLocation> logicalLocations, IDictionary<string, Graph> graphs, IEnumerable<Result> results, RunAutomationDetails id, IEnumerable<RunAutomationDetails> aggregateIds, string baselineInstanceGuid, string markdownMessageMimeType, string redactionToken, string defaultFileEncoding, string defaultSourceLanguage, IEnumerable<string> newlineSequences, ColumnKind columnKind, ExternalPropertyFiles externalPropertyFiles, IEnumerable<ThreadFlowLocation> threadFlowLocations, IEnumerable<ReportingDescriptor> taxonomies, IEnumerable<Translation> translation, IDictionary<string, SerializedPropertyInfo> properties)
-=======
         private void Init(Tool tool, IEnumerable<Invocation> invocations, Conversion conversion, IEnumerable<VersionControlDetails> versionControlProvenance, IDictionary<string, ArtifactLocation> originalUriBaseIds, IEnumerable<Artifact> artifacts, IEnumerable<LogicalLocation> logicalLocations, IDictionary<string, Graph> graphs, IEnumerable<Result> results, RunAutomationDetails id, IEnumerable<RunAutomationDetails> aggregateIds, string baselineInstanceGuid, string markdownMessageMimeType, string redactionToken, string defaultFileEncoding, string defaultSourceLanguage, IEnumerable<string> newlineSequences, ColumnKind columnKind, ExternalPropertyFiles externalPropertyFiles, IEnumerable<ThreadFlowLocation> threadFlowLocations, IEnumerable<ReportingDescriptor> taxonomies, IEnumerable<Address> addresses, IDictionary<string, SerializedPropertyInfo> properties)
->>>>>>> bf7b6eb8
         {
             if (tool != null)
             {
@@ -540,24 +513,6 @@
                 Taxonomies = destination_8;
             }
 
-<<<<<<< HEAD
-            if (translation != null)
-            {
-                var destination_9 = new List<Translation>();
-                foreach (var value_11 in translation)
-                {
-                    if (value_11 == null)
-                    {
-                        destination_9.Add(null);
-                    }
-                    else
-                    {
-                        destination_9.Add(new Translation(value_11));
-                    }
-                }
-
-                Translation = destination_9;
-=======
             if (addresses != null)
             {
                 var destination_7 = new List<Address>();
@@ -574,7 +529,6 @@
                 }
 
                 Addresses = destination_7;
->>>>>>> bf7b6eb8
             }
 
             if (properties != null)
