--- conflicted
+++ resolved
@@ -163,8 +163,8 @@
         /// <summary>
         /// References to external property files that should be inlined with the content of a root log file.
         /// </summary>
-        [DataMember(Name = "externalPropertyFileReferences", IsRequired = false, EmitDefaultValue = false)]
-        public ExternalPropertyFileReferences ExternalPropertyFileReferences { get; set; }
+        [DataMember(Name = "externalPropertyFiles", IsRequired = false, EmitDefaultValue = false)]
+        public ExternalPropertyFiles ExternalPropertyFiles { get; set; }
 
         /// <summary>
         /// An array of threadFlowLocation objects cached at run level.
@@ -274,8 +274,8 @@
         /// <param name="columnKind">
         /// An initialization value for the <see cref="P:ColumnKind" /> property.
         /// </param>
-        /// <param name="externalPropertyFileReferences">
-        /// An initialization value for the <see cref="P:ExternalPropertyFileReferences" /> property.
+        /// <param name="externalPropertyFiles">
+        /// An initialization value for the <see cref="P:ExternalPropertyFiles" /> property.
         /// </param>
         /// <param name="threadFlowLocations">
         /// An initialization value for the <see cref="P:ThreadFlowLocations" /> property.
@@ -292,15 +292,9 @@
         /// <param name="properties">
         /// An initialization value for the <see cref="P:Properties" /> property.
         /// </param>
-<<<<<<< HEAD
-        public Run(Tool tool, IEnumerable<Invocation> invocations, Conversion conversion, IEnumerable<VersionControlDetails> versionControlProvenance, IDictionary<string, ArtifactLocation> originalUriBaseIds, IEnumerable<Artifact> artifacts, IEnumerable<LogicalLocation> logicalLocations, IDictionary<string, Graph> graphs, IEnumerable<Result> results, RunAutomationDetails id, IEnumerable<RunAutomationDetails> aggregateIds, string baselineInstanceGuid, string markdownMessageMimeType, string redactionToken, string defaultFileEncoding, string defaultSourceLanguage, IEnumerable<string> newlineSequences, ColumnKind columnKind, ExternalPropertyFileReferences externalPropertyFileReferences, IEnumerable<ThreadFlowLocation> threadFlowLocations, IEnumerable<ReportingDescriptor> taxonomies, IEnumerable<Address> addresses, IEnumerable<Translation> translations, IDictionary<string, SerializedPropertyInfo> properties)
-        {
-            Init(tool, invocations, conversion, versionControlProvenance, originalUriBaseIds, artifacts, logicalLocations, graphs, results, id, aggregateIds, baselineInstanceGuid, markdownMessageMimeType, redactionToken, defaultFileEncoding, defaultSourceLanguage, newlineSequences, columnKind, externalPropertyFileReferences, threadFlowLocations, taxonomies, addresses, translations, properties);
-=======
         public Run(Tool tool, IEnumerable<Invocation> invocations, Conversion conversion, string language, IEnumerable<VersionControlDetails> versionControlProvenance, IDictionary<string, ArtifactLocation> originalUriBaseIds, IEnumerable<Artifact> artifacts, IEnumerable<LogicalLocation> logicalLocations, IDictionary<string, Graph> graphs, IEnumerable<Result> results, RunAutomationDetails id, IEnumerable<RunAutomationDetails> aggregateIds, string baselineInstanceGuid, string markdownMessageMimeType, string redactionToken, string defaultFileEncoding, string defaultSourceLanguage, IEnumerable<string> newlineSequences, ColumnKind columnKind, ExternalPropertyFiles externalPropertyFiles, IEnumerable<ThreadFlowLocation> threadFlowLocations, IEnumerable<ReportingDescriptor> taxonomies, IEnumerable<Address> addresses, IEnumerable<Translation> translations, IDictionary<string, SerializedPropertyInfo> properties)
         {
             Init(tool, invocations, conversion, language, versionControlProvenance, originalUriBaseIds, artifacts, logicalLocations, graphs, results, id, aggregateIds, baselineInstanceGuid, markdownMessageMimeType, redactionToken, defaultFileEncoding, defaultSourceLanguage, newlineSequences, columnKind, externalPropertyFiles, threadFlowLocations, taxonomies, addresses, translations, properties);
->>>>>>> a99c5f04
         }
 
         /// <summary>
@@ -319,11 +313,7 @@
                 throw new ArgumentNullException(nameof(other));
             }
 
-<<<<<<< HEAD
-            Init(other.Tool, other.Invocations, other.Conversion, other.VersionControlProvenance, other.OriginalUriBaseIds, other.Artifacts, other.LogicalLocations, other.Graphs, other.Results, other.Id, other.AggregateIds, other.BaselineInstanceGuid, other.MarkdownMessageMimeType, other.RedactionToken, other.DefaultFileEncoding, other.DefaultSourceLanguage, other.NewlineSequences, other.ColumnKind, other.ExternalPropertyFileReferences, other.ThreadFlowLocations, other.Taxonomies, other.Addresses, other.Translations, other.Properties);
-=======
             Init(other.Tool, other.Invocations, other.Conversion, other.Language, other.VersionControlProvenance, other.OriginalUriBaseIds, other.Artifacts, other.LogicalLocations, other.Graphs, other.Results, other.Id, other.AggregateIds, other.BaselineInstanceGuid, other.MarkdownMessageMimeType, other.RedactionToken, other.DefaultFileEncoding, other.DefaultSourceLanguage, other.NewlineSequences, other.ColumnKind, other.ExternalPropertyFiles, other.ThreadFlowLocations, other.Taxonomies, other.Addresses, other.Translations, other.Properties);
->>>>>>> a99c5f04
         }
 
         ISarifNode ISarifNode.DeepClone()
@@ -344,11 +334,7 @@
             return new Run(this);
         }
 
-<<<<<<< HEAD
-        private void Init(Tool tool, IEnumerable<Invocation> invocations, Conversion conversion, IEnumerable<VersionControlDetails> versionControlProvenance, IDictionary<string, ArtifactLocation> originalUriBaseIds, IEnumerable<Artifact> artifacts, IEnumerable<LogicalLocation> logicalLocations, IDictionary<string, Graph> graphs, IEnumerable<Result> results, RunAutomationDetails id, IEnumerable<RunAutomationDetails> aggregateIds, string baselineInstanceGuid, string markdownMessageMimeType, string redactionToken, string defaultFileEncoding, string defaultSourceLanguage, IEnumerable<string> newlineSequences, ColumnKind columnKind, ExternalPropertyFileReferences externalPropertyFileReferences, IEnumerable<ThreadFlowLocation> threadFlowLocations, IEnumerable<ReportingDescriptor> taxonomies, IEnumerable<Address> addresses, IEnumerable<Translation> translations, IDictionary<string, SerializedPropertyInfo> properties)
-=======
         private void Init(Tool tool, IEnumerable<Invocation> invocations, Conversion conversion, string language, IEnumerable<VersionControlDetails> versionControlProvenance, IDictionary<string, ArtifactLocation> originalUriBaseIds, IEnumerable<Artifact> artifacts, IEnumerable<LogicalLocation> logicalLocations, IDictionary<string, Graph> graphs, IEnumerable<Result> results, RunAutomationDetails id, IEnumerable<RunAutomationDetails> aggregateIds, string baselineInstanceGuid, string markdownMessageMimeType, string redactionToken, string defaultFileEncoding, string defaultSourceLanguage, IEnumerable<string> newlineSequences, ColumnKind columnKind, ExternalPropertyFiles externalPropertyFiles, IEnumerable<ThreadFlowLocation> threadFlowLocations, IEnumerable<ReportingDescriptor> taxonomies, IEnumerable<Address> addresses, IEnumerable<Translation> translations, IDictionary<string, SerializedPropertyInfo> properties)
->>>>>>> a99c5f04
         {
             if (tool != null)
             {
@@ -509,9 +495,9 @@
             }
 
             ColumnKind = columnKind;
-            if (externalPropertyFileReferences != null)
-            {
-                ExternalPropertyFileReferences = new ExternalPropertyFileReferences(externalPropertyFileReferences);
+            if (externalPropertyFiles != null)
+            {
+                ExternalPropertyFiles = new ExternalPropertyFiles(externalPropertyFiles);
             }
 
             if (threadFlowLocations != null)
