// Copyright (c) Microsoft.  All Rights Reserved.
// Licensed under the MIT license. See LICENSE file in the project root for full license information.

using System;
using System.CodeDom.Compiler;
using System.Collections.Generic;
using Microsoft.CodeAnalysis.Sarif.Readers;

namespace Microsoft.CodeAnalysis.Sarif
{
    /// <summary>
    /// Defines methods to support the comparison of objects of type Run for equality.
    /// </summary>
    [GeneratedCode("Microsoft.Json.Schema.ToDotNet", "0.62.0.0")]
    internal sealed class RunEqualityComparer : IEqualityComparer<Run>
    {
        internal static readonly RunEqualityComparer Instance = new RunEqualityComparer();

        public bool Equals(Run left, Run right)
        {
            if (ReferenceEquals(left, right))
            {
                return true;
            }

            if (ReferenceEquals(left, null) || ReferenceEquals(right, null))
            {
                return false;
            }

            if (!Tool.ValueComparer.Equals(left.Tool, right.Tool))
            {
                return false;
            }

            if (!object.ReferenceEquals(left.Invocations, right.Invocations))
            {
                if (left.Invocations == null || right.Invocations == null)
                {
                    return false;
                }

                if (left.Invocations.Count != right.Invocations.Count)
                {
                    return false;
                }

                for (int index_0 = 0; index_0 < left.Invocations.Count; ++index_0)
                {
                    if (!Invocation.ValueComparer.Equals(left.Invocations[index_0], right.Invocations[index_0]))
                    {
                        return false;
                    }
                }
            }

            if (!Conversion.ValueComparer.Equals(left.Conversion, right.Conversion))
            {
                return false;
            }

            if (!object.ReferenceEquals(left.VersionControlProvenance, right.VersionControlProvenance))
            {
                if (left.VersionControlProvenance == null || right.VersionControlProvenance == null)
                {
                    return false;
                }

                if (left.VersionControlProvenance.Count != right.VersionControlProvenance.Count)
                {
                    return false;
                }

                for (int index_1 = 0; index_1 < left.VersionControlProvenance.Count; ++index_1)
                {
                    if (!VersionControlDetails.ValueComparer.Equals(left.VersionControlProvenance[index_1], right.VersionControlProvenance[index_1]))
                    {
                        return false;
                    }
                }
            }

            if (!object.ReferenceEquals(left.OriginalUriBaseIds, right.OriginalUriBaseIds))
            {
                if (left.OriginalUriBaseIds == null || right.OriginalUriBaseIds == null || left.OriginalUriBaseIds.Count != right.OriginalUriBaseIds.Count)
                {
                    return false;
                }

                foreach (var value_0 in left.OriginalUriBaseIds)
                {
                    ArtifactLocation value_1;
                    if (!right.OriginalUriBaseIds.TryGetValue(value_0.Key, out value_1))
                    {
                        return false;
                    }

                    if (!ArtifactLocation.ValueComparer.Equals(value_0.Value, value_1))
                    {
                        return false;
                    }
                }
            }

            if (!object.ReferenceEquals(left.Artifacts, right.Artifacts))
            {
                if (left.Artifacts == null || right.Artifacts == null)
                {
                    return false;
                }

                if (left.Artifacts.Count != right.Artifacts.Count)
                {
                    return false;
                }

                for (int index_2 = 0; index_2 < left.Artifacts.Count; ++index_2)
                {
                    if (!Artifact.ValueComparer.Equals(left.Artifacts[index_2], right.Artifacts[index_2]))
                    {
                        return false;
                    }
                }
            }

            if (!object.ReferenceEquals(left.LogicalLocations, right.LogicalLocations))
            {
                if (left.LogicalLocations == null || right.LogicalLocations == null)
                {
                    return false;
                }

                if (left.LogicalLocations.Count != right.LogicalLocations.Count)
                {
                    return false;
                }

                for (int index_3 = 0; index_3 < left.LogicalLocations.Count; ++index_3)
                {
                    if (!LogicalLocation.ValueComparer.Equals(left.LogicalLocations[index_3], right.LogicalLocations[index_3]))
                    {
                        return false;
                    }
                }
            }

            if (!object.ReferenceEquals(left.Graphs, right.Graphs))
            {
                if (left.Graphs == null || right.Graphs == null || left.Graphs.Count != right.Graphs.Count)
                {
                    return false;
                }

                foreach (var value_2 in left.Graphs)
                {
                    Graph value_3;
                    if (!right.Graphs.TryGetValue(value_2.Key, out value_3))
                    {
                        return false;
                    }

                    if (!Graph.ValueComparer.Equals(value_2.Value, value_3))
                    {
                        return false;
                    }
                }
            }

            if (!object.ReferenceEquals(left.Results, right.Results))
            {
                if (left.Results == null || right.Results == null)
                {
                    return false;
                }

                if (left.Results.Count != right.Results.Count)
                {
                    return false;
                }

                for (int index_4 = 0; index_4 < left.Results.Count; ++index_4)
                {
                    if (!Result.ValueComparer.Equals(left.Results[index_4], right.Results[index_4]))
                    {
                        return false;
                    }
                }
            }

            if (!RunAutomationDetails.ValueComparer.Equals(left.Id, right.Id))
            {
                return false;
            }

            if (!object.ReferenceEquals(left.AggregateIds, right.AggregateIds))
            {
                if (left.AggregateIds == null || right.AggregateIds == null)
                {
                    return false;
                }

                if (left.AggregateIds.Count != right.AggregateIds.Count)
                {
                    return false;
                }

                for (int index_5 = 0; index_5 < left.AggregateIds.Count; ++index_5)
                {
                    if (!RunAutomationDetails.ValueComparer.Equals(left.AggregateIds[index_5], right.AggregateIds[index_5]))
                    {
                        return false;
                    }
                }
            }

            if (left.BaselineInstanceGuid != right.BaselineInstanceGuid)
            {
                return false;
            }

            if (left.MarkdownMessageMimeType != right.MarkdownMessageMimeType)
            {
                return false;
            }

            if (left.RedactionToken != right.RedactionToken)
            {
                return false;
            }

            if (left.DefaultFileEncoding != right.DefaultFileEncoding)
            {
                return false;
            }

            if (left.DefaultSourceLanguage != right.DefaultSourceLanguage)
            {
                return false;
            }

            if (!object.ReferenceEquals(left.NewlineSequences, right.NewlineSequences))
            {
                if (left.NewlineSequences == null || right.NewlineSequences == null)
                {
                    return false;
                }

                if (left.NewlineSequences.Count != right.NewlineSequences.Count)
                {
                    return false;
                }

                for (int index_6 = 0; index_6 < left.NewlineSequences.Count; ++index_6)
                {
                    if (left.NewlineSequences[index_6] != right.NewlineSequences[index_6])
                    {
                        return false;
                    }
                }
            }

            if (left.ColumnKind != right.ColumnKind)
            {
                return false;
            }

            if (!ExternalPropertyFiles.ValueComparer.Equals(left.ExternalPropertyFiles, right.ExternalPropertyFiles))
            {
                return false;
            }

<<<<<<< HEAD
            if (!object.ReferenceEquals(left.Addresses, right.Addresses))
            {
                if (left.Addresses == null || right.Addresses == null)
=======
            if (!object.ReferenceEquals(left.ThreadFlowLocations, right.ThreadFlowLocations))
            {
                if (left.ThreadFlowLocations == null || right.ThreadFlowLocations == null)
>>>>>>> 0b113b66
                {
                    return false;
                }

<<<<<<< HEAD
                if (left.Addresses.Count != right.Addresses.Count)
=======
                if (left.ThreadFlowLocations.Count != right.ThreadFlowLocations.Count)
>>>>>>> 0b113b66
                {
                    return false;
                }

<<<<<<< HEAD
                for (int index_7 = 0; index_7 < left.Addresses.Count; ++index_7)
                {
                    if (!Address.ValueComparer.Equals(left.Addresses[index_7], right.Addresses[index_7]))
=======
                for (int index_7 = 0; index_7 < left.ThreadFlowLocations.Count; ++index_7)
                {
                    if (!ThreadFlowLocation.ValueComparer.Equals(left.ThreadFlowLocations[index_7], right.ThreadFlowLocations[index_7]))
                    {
                        return false;
                    }
                }
            }

            if (!object.ReferenceEquals(left.Taxonomies, right.Taxonomies))
            {
                if (left.Taxonomies == null || right.Taxonomies == null)
                {
                    return false;
                }

                if (left.Taxonomies.Count != right.Taxonomies.Count)
                {
                    return false;
                }

                for (int index_8 = 0; index_8 < left.Taxonomies.Count; ++index_8)
                {
                    if (!ReportingDescriptor.ValueComparer.Equals(left.Taxonomies[index_8], right.Taxonomies[index_8]))
>>>>>>> 0b113b66
                    {
                        return false;
                    }
                }
            }

            if (!object.ReferenceEquals(left.Properties, right.Properties))
            {
                if (left.Properties == null || right.Properties == null || left.Properties.Count != right.Properties.Count)
                {
                    return false;
                }

                foreach (var value_4 in left.Properties)
                {
                    SerializedPropertyInfo value_5;
                    if (!right.Properties.TryGetValue(value_4.Key, out value_5))
                    {
                        return false;
                    }

                    if (!object.Equals(value_4.Value, value_5))
                    {
                        return false;
                    }
                }
            }

            return true;
        }

        public int GetHashCode(Run obj)
        {
            if (ReferenceEquals(obj, null))
            {
                return 0;
            }

            int result = 17;
            unchecked
            {
                if (obj.Tool != null)
                {
                    result = (result * 31) + obj.Tool.ValueGetHashCode();
                }

                if (obj.Invocations != null)
                {
                    foreach (var value_6 in obj.Invocations)
                    {
                        result = result * 31;
                        if (value_6 != null)
                        {
                            result = (result * 31) + value_6.ValueGetHashCode();
                        }
                    }
                }

                if (obj.Conversion != null)
                {
                    result = (result * 31) + obj.Conversion.ValueGetHashCode();
                }

                if (obj.VersionControlProvenance != null)
                {
                    foreach (var value_7 in obj.VersionControlProvenance)
                    {
                        result = result * 31;
                        if (value_7 != null)
                        {
                            result = (result * 31) + value_7.ValueGetHashCode();
                        }
                    }
                }

                if (obj.OriginalUriBaseIds != null)
                {
                    // Use xor for dictionaries to be order-independent.
                    int xor_0 = 0;
                    foreach (var value_8 in obj.OriginalUriBaseIds)
                    {
                        xor_0 ^= value_8.Key.GetHashCode();
                        if (value_8.Value != null)
                        {
                            xor_0 ^= value_8.Value.GetHashCode();
                        }
                    }

                    result = (result * 31) + xor_0;
                }

                if (obj.Artifacts != null)
                {
                    foreach (var value_9 in obj.Artifacts)
                    {
                        result = result * 31;
                        if (value_9 != null)
                        {
                            result = (result * 31) + value_9.ValueGetHashCode();
                        }
                    }
                }

                if (obj.LogicalLocations != null)
                {
                    foreach (var value_10 in obj.LogicalLocations)
                    {
                        result = result * 31;
                        if (value_10 != null)
                        {
                            result = (result * 31) + value_10.ValueGetHashCode();
                        }
                    }
                }

                if (obj.Graphs != null)
                {
                    // Use xor for dictionaries to be order-independent.
                    int xor_1 = 0;
                    foreach (var value_11 in obj.Graphs)
                    {
                        xor_1 ^= value_11.Key.GetHashCode();
                        if (value_11.Value != null)
                        {
                            xor_1 ^= value_11.Value.GetHashCode();
                        }
                    }

                    result = (result * 31) + xor_1;
                }

                if (obj.Results != null)
                {
                    foreach (var value_12 in obj.Results)
                    {
                        result = result * 31;
                        if (value_12 != null)
                        {
                            result = (result * 31) + value_12.ValueGetHashCode();
                        }
                    }
                }

                if (obj.Id != null)
                {
                    result = (result * 31) + obj.Id.ValueGetHashCode();
                }

                if (obj.AggregateIds != null)
                {
                    foreach (var value_13 in obj.AggregateIds)
                    {
                        result = result * 31;
                        if (value_13 != null)
                        {
                            result = (result * 31) + value_13.ValueGetHashCode();
                        }
                    }
                }

                if (obj.BaselineInstanceGuid != null)
                {
                    result = (result * 31) + obj.BaselineInstanceGuid.GetHashCode();
                }

                if (obj.MarkdownMessageMimeType != null)
                {
                    result = (result * 31) + obj.MarkdownMessageMimeType.GetHashCode();
                }

                if (obj.RedactionToken != null)
                {
                    result = (result * 31) + obj.RedactionToken.GetHashCode();
                }

                if (obj.DefaultFileEncoding != null)
                {
                    result = (result * 31) + obj.DefaultFileEncoding.GetHashCode();
                }

                if (obj.DefaultSourceLanguage != null)
                {
                    result = (result * 31) + obj.DefaultSourceLanguage.GetHashCode();
                }

                if (obj.NewlineSequences != null)
                {
                    foreach (var value_14 in obj.NewlineSequences)
                    {
                        result = result * 31;
                        if (value_14 != null)
                        {
                            result = (result * 31) + value_14.GetHashCode();
                        }
                    }
                }

                result = (result * 31) + obj.ColumnKind.GetHashCode();
                if (obj.ExternalPropertyFiles != null)
                {
                    result = (result * 31) + obj.ExternalPropertyFiles.ValueGetHashCode();
                }

<<<<<<< HEAD
                if (obj.Addresses != null)
                {
                    foreach (var value_15 in obj.Addresses)
=======
                if (obj.ThreadFlowLocations != null)
                {
                    foreach (var value_15 in obj.ThreadFlowLocations)
>>>>>>> 0b113b66
                    {
                        result = result * 31;
                        if (value_15 != null)
                        {
                            result = (result * 31) + value_15.ValueGetHashCode();
                        }
                    }
                }

<<<<<<< HEAD
=======
                if (obj.Taxonomies != null)
                {
                    foreach (var value_16 in obj.Taxonomies)
                    {
                        result = result * 31;
                        if (value_16 != null)
                        {
                            result = (result * 31) + value_16.ValueGetHashCode();
                        }
                    }
                }

>>>>>>> 0b113b66
                if (obj.Properties != null)
                {
                    // Use xor for dictionaries to be order-independent.
                    int xor_2 = 0;
<<<<<<< HEAD
                    foreach (var value_16 in obj.Properties)
                    {
                        xor_2 ^= value_16.Key.GetHashCode();
                        if (value_16.Value != null)
                        {
                            xor_2 ^= value_16.Value.GetHashCode();
=======
                    foreach (var value_17 in obj.Properties)
                    {
                        xor_2 ^= value_17.Key.GetHashCode();
                        if (value_17.Value != null)
                        {
                            xor_2 ^= value_17.Value.GetHashCode();
>>>>>>> 0b113b66
                        }
                    }

                    result = (result * 31) + xor_2;
                }
            }

            return result;
        }
    }
}<|MERGE_RESOLUTION|>--- conflicted
+++ resolved
@@ -269,33 +269,18 @@
                 return false;
             }
 
-<<<<<<< HEAD
-            if (!object.ReferenceEquals(left.Addresses, right.Addresses))
-            {
-                if (left.Addresses == null || right.Addresses == null)
-=======
             if (!object.ReferenceEquals(left.ThreadFlowLocations, right.ThreadFlowLocations))
             {
                 if (left.ThreadFlowLocations == null || right.ThreadFlowLocations == null)
->>>>>>> 0b113b66
-                {
-                    return false;
-                }
-
-<<<<<<< HEAD
-                if (left.Addresses.Count != right.Addresses.Count)
-=======
+                {
+                    return false;
+                }
+
                 if (left.ThreadFlowLocations.Count != right.ThreadFlowLocations.Count)
->>>>>>> 0b113b66
-                {
-                    return false;
-                }
-
-<<<<<<< HEAD
-                for (int index_7 = 0; index_7 < left.Addresses.Count; ++index_7)
-                {
-                    if (!Address.ValueComparer.Equals(left.Addresses[index_7], right.Addresses[index_7]))
-=======
+                {
+                    return false;
+                }
+
                 for (int index_7 = 0; index_7 < left.ThreadFlowLocations.Count; ++index_7)
                 {
                     if (!ThreadFlowLocation.ValueComparer.Equals(left.ThreadFlowLocations[index_7], right.ThreadFlowLocations[index_7]))
@@ -320,7 +305,6 @@
                 for (int index_8 = 0; index_8 < left.Taxonomies.Count; ++index_8)
                 {
                     if (!ReportingDescriptor.ValueComparer.Equals(left.Taxonomies[index_8], right.Taxonomies[index_8]))
->>>>>>> 0b113b66
                     {
                         return false;
                     }
@@ -524,15 +508,9 @@
                     result = (result * 31) + obj.ExternalPropertyFiles.ValueGetHashCode();
                 }
 
-<<<<<<< HEAD
-                if (obj.Addresses != null)
-                {
-                    foreach (var value_15 in obj.Addresses)
-=======
                 if (obj.ThreadFlowLocations != null)
                 {
                     foreach (var value_15 in obj.ThreadFlowLocations)
->>>>>>> 0b113b66
                     {
                         result = result * 31;
                         if (value_15 != null)
@@ -542,8 +520,6 @@
                     }
                 }
 
-<<<<<<< HEAD
-=======
                 if (obj.Taxonomies != null)
                 {
                     foreach (var value_16 in obj.Taxonomies)
@@ -556,26 +532,16 @@
                     }
                 }
 
->>>>>>> 0b113b66
                 if (obj.Properties != null)
                 {
                     // Use xor for dictionaries to be order-independent.
                     int xor_2 = 0;
-<<<<<<< HEAD
-                    foreach (var value_16 in obj.Properties)
-                    {
-                        xor_2 ^= value_16.Key.GetHashCode();
-                        if (value_16.Value != null)
-                        {
-                            xor_2 ^= value_16.Value.GetHashCode();
-=======
                     foreach (var value_17 in obj.Properties)
                     {
                         xor_2 ^= value_17.Key.GetHashCode();
                         if (value_17.Value != null)
                         {
                             xor_2 ^= value_17.Value.GetHashCode();
->>>>>>> 0b113b66
                         }
                     }
 
