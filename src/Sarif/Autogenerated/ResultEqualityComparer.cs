--- conflicted
+++ resolved
@@ -38,14 +38,11 @@
                 return false;
             }
 
-<<<<<<< HEAD
-=======
             if (left.Kind != right.Kind)
             {
                 return false;
             }
 
->>>>>>> 9c18164a
             if (left.Level != right.Level)
             {
                 return false;
@@ -376,10 +373,7 @@
                 }
 
                 result = (result * 31) + obj.RuleIndex.GetHashCode();
-<<<<<<< HEAD
-=======
                 result = (result * 31) + obj.Kind.GetHashCode();
->>>>>>> 9c18164a
                 result = (result * 31) + obj.Level.GetHashCode();
                 if (obj.Message != null)
                 {
