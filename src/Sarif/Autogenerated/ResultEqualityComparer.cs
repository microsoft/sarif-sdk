--- conflicted
+++ resolved
@@ -385,11 +385,7 @@
                 result = (result * 31) + obj.SuppressionStates.GetHashCode();
                 if (obj.Attachments != null)
                 {
-<<<<<<< HEAD
-                    foreach (var value_6 in obj.Attachments)
-=======
-                    foreach (var value_9 in obj.ConversionProvenance)
->>>>>>> 548cc36b
+                    foreach (var value_9 in obj.Attachments)
                     {
                         result = result * 31;
                         if (value_9 != null)
@@ -402,11 +398,7 @@
                 result = (result * 31) + obj.BaselineState.GetHashCode();
                 if (obj.ConversionProvenance != null)
                 {
-<<<<<<< HEAD
-                    foreach (var value_7 in obj.ConversionProvenance)
-=======
-                    foreach (var value_10 in obj.Fixes)
->>>>>>> 548cc36b
+                    foreach (var value_10 in obj.ConversionProvenance)
                     {
                         result = result * 31;
                         if (value_10 != null)
@@ -418,12 +410,12 @@
 
                 if (obj.Fixes != null)
                 {
-                    foreach (var value_8 in obj.Fixes)
-                    {
-                        result = result * 31;
-                        if (value_8 != null)
-                        {
-                            result = (result * 31) + value_8.ValueGetHashCode();
+                    foreach (var value_11 in obj.Fixes)
+                    {
+                        result = result * 31;
+                        if (value_11 != null)
+                        {
+                            result = (result * 31) + value_11.ValueGetHashCode();
                         }
                     }
                 }
@@ -431,23 +423,13 @@
                 if (obj.Properties != null)
                 {
                     // Use xor for dictionaries to be order-independent.
-<<<<<<< HEAD
-                    int xor_0 = 0;
-                    foreach (var value_9 in obj.Properties)
-                    {
-                        xor_0 ^= value_9.Key.GetHashCode();
-                        if (value_9.Value != null)
-                        {
-                            xor_0 ^= value_9.Value.GetHashCode();
-=======
                     int xor_1 = 0;
-                    foreach (var value_11 in obj.Properties)
-                    {
-                        xor_1 ^= value_11.Key.GetHashCode();
-                        if (value_11.Value != null)
-                        {
-                            xor_1 ^= value_11.Value.GetHashCode();
->>>>>>> 548cc36b
+                    foreach (var value_12 in obj.Properties)
+                    {
+                        xor_1 ^= value_12.Key.GetHashCode();
+                        if (value_12.Value != null)
+                        {
+                            xor_1 ^= value_12.Value.GetHashCode();
                         }
                     }
 
