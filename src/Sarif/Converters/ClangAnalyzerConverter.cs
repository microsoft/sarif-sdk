﻿// Copyright (c) Microsoft. All rights reserved.
// Licensed under the MIT license. See LICENSE file in the project root for full license information.

using System;
using System.Collections.Generic;
using System.IO;
using System.Xml;
using Microsoft.CodeAnalysis.Sarif.Sdk;
using Microsoft.CodeAnalysis.Sarif.Writers;

namespace Microsoft.CodeAnalysis.Sarif.Converters
{
    internal class ClangAnalyzerConverter : IToolFileConverter
    {
        private IList<object> _files = null;

        /// <summary>Convert a Clang plist report into the SARIF format.</summary>
        /// <exception cref="ArgumentNullException">Thrown when one or more required arguments are null.</exception>
        /// <param name="input">CLang log file stream.</param>
        /// <param name="output">Result log writer.</param>
        public void Convert(Stream input, IResultLogWriter output)
        {
            // ToDo remove this comment after all issues are resolved.
            // Rodney is tasked with bringing Clang analyzer results into the SARIF fold.
            // Once this work is complete, he can close the following task:
            // http://twcsec-tfs01:8080/tfs/DefaultCollection/SecDevTools/_workitems#_a=edit&id=13409
            if (input == null)
            {
                throw new ArgumentNullException("input");
            }

            if (output == null)
            {
                throw new ArgumentNullException("output");
            }

            try
            {
                XmlReaderSettings settings = new XmlReaderSettings();
                settings.IgnoreWhitespace = true;
                settings.DtdProcessing = DtdProcessing.Ignore;

<<<<<<< HEAD
                ToolInfo toolInfo = new ToolInfo();
                toolInfo.Name = "Clang";
                output.WriteToolInfo(toolInfo);

                // We can't infer/produce a runInfo object

                output.OpenResults();
=======
                var results = new List<Result>();
>>>>>>> 3be19b99
                using (XmlReader xmlReader = XmlReader.Create(input, settings))
                {
                    XmlNodeType nodeType = xmlReader.MoveToContent();
                    xmlReader.ReadStartElement(ClangSchemaStrings.PlistName);
                    if (xmlReader.NodeType == XmlNodeType.Element)
                    {
                        using (var pListReader = xmlReader.ReadSubtree())
                        {
                            this.ReadPlist(pListReader, results);
                        }
                    }
                }

                var toolInfo = new ToolInfo
                {
                    Name = "Clang"
                };

                var fileInfoFactory = new FileInfoFactory(MimeType.DetermineFromFileExtension);
                Dictionary<string, IList<FileReference>> fileInfoDictionary = fileInfoFactory.Create(results);

                var runInfo = fileInfoDictionary != null && fileInfoDictionary.Count > 0
                    ? new RunInfo { FileInfo = fileInfoDictionary }
                    : null;

                output.WriteToolAndRunInfo(toolInfo, runInfo);
                output.WriteResults(results);
            }
            finally
            {
                _files = null;
            }
        }

        private static IDictionary<string, object> FindDictionary(IDictionary<string, object> dictionary, string key)
        {
            object getObject;
            Dictionary<string, object> value = null;

            if (dictionary.TryGetValue(key, out getObject))
            {
                value = getObject as Dictionary<string, object>;
            }

            return value ?? new Dictionary<string, object>();
        }

        private static int FindInt(IDictionary<string, object> dictionary, string key)
        {
            object getObject;
            string value = null;
            int returnValue = 0;

            if (dictionary.TryGetValue(key, out getObject))
            {
                value = getObject as string;
                if (!int.TryParse(value, out returnValue))
                {
                    throw new InvalidDataException("Expected an int value for " + key + " found : " + value);
                }
            }

            return returnValue;
        }

        private static string FindString(IDictionary<string, object> dictionary, string key)
        {
            object getObject;
            string value = null;

            if (dictionary.TryGetValue(key, out getObject))
            {
                value = getObject as string;
            }

            return value ?? string.Empty;
        }

        private Result CreateResult(IDictionary<string, object> issueData)
        {
            if (issueData != null)
            {
                // Used for Result.FullMessage 
                string description = FindString(issueData, "description");

                // Used as rule id. 
                string issueType = FindString(issueData, "type");
                
                // This data persisted to result property bag
                string category = FindString(issueData, "category");
                string issueContextKind = FindString(issueData, "issue_context_kind");
                string issueContext = FindString(issueData, "issue_context");
                string issueHash = FindString(issueData, "issue_hash");

                int issueLine = 0;
                int issueColumn = 0;
                string fileName = null;

                IDictionary<string, object> location = FindDictionary(issueData, "location");
                if (location != null)
                {
                    issueLine = FindInt(location, "line");
                    issueColumn = FindInt(location, "col");
                    int fileNumber = FindInt(location, "file");
                    if (_files != null && fileNumber < _files.Count)
                    {
                        fileName = _files[fileNumber] as string;
                    }
                }

                return new Result
                {
                    RuleId = issueType,
                    FullMessage = description,
                    Locations = new[]
                    {
                        new Location
                        {
                            AnalysisTarget = new PhysicalLocation
                            {
                                Uri = new Uri(fileName, UriKind.RelativeOrAbsolute),
                                Region = new Region()
                                {
                                    StartLine = issueLine,
                                    StartColumn = issueColumn
                                }
                            }
                        }
                    },
                    Properties = new Dictionary<string, string> {
                        { "category", category },
                        { "issue_context_kind", issueContextKind },
                        { "issueContext", issueContext },
                        { "issueHash", issueHash },
                    }
                };
            }
            else
            {
                return null;
            }
        }

        private static IList<object> ReadArray(XmlReader xmlReader)
        {
            List<object> list = new List<object>();
            bool readerMoved = false; // ReadElementContentAsString moves the reader so prevent double moves.

            xmlReader.Read(); // Read past the "array" element start.

            while (readerMoved || xmlReader.Read())
            {
                readerMoved = false;

                if (xmlReader.NodeType == XmlNodeType.Element)
                {
                    switch (xmlReader.Name)
                    {
                        case ClangSchemaStrings.StringName:
                        case ClangSchemaStrings.IntegerName:
                        case ClangSchemaStrings.RealName:
                        case ClangSchemaStrings.DataName:
                        case ClangSchemaStrings.DateName:
                            {
                                string value = xmlReader.ReadElementContentAsString();
                                readerMoved = true;
                                list.Add(value);
                                break;
                            }

                        case ClangSchemaStrings.ArrayName:
                            {
                                using (var subTreeReader = xmlReader.ReadSubtree())
                                {
                                    IList<object> array = ReadArray(subTreeReader);
                                    list.Add(array);
                                }
                                break;
                            }

                        case ClangSchemaStrings.DictionaryName:
                            {
                                using (var subTreeReader = xmlReader.ReadSubtree())
                                {
                                    IDictionary<string, object> dictionary = ReadDictionary(subTreeReader);
                                    list.Add(dictionary);
                                }
                                break;
                            }
                    }
                }

                if (xmlReader.NodeType == XmlNodeType.EndElement && (xmlReader.Name == ClangSchemaStrings.ArrayName))
                {
                    break;
                }
            }

            return list;
        }

        private static IDictionary<string, object> ReadDictionary(XmlReader xmlReader)
        {
            IDictionary<string, object> dictionary = new Dictionary<string, object>();
            string keyName = string.Empty;
            bool readerMoved = false;       // ReadElementContentAsString reads to next element

            xmlReader.Read();               // read past the dictionary element;
            while (readerMoved || xmlReader.Read())
            {
                readerMoved = false;

                if (xmlReader.NodeType == XmlNodeType.Element)
                {
                    switch (xmlReader.Name)
                    {
                        case ClangSchemaStrings.KeyName:
                            {
                                keyName = xmlReader.ReadElementContentAsString();
                                readerMoved = true;
                                break;
                            }

                        case ClangSchemaStrings.StringName:
                        case ClangSchemaStrings.IntegerName:
                        case ClangSchemaStrings.RealName:
                        case ClangSchemaStrings.DataName:
                        case ClangSchemaStrings.DateName:
                            {
                                if (string.IsNullOrEmpty(keyName))
                                {
                                    throw new InvalidDataException("Expected key value before dictionary data.");
                                }

                                string value = xmlReader.ReadElementContentAsString();
                                readerMoved = true;
                                dictionary.Add(keyName, value);
                                keyName = string.Empty;
                                break;
                            }

                        case ClangSchemaStrings.ArrayName:
                            {
                                if (string.IsNullOrEmpty(keyName))
                                {
                                    throw new InvalidDataException("Expected key value before dictionary data.");
                                }

                                using (var subTreeReader = xmlReader.ReadSubtree())
                                {
                                    IList<object> array = ReadArray(subTreeReader);
                                    dictionary.Add(keyName, array);
                                    keyName = string.Empty;
                                }
                                break;
                            }

                        case ClangSchemaStrings.DictionaryName:
                            {
                                if (string.IsNullOrEmpty(keyName))
                                {
                                    throw new InvalidDataException("Expected key value before dictionary data.");
                                }

                                using (var subTreeReader = xmlReader.ReadSubtree())
                                {
                                    IDictionary<string, object> child = ReadDictionary(subTreeReader);
                                    dictionary.Add(keyName, child);
                                    keyName = string.Empty;
                                }
                                break;
                            }
                    }
                }
                else if (xmlReader.NodeType == XmlNodeType.EndElement && xmlReader.Name == ClangSchemaStrings.DictionaryName)
                {
                    break;
                }
            }

            return dictionary;
        }

        private void ReadPlistDictionary(XmlReader xmlReader, IList<Result> results)
        {
            string keyName = string.Empty;
            bool readerMoved = false;       // ReadElementContentAsString reads to next element

            xmlReader.Read();               // read past the dictionary element;
            while (readerMoved || xmlReader.Read())
            {
                readerMoved = false;

                if (xmlReader.NodeType == XmlNodeType.Element)
                {
                    switch (xmlReader.Name)
                    {
                        case ClangSchemaStrings.KeyName:
                            {
                                keyName = xmlReader.ReadElementContentAsString();
                                readerMoved = true;
                                break;
                            }

                        case ClangSchemaStrings.StringName:
                            {
                                if (string.IsNullOrEmpty(keyName))
                                {
                                    throw new InvalidDataException("Expected key value before dictionary data.");
                                }

                                string value = xmlReader.ReadElementContentAsString();
                                readerMoved = true;
                                keyName = string.Empty;
                                break;
                            }

                        case ClangSchemaStrings.ArrayName:
                            {
                                if (string.IsNullOrEmpty(keyName))
                                {
                                    throw new InvalidDataException("Expected key value before dictionary data.");
                                }

                                using (var subTreeReader = xmlReader.ReadSubtree())
                                {
                                    if (keyName.Equals("files"))
                                    {
                                        _files = ReadArray(subTreeReader);
                                    }

                                    if (keyName.Equals("diagnostics"))
                                    {
                                        ReadDiagnostics(subTreeReader, results);
                                    }

                                    keyName = string.Empty;
                                }
                                break;
                            }
                    }
                }
                else if (xmlReader.NodeType == XmlNodeType.EndElement && xmlReader.Name == ClangSchemaStrings.DictionaryName)
                {
                    break;
                }
            }
        }

        private void ReadDiagnostics(XmlReader xmlReader, IList<Result> results)
        {
            xmlReader.Read(); // Read past the "array" element start.

            while (xmlReader.Read())
            {
                if (xmlReader.NodeType == XmlNodeType.Element)
                {
                    if (xmlReader.Name.Equals(ClangSchemaStrings.DictionaryName))
                    {
                        using (var subTreeReader = xmlReader.ReadSubtree())
                        {
                            IDictionary<string, object> dictionary = ReadDictionary(subTreeReader);
                            Result result = this.CreateResult(dictionary);
                            if (result != null)
                            {
                                results.Add(result);
                            }
                        }
                    }
                }

                if (xmlReader.NodeType == XmlNodeType.EndElement && xmlReader.Name == ClangSchemaStrings.ArrayName)
                {
                    break;
                }
            }
        }

        private void ReadPlist(XmlReader xmlReader, IList<Result> results)
        {
            while (xmlReader.Read())
            {
                if (xmlReader.NodeType == XmlNodeType.Element)
                {
                    if (xmlReader.Name.Equals(ClangSchemaStrings.DictionaryName))
                    {
                        using (var subTreeReader = xmlReader.ReadSubtree())
                        {
                            this.ReadPlistDictionary(subTreeReader, results);
                        }
                    }
                }
            }
        }

        private static class ClangSchemaStrings
        {
            public const string ArrayName = "array";
            public const string DataName = "data";
            public const string DateName = "date";
            public const string DictionaryName = "dict";
            public const string IntegerName = "integer";
            public const string KeyName = "key";
            public const string PlistName = "plist";
            public const string RealName = "real";
            public const string StringName = "string";
            public const string VersionName = "version";
        }
    }
}<|MERGE_RESOLUTION|>--- conflicted
+++ resolved
@@ -40,17 +40,10 @@
                 settings.IgnoreWhitespace = true;
                 settings.DtdProcessing = DtdProcessing.Ignore;
 
-<<<<<<< HEAD
-                ToolInfo toolInfo = new ToolInfo();
-                toolInfo.Name = "Clang";
-                output.WriteToolInfo(toolInfo);
-
+                var results = new List<Result>();
                 // We can't infer/produce a runInfo object
 
                 output.OpenResults();
-=======
-                var results = new List<Result>();
->>>>>>> 3be19b99
                 using (XmlReader xmlReader = XmlReader.Create(input, settings))
                 {
                     XmlNodeType nodeType = xmlReader.MoveToContent();
