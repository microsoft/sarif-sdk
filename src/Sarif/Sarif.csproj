--- conflicted
+++ resolved
@@ -27,10 +27,6 @@
       <CopyrightFilePath>CopyrightNotice.txt</CopyrightFilePath>
       <HintsFilePath>CodeGenHints.json</HintsFilePath>
     </JsonSchemaFile>
-<<<<<<< HEAD
-=======
-    <None Include="CodeGenHints.json" />
-    <None Include="CopyrightNotice.txt" />
   </ItemGroup>
   
   <ItemGroup>
@@ -39,7 +35,6 @@
       <CustomToolNamespace>Microsoft.CodeAnalysis.Sarif</CustomToolNamespace>
       <LastGenOutput>SdkResources.Designer.cs</LastGenOutput>
     </EmbeddedResource>
->>>>>>> 59101c7a
   </ItemGroup>
 
   <ItemGroup>
