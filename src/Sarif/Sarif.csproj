--- conflicted
+++ resolved
@@ -19,13 +19,10 @@
   <Import Project="$([MSBuild]::GetDirectoryNameOfFileAbove($(MSBuildThisFileDirectory), build.props))\build.props" />
 
   <PropertyGroup>
-<<<<<<< HEAD
+    <AssemblyName>Sarif</AssemblyName>
+
+    <!-- BSOA is .NET Standard only -->
     <TargetFrameworks>netstandard2.0</TargetFrameworks>
-    <AssemblyName>Sarif</AssemblyName>
-=======
-    <TargetFrameworks>netstandard2.0;</TargetFrameworks>
-    <TargetFrameworks Condition="$(OS) == 'Windows_NT'">$(TargetFrameworks);net461;net45</TargetFrameworks>
->>>>>>> 018374f3
   </PropertyGroup>
 
   <ItemGroup>
