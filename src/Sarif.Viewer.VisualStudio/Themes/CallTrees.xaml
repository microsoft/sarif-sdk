--- conflicted
+++ resolved
@@ -2,13 +2,8 @@
                     xmlns:x="http://schemas.microsoft.com/winfx/2006/xaml"
                     xmlns:local="clr-namespace:Microsoft.Sarif.Viewer.Themes"
                     xmlns:cvt="clr-namespace:Microsoft.Sarif.Viewer.Converters"
-<<<<<<< HEAD
-                    xmlns:shell="clr-namespace:Microsoft.VisualStudio.Shell;assembly=Microsoft.VisualStudio.Shell.14.0"
-                    xmlns:msv="clr-namespace:Microsoft.Sarif.Viewer">
-=======
                     xmlns:viewer="clr-namespace:Microsoft.Sarif.Viewer"
                     xmlns:shell="clr-namespace:Microsoft.VisualStudio.Shell;assembly=Microsoft.VisualStudio.Shell.14.0">
->>>>>>> 346efe20
 
     <ResourceDictionary.MergedDictionaries>
         <ResourceDictionary Source="pack://application:,,,/Microsoft.Sarif.Viewer;component/Themes/DefaultStyles.xaml" />
@@ -30,10 +25,6 @@
             </ItemsControl.ItemContainerStyle>
             <ItemsControl.ItemTemplate>
                 <DataTemplate>
-<<<<<<< HEAD
-                    <TreeView ItemsSource="{Binding TopLevelNodes}"
-                              msv:TreeViewHelper.SelectedItem="{Binding SelectedItem, Mode=TwoWay}">
-=======
                     <DataTemplate.Resources>
                         <Style x:Key="callTreeBaseTextStyle"
                                TargetType="TextBlock"
@@ -101,7 +92,6 @@
                     <TreeView ItemsSource="{Binding TopLevelNodes}"
                               viewer:TreeViewHelper.SelectedItem="{Binding SelectedItem, Mode=TwoWay}"
                               Grid.IsSharedSizeScope="True">
->>>>>>> 346efe20
                         <TreeView.Resources>
                             <cvt:CallTreeNodeToTextConverter x:Key="callTreeToTextConverter" />
                             <cvt:StringToVisibilityConverter x:Key="stringToVisibilityConverter" />
