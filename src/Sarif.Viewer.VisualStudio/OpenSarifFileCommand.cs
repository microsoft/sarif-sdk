﻿// Copyright (c) Microsoft. All rights reserved.
// Licensed under the MIT license. See LICENSE file in the project root for full license information.

using System;
using System.ComponentModel.Design;
using System.Diagnostics;
using System.IO;
using System.Linq;
using System.Net;
using System.Windows.Forms;

using Microsoft.CodeAnalysis.Sarif;
using Microsoft.CodeAnalysis.Sarif.Readers;
using Microsoft.CodeAnalysis.Sarif.Sdk;
using Microsoft.VisualStudio.Shell;

using Newtonsoft.Json;

namespace Microsoft.Sarif.Viewer
{
    /// <summary>
    /// Command handler
    /// </summary>
    internal sealed class OpenLogFileCommands
    {
        /// <summary>
        /// Command ID.
        /// </summary>
        public const int OpenSarifFileCommandId = 0x0100;
        public const int OpenPREfastFileCommandId = 0x0101;
        public const int OpenFxCopFileCommandId = 0x0102;
        public const int OpenFortifyFileCommandId = 0x0103;
        public const int OpenCppCheckFileCommandId = 0x0104;
        public const int OpenClangFileCommandId = 0x0105;
        public const int OpenAndroidStudioFileCommandId = 0x0106;

        private static int[] s_commands = new int[]
        {
            OpenSarifFileCommandId, OpenPREfastFileCommandId, OpenFxCopFileCommandId, OpenFortifyFileCommandId,
            OpenCppCheckFileCommandId, OpenClangFileCommandId, OpenAndroidStudioFileCommandId
        };

        /// <summary>
        /// Command menu group (command set GUID).
        /// </summary>
        public static readonly Guid CommandSet = new Guid("a236a757-af66-4cf0-a3c8-facbb61d5cf1");

        /// <summary>
        /// VS Package that provides this command, not null.
        /// </summary>
        private readonly Package package;

        /// <summary>
        /// Initializes a new instance of the <see cref="OpenLogFileCommands"/> class.
        /// Adds our command handlers for menu (commands must exist in the command table file)
        /// </summary>
        /// <param name="package">Owner package, not null.</param>
        private OpenLogFileCommands(Package package)
        {
            if (package == null)
            {
                throw new ArgumentNullException(nameof(package));
            }

            this.package = package;

            OleMenuCommandService commandService = this.ServiceProvider.GetService(typeof(IMenuCommandService)) as OleMenuCommandService;
            if (commandService != null)
            {
                foreach (int command in s_commands)
                {
                    OleMenuCommand oleCommand = new OleMenuCommand(
                            this.MenuItemCallback,
                            new CommandID(CommandSet, command));
                    oleCommand.ParametersDescription = "$";

                    commandService.AddCommand(oleCommand);
                }
            }
        }

        /// <summary>
        /// Gets the instance of the command.
        /// </summary>
        public static OpenLogFileCommands Instance
        {
            get;
            private set;
        }

        /// <summary>
        /// Gets the service provider from the owner package.
        /// </summary>
        private IServiceProvider ServiceProvider
        {
            get
            {
                return this.package;
            }
        }

        /// <summary>
        /// Initializes the singleton instance of the command.
        /// </summary>
        /// <param name="package">Owner package, not null.</param>
        public static void Initialize(Package package)
        {
            Instance = new OpenLogFileCommands(package);
        }

        /// <summary>
        /// This function is the callback used to execute the command when the menu item is clicked.
        /// See the constructor to see how the menu item is associated with this function using
        /// OleMenuCommandService service and MenuCommand class.
        /// </summary>
        /// <param name="sender">Event sender.</param>
        /// <param name="e">Event args.</param>
        private void MenuItemCallback(object sender, EventArgs e)
        {
            OleMenuCommand menuCommand = (OleMenuCommand)sender;
            OleMenuCmdEventArgs menuCmdEventArgs = (OleMenuCmdEventArgs)e;

            string inputFile = menuCmdEventArgs.InValue as String;
            string logFile = null;

            if (!String.IsNullOrWhiteSpace(inputFile))
            {
                // If the input file is a URL, download the file.
                if (Uri.IsWellFormedUriString(inputFile, UriKind.Absolute))
                {
                    TryDownloadFile(inputFile, out logFile);
                }
                else
                {
                    // Verify if the input file is valid. i.e. it exists and has a valid file extension.
                    string logFileExtension = Path.GetExtension(inputFile);

                    // Since we don't have a tool format, only accept *.sarif and *.json files as command input files.
                    if (logFileExtension.Equals(".sarif", StringComparison.OrdinalIgnoreCase) || logFileExtension.Equals(".json", StringComparison.OrdinalIgnoreCase))
                    {
                        if (File.Exists(inputFile))
                        {
                            logFile = inputFile;
                        }
                    }
                }
            }

            ToolFormat toolFormat = ToolFormat.None;

            if (logFile == null)
            {
                string title = "Open Static Analysis Results Interchange Format (SARIF) file";
                string filter = "SARIF files (*.sarif;*.sarif.json)|*.sarif;*.sarif.json";

                switch (menuCommand.CommandID.ID)
                {
                    // These constants expressed in our VSCT
                    case OpenSarifFileCommandId:
                        {
                            // Native SARIF. All our defaults above are fine
                            break;
                        }
                    case OpenPREfastFileCommandId:
                        {
                            toolFormat = ToolFormat.PREfast;
                            title = "Open PREfast XML log file";
                            filter = "PREfast log files (*.xml)|*.xml";
                            break;
                        }
                    case OpenFxCopFileCommandId:
                        {
                            // FxCop. TODO. We need project file support. FxCop
                            // fullMessages look broken.
                            toolFormat = ToolFormat.FxCop;
                            title = "Open FxCop XML log file";
                            filter = "FxCop report and project files (*.xml)|*.xml";
                            break;
                        }
                    case OpenCppCheckFileCommandId:
                        {
                            toolFormat = ToolFormat.CppCheck;
                            title = "Open CppCheck XML log file";
                            filter = "CppCheck log files (*.xml)|*.xml";
                            break;
                        }
                    case OpenClangFileCommandId:
                        {
                            toolFormat = ToolFormat.ClangAnalyzer;
                            title = "Open Clang XML log file";
                            filter = "Clang log files (*.xml)|*.xml";
                            break;
                        }
                    case OpenAndroidStudioFileCommandId:
                        {
                            toolFormat = ToolFormat.AndroidStudio;
                            title = "Open Android Studio XML log file";
                            filter = "PREfast log files (*.xml)|*.xml";
                            break;
                        }
                }

                OpenFileDialog openFileDialog = new OpenFileDialog();

                openFileDialog.Title = title;
                openFileDialog.Filter = filter;
                openFileDialog.RestoreDirectory = true;

                if (!String.IsNullOrWhiteSpace(inputFile))
                {
                    openFileDialog.FileName = Path.GetFileName(inputFile);
                    openFileDialog.InitialDirectory = Path.GetDirectoryName(inputFile);
                }

                if (openFileDialog.ShowDialog() != DialogResult.OK)
                {
<<<<<<< HEAD
                    toolFormat = ToolFormat.AndroidStudio;
                    title = "Open Android Studio XML log file";
                    filter = "Android Studio log files (*.xml)|*.xml";
                    break;
=======
                    return;
>>>>>>> c99eca32
                }

                logFile = openFileDialog.FileName;
            }

            ErrorListService.ProcessLogFile(logFile, toolFormat);
        }

        bool IsSarifProtocol(string path)
        {
            return path.StartsWith("sarif://", StringComparison.OrdinalIgnoreCase);
        }

        string ConvertSarifProtocol(string inputUrl)
        {
            int sarifProtocolLength;
            string replacementProtocol;

            // sarif:/// ==> file://
            // sarif://  ==> http://
            if (inputUrl.StartsWith("sarif:///", StringComparison.OrdinalIgnoreCase))
            {
                sarifProtocolLength = 9;
                replacementProtocol = "file://";
            }
            else if (inputUrl.StartsWith("sarif://", StringComparison.OrdinalIgnoreCase))
            {
                sarifProtocolLength = 8;
                replacementProtocol = "http://";
            }
            else
            {
                throw new ArgumentOutOfRangeException("inputUrl", $"The input URL does not use a known protocol. {inputUrl}");
            }

            string newUrl = inputUrl.Substring(sarifProtocolLength);
            newUrl = replacementProtocol + newUrl;
            return newUrl;
        }

        bool TryDownloadFile(string inputUrl, out string downloadedFilePath)
        {
            Uri inputUri = new Uri(inputUrl, UriKind.Absolute);
            downloadedFilePath = Path.GetTempFileName();
            string downloadUrl = null;

            if (inputUri.Scheme.Equals("sarif", StringComparison.OrdinalIgnoreCase))
            {
                downloadUrl = ConvertSarifProtocol(inputUrl);
            }
            else if (inputUri.Scheme.Equals("http://", StringComparison.OrdinalIgnoreCase) || inputUri.Scheme.Equals("file://", StringComparison.OrdinalIgnoreCase))
            {
                downloadUrl = inputUrl;
            }
            else
            {
                throw new ArgumentOutOfRangeException("inputUrl", $"The input URL does not use a known protocol. {inputUrl}");
            }

            if (downloadUrl != null)
            {
                try
                {
                    using (WebClient webClient = new WebClient())
                    {
                        webClient.UseDefaultCredentials = true;
                        webClient.DownloadFile(downloadUrl, downloadedFilePath);
                    }
                }
                catch (Exception e)
                {
                    Trace.TraceError(e.ToString());
                    File.Delete(downloadedFilePath);
                    downloadedFilePath = null;
                }
            }

            return File.Exists(downloadedFilePath);
        }
    }
}<|MERGE_RESOLUTION|>--- conflicted
+++ resolved
@@ -195,7 +195,7 @@
                         {
                             toolFormat = ToolFormat.AndroidStudio;
                             title = "Open Android Studio XML log file";
-                            filter = "PREfast log files (*.xml)|*.xml";
+                            filter = "Android Studio log files (*.xml)|*.xml";
                             break;
                         }
                 }
@@ -214,14 +214,7 @@
 
                 if (openFileDialog.ShowDialog() != DialogResult.OK)
                 {
-<<<<<<< HEAD
-                    toolFormat = ToolFormat.AndroidStudio;
-                    title = "Open Android Studio XML log file";
-                    filter = "Android Studio log files (*.xml)|*.xml";
-                    break;
-=======
                     return;
->>>>>>> c99eca32
                 }
 
                 logFile = openFileDialog.FileName;
