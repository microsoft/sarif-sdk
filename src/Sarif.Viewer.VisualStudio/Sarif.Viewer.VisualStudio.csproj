﻿<?xml version="1.0" encoding="utf-8"?>
<Project ToolsVersion="14.0" DefaultTargets="Build" xmlns="http://schemas.microsoft.com/developer/msbuild/2003">
  <Import Project="..\packages\Microsoft.VSSDK.BuildTools.15.1.192\build\Microsoft.VSSDK.BuildTools.props" Condition="'$(VisualStudioVersion)' != '14.0' And Exists('..\packages\Microsoft.VSSDK.BuildTools.15.1.192\build\Microsoft.VSSDK.BuildTools.props')" />
  <Import Project="..\packages\Microsoft.VisualStudio.Sdk.BuildTasks.14.0.14.0.215\build\Microsoft.VisualStudio.Sdk.BuildTasks.14.0.props" Condition="'$(VisualStudioVersion)' == '14.0' And Exists('..\packages\Microsoft.VisualStudio.Sdk.BuildTasks.14.0.14.0.215\build\Microsoft.VisualStudio.Sdk.BuildTasks.14.0.props')" />
  <PropertyGroup>
    <VisualStudioVersion Condition="'$(VisualStudioVersion)' == ''">14.0</VisualStudioVersion>
    <TargetFrameworkVersion>v4.5.2</TargetFrameworkVersion>
    <MinimumVisualStudioVersion>$(VisualStudioVersion)</MinimumVisualStudioVersion>
    <VSToolsPath Condition="'$(VSToolsPath)' == ''">$(MSBuildExtensionsPath32)\Microsoft\VisualStudio\v$(VisualStudioVersion)</VSToolsPath>
    <NuGetPackageImportStamp>
    </NuGetPackageImportStamp>
    <UseCodebase>true</UseCodebase>
    <VsixType>v3</VsixType>
    <DeployExtension Condition="'$(AppVeyor)' != ''">False</DeployExtension>
  </PropertyGroup>
  <PropertyGroup>
    <DisableCSharpTargetsImport>true</DisableCSharpTargetsImport>
  </PropertyGroup>
  <Import Project="$([MSBuild]::GetDirectoryNameOfFileAbove($(MSBuildThisFileDirectory).., build.props))\build.props" />
  <PropertyGroup>
    <Configuration Condition=" '$(Configuration)' == '' ">Debug</Configuration>
    <Platform Condition=" '$(Platform)' == '' ">AnyCPU</Platform>
    <SchemaVersion>2.0</SchemaVersion>
    <ProjectTypeGuids>{82b43b9b-a64c-4715-b499-d71e9ca2bd60};{FAE04EC0-301F-11D3-BF4B-00C04F79EFBC}</ProjectTypeGuids>
    <ProjectGuid>{FEBE7A56-524C-4B76-A899-23DBD8951C23}</ProjectGuid>
    <OutputType>Library</OutputType>
    <AppDesignerFolder>Properties</AppDesignerFolder>
    <RootNamespace>Microsoft.Sarif.Viewer</RootNamespace>
    <AssemblyName>Microsoft.Sarif.Viewer</AssemblyName>
    <GeneratePkgDefFile>true</GeneratePkgDefFile>
    <IncludeAssemblyInVSIXContainer>true</IncludeAssemblyInVSIXContainer>
    <IncludeDebugSymbolsInVSIXContainer>true</IncludeDebugSymbolsInVSIXContainer>
    <IncludeDebugSymbolsInLocalVSIXDeployment>true</IncludeDebugSymbolsInLocalVSIXDeployment>
    <CopyBuildOutputToOutputDirectory>true</CopyBuildOutputToOutputDirectory>
    <CopyOutputSymbolsToOutputDirectory>false</CopyOutputSymbolsToOutputDirectory>
    <StartAction>Program</StartAction>
    <StartProgram Condition="'$(DevEnvDir)' != ''">$(DevEnvDir)devenv.exe</StartProgram>
    <StartArguments>/rootsuffix Exp /log</StartArguments>
  </PropertyGroup>
  <ItemGroup>
    <Compile Include="CodeAnalysisResultManager.cs" />
    <Compile Include="CodeFlowToTreeConverter.cs" />
    <Compile Include="CodeLocationObjectTypeDescriptor.cs" />
    <Compile Include="CodeLocationObject.cs" />
    <Compile Include="Controls\InternetHyperlink.xaml.cs">
      <DependentUpon>InternetHyperlink.xaml</DependentUpon>
    </Compile>
    <Compile Include="Converters\BooleanToCollapsedVisibilityConverter.cs" />
    <Compile Include="Converters\CallTreeNodeToTextConverter.cs" />
    <Compile Include="Converters\CollectionToBooleanConverter.cs" />
    <Compile Include="Converters\CollectionToVisiblity1Converter.cs" />
    <Compile Include="Converters\CollectionToVisiblity0Converter.cs" />
    <Compile Include="Converters\CollectionToCountConverter.cs" />
    <Compile Include="Converters\BooleanToVisibilityConverter.cs" />
    <Compile Include="Converters\Int32ToVisibilityConverter.cs" />
    <Compile Include="Converters\MultipleStringsToVisibilityConverter.cs" />
    <Compile Include="Converters\FileExistsToBooleanConverter.cs" />
    <Compile Include="Converters\ObjectToVisibilityConverter.cs" />
    <Compile Include="DelegateCommand.cs" />
    <Compile Include="DelegateCommandBase.cs" />
    <Compile Include="IToolWindow.cs" />
    <Compile Include="KeyValuePairPropertyDescriptor.cs" />
    <Compile Include="Models\CallTreeCollection.cs" />
    <Compile Include="Models\CallTree.cs" />
    <Compile Include="Models\CallTreeNode.cs" />
    <Compile Include="Models\FileDetailsModel.cs" />
    <Compile Include="Models\InvocationModel.cs" />
    <Compile Include="Models\ReplacementModel.cs" />
    <Compile Include="Models\FileChangeModel.cs" />
    <Compile Include="Models\FixModel.cs" />
    <Compile Include="ProjectNameCache.cs" />
    <Compile Include="Resource1.Designer.cs">
      <AutoGen>True</AutoGen>
      <DesignTime>True</DesignTime>
      <DependentUpon>Resource1.resx</DependentUpon>
    </Compile>
    <Compile Include="Resources.Designer.cs">
      <AutoGen>True</AutoGen>
      <DesignTime>True</DesignTime>
      <DependentUpon>Resources.resx</DependentUpon>
    </Compile>
    <Compile Include="SarifToolWindow.cs" />
    <Compile Include="SarifToolWindowCommand.cs" />
    <Compile Include="TelemetryEvent.cs" />
    <Compile Include="TelemetryProvider.cs" />
    <Compile Include="Uri.extensions.cs" />
    <Compile Include="Views\SarifToolWindowControl.xaml.cs">
      <DependentUpon>SarifToolWindowControl.xaml</DependentUpon>
    </Compile>
    <Compile Include="Sarif\Replacement.extensions.cs" />
    <Compile Include="Sarif\FileChange.extensions.cs" />
    <Compile Include="Sarif\Fix.extensions.cs" />
    <Compile Include="Sarif\StackFrame.extensions.cs" />
    <Compile Include="Sarif\Stack.extensions.cs" />
    <Compile Include="Sarif\CodeFlow.extensions.cs" />
    <Compile Include="Sarif\IPropertyBagHolder.extensions.cs" />
    <Compile Include="Models\RuleModel.cs" />
    <Compile Include="Models\ToolModel.cs" />
    <Compile Include="Sarif\AnnotatedCodeLocation.extensions.cs" />
    <Compile Include="Sarif\Region.extensions.cs" />
    <Compile Include="Sarif\ResultLevel.extensions.cs" />
    <Compile Include="Sarif\Result.extensions.cs" />
    <Compile Include="Sarif\Location.extensions.cs" />
    <Compile Include="Sarif\Rule.extensions.cs" />
    <Compile Include="Sarif\Invocation.extensions.cs" />
    <Compile Include="Sarif\Tool.extensions.cs" />
    <Compile Include="Sarif\Run.extensions.cs" />
    <Compile Include="Tags\ISarifLocationProviderFactory.cs" />
    <Compile Include="Tags\SarifLocationTaggerProvider.cs" />
    <Compile Include="TreeViewSelectionHelper.cs" />
    <Compile Include="Views\CodeLocations.xaml.cs">
      <DependentUpon>CodeLocations.xaml</DependentUpon>
    </Compile>
    <Compile Include="Converters\BindingDebugConverter.cs" />
    <Compile Include="Converters\StringToVisibilityConverter.cs" />
    <Compile Include="Models\StackCollection.cs" />
    <Compile Include="Models\StackFrameModel.cs" />
    <Compile Include="NotifyPropertyChangedObject.cs" />
    <Compile Include="Constants.cs" />
    <Compile Include="ErrorList\ErrorListService.cs" />
    <Compile Include="Guids.cs" />
    <Compile Include="Models\AnnotatedCodeLocationModel.cs" />
    <Compile Include="Models\AnnotatedCodeLocationCollection.cs" />
    <Compile Include="OpenLogFileCommands.cs" />
    <Compile Include="ProjectHelper.cs" />
    <Compile Include="ProjectKind.cs" />
    <Compile Include="ResultTextMarker.cs" />
    <Compile Include="SarifEditorFactory.cs" />
    <Compile Include="SarifFileAndContentDefinitions.cs" />
    <Compile Include="ErrorList\SarifTableControlEventProcessorProvider.cs" />
    <Compile Include="SarifViewerPackage.cs" />
    <Compile Include="Properties\AssemblyInfo.cs" />
    <Compile Include="Models\SarifErrorListItem.cs" />
    <Compile Include="SdkUiUtilities.cs" />
    <Compile Include="ErrorList\SinkManager.cs" />
    <Compile Include="ErrorList\SarifTableDataSource.cs" />
    <Compile Include="ErrorList\SarifSnapshot.cs" />
    <Compile Include="ViewModels\ViewModelLocator.cs" />
    <Compile Include="WeakEventHandlerManager.cs" />
  </ItemGroup>
  <ItemGroup>
<<<<<<< HEAD
    <None Include="app.config" />
=======
    <Content Include="App.config">
      <IncludeInVSIX>true</IncludeInVSIX>
    </Content>
>>>>>>> 2d2ee1f8
    <None Include="Data\ruleLookup.json" />
    <Content Include="overview.md">
      <CopyToOutputDirectory>Always</CopyToOutputDirectory>
      <IncludeInVSIX>true</IncludeInVSIX>
    </Content>
    <None Include="packages.config" />
    <None Include="source.extension.vsixmanifest" />
  </ItemGroup>
  <ItemGroup>
    <Content Include="index.html" />
    <None Include="readme.md" />
    <Resource Include="Resources\SarifToolWindowCommand.png" />
    <Content Include="License.txt">
      <CopyToOutputDirectory>Always</CopyToOutputDirectory>
      <IncludeInVSIX>true</IncludeInVSIX>
    </Content>
    <Content Include="Triskele.ico">
      <CopyToOutputDirectory>Always</CopyToOutputDirectory>
      <IncludeInVSIX>true</IncludeInVSIX>
    </Content>
    <VSCTCompile Include="OpenSarifFileCommandPackage.vsct">
      <ResourceName>Menus.ctmenu</ResourceName>
    </VSCTCompile>
    <Content Include="Resources\OpenSarifFileCommand.png" />
    <Content Include="Resources\OpenSarifFileCommandPackage.ico" />
  </ItemGroup>
  <ItemGroup>
    <Reference Include="CommandLine, Version=2.0.275.0, Culture=neutral, PublicKeyToken=de6f01bd326f8c32, processorArchitecture=MSIL">
      <HintPath>..\packages\CommandLineParser.2.1.1-beta\lib\net45\CommandLine.dll</HintPath>
      <Private>True</Private>
    </Reference>
    <Reference Include="CsvHelper, Version=2.0.0.0, Culture=neutral, PublicKeyToken=8c4959082be5c823, processorArchitecture=MSIL">
      <HintPath>..\packages\CsvHelper.2.16.3.0\lib\net45\CsvHelper.dll</HintPath>
      <Private>True</Private>
    </Reference>
    <Reference Include="EnvDTE, Version=8.0.0.0, Culture=neutral, PublicKeyToken=b03f5f7f11d50a3a">
      <EmbedInteropTypes>False</EmbedInteropTypes>
    </Reference>
    <Reference Include="EnvDTE100, Version=10.0.0.0, Culture=neutral, PublicKeyToken=b03f5f7f11d50a3a, processorArchitecture=MSIL">
      <EmbedInteropTypes>False</EmbedInteropTypes>
    </Reference>
    <Reference Include="EnvDTE80, Version=8.0.0.0, Culture=neutral, PublicKeyToken=b03f5f7f11d50a3a">
      <EmbedInteropTypes>False</EmbedInteropTypes>
    </Reference>
    <Reference Include="EnvDTE90, Version=9.0.0.0, Culture=neutral, PublicKeyToken=b03f5f7f11d50a3a">
      <EmbedInteropTypes>False</EmbedInteropTypes>
    </Reference>
    <Reference Include="Microsoft.ApplicationInsights, Version=2.4.0.0, Culture=neutral, PublicKeyToken=31bf3856ad364e35, processorArchitecture=MSIL">
      <HintPath>..\packages\Microsoft.ApplicationInsights.2.4.0\lib\net45\Microsoft.ApplicationInsights.dll</HintPath>
    </Reference>
    <Reference Include="Microsoft.Build.Framework" />
    <Reference Include="Microsoft.CSharp" />
    <Reference Include="Microsoft.VisualStudio.CommandBars, Version=8.0.0.0, Culture=neutral, PublicKeyToken=b03f5f7f11d50a3a">
      <EmbedInteropTypes>False</EmbedInteropTypes>
    </Reference>
    <Reference Include="Microsoft.VisualStudio.ComponentModelHost, Version=14.0.0.0, Culture=neutral, PublicKeyToken=b03f5f7f11d50a3a, processorArchitecture=MSIL" />
    <Reference Include="Microsoft.VisualStudio.CoreUtility, Version=14.0.0.0, Culture=neutral, PublicKeyToken=b03f5f7f11d50a3a, processorArchitecture=MSIL">
      <HintPath>..\packages\Microsoft.VisualStudio.CoreUtility.14.1.24720\lib\net45\Microsoft.VisualStudio.CoreUtility.dll</HintPath>
      <Private>True</Private>
    </Reference>
    <Reference Include="Microsoft.VisualStudio.Editor, Version=14.0.0.0, Culture=neutral, PublicKeyToken=b03f5f7f11d50a3a, processorArchitecture=MSIL" />
    <Reference Include="Microsoft.VisualStudio.Imaging, Version=14.0.0.0, Culture=neutral, PublicKeyToken=b03f5f7f11d50a3a, processorArchitecture=MSIL">
      <HintPath>..\packages\Microsoft.VisualStudio.Imaging.14.1.24720\lib\net45\Microsoft.VisualStudio.Imaging.dll</HintPath>
      <Private>True</Private>
    </Reference>
    <Reference Include="Microsoft.VisualStudio.Imaging.Interop.14.0.DesignTime, Version=14.0.0.0, Culture=neutral, PublicKeyToken=b03f5f7f11d50a3a, processorArchitecture=MSIL">
      <EmbedInteropTypes>True</EmbedInteropTypes>
    </Reference>
    <Reference Include="Microsoft.VisualStudio.OLE.Interop, Version=7.1.40304.0, Culture=neutral, PublicKeyToken=b03f5f7f11d50a3a">
      <HintPath>..\packages\Microsoft.VisualStudio.OLE.Interop.7.10.6070\lib\Microsoft.VisualStudio.OLE.Interop.dll</HintPath>
      <Private>True</Private>
    </Reference>
    <Reference Include="Microsoft.VisualStudio.Shell.14.0, Version=14.0.0.0, Culture=neutral, PublicKeyToken=b03f5f7f11d50a3a, processorArchitecture=MSIL">
      <HintPath>..\packages\Microsoft.VisualStudio.Shell.14.0.14.1.24720\lib\Microsoft.VisualStudio.Shell.14.0.dll</HintPath>
      <Private>True</Private>
    </Reference>
    <Reference Include="Microsoft.VisualStudio.Shell.Immutable.10.0, Version=10.0.0.0, Culture=neutral, PublicKeyToken=b03f5f7f11d50a3a, processorArchitecture=MSIL">
      <HintPath>..\packages\Microsoft.VisualStudio.Shell.Immutable.10.0.10.0.30319\lib\net40\Microsoft.VisualStudio.Shell.Immutable.10.0.dll</HintPath>
      <Private>True</Private>
    </Reference>
    <Reference Include="Microsoft.VisualStudio.Shell.Immutable.11.0, Version=11.0.0.0, Culture=neutral, PublicKeyToken=b03f5f7f11d50a3a, processorArchitecture=MSIL">
      <HintPath>..\packages\Microsoft.VisualStudio.Shell.Immutable.11.0.11.0.50727\lib\net45\Microsoft.VisualStudio.Shell.Immutable.11.0.dll</HintPath>
      <Private>True</Private>
    </Reference>
    <Reference Include="Microsoft.VisualStudio.Shell.Immutable.12.0, Version=12.0.0.0, Culture=neutral, PublicKeyToken=b03f5f7f11d50a3a, processorArchitecture=MSIL">
      <HintPath>..\packages\Microsoft.VisualStudio.Shell.Immutable.12.0.12.0.21003\lib\net45\Microsoft.VisualStudio.Shell.Immutable.12.0.dll</HintPath>
      <Private>True</Private>
    </Reference>
    <Reference Include="Microsoft.VisualStudio.Shell.Immutable.14.0, Version=14.0.0.0, Culture=neutral, PublicKeyToken=b03f5f7f11d50a3a, processorArchitecture=MSIL">
      <HintPath>..\packages\Microsoft.VisualStudio.Shell.Immutable.14.0.14.1.24720\lib\net45\Microsoft.VisualStudio.Shell.Immutable.14.0.dll</HintPath>
      <Private>True</Private>
    </Reference>
    <Reference Include="Microsoft.VisualStudio.Shell.Interop, Version=7.1.40304.0, Culture=neutral, PublicKeyToken=b03f5f7f11d50a3a">
      <HintPath>..\packages\Microsoft.VisualStudio.Shell.Interop.7.10.6071\lib\Microsoft.VisualStudio.Shell.Interop.dll</HintPath>
      <Private>True</Private>
    </Reference>
    <Reference Include="Microsoft.VisualStudio.Shell.Interop.10.0, Version=10.0.0.0, Culture=neutral, PublicKeyToken=b03f5f7f11d50a3a, processorArchitecture=MSIL">
      <EmbedInteropTypes>True</EmbedInteropTypes>
      <HintPath>..\packages\Microsoft.VisualStudio.Shell.Interop.10.0.10.0.30319\lib\Microsoft.VisualStudio.Shell.Interop.10.0.dll</HintPath>
      <Private>True</Private>
    </Reference>
    <Reference Include="Microsoft.VisualStudio.Shell.Interop.11.0, Version=11.0.0.0, Culture=neutral, PublicKeyToken=b03f5f7f11d50a3a, processorArchitecture=MSIL">
      <EmbedInteropTypes>True</EmbedInteropTypes>
      <HintPath>..\packages\Microsoft.VisualStudio.Shell.Interop.11.0.11.0.61030\lib\Microsoft.VisualStudio.Shell.Interop.11.0.dll</HintPath>
      <Private>True</Private>
    </Reference>
    <Reference Include="Microsoft.VisualStudio.Shell.Interop.12.0, Version=12.0.0.0, Culture=neutral, PublicKeyToken=b03f5f7f11d50a3a, processorArchitecture=MSIL">
      <EmbedInteropTypes>True</EmbedInteropTypes>
      <HintPath>..\packages\Microsoft.VisualStudio.Shell.Interop.12.0.12.0.30110\lib\Microsoft.VisualStudio.Shell.Interop.12.0.dll</HintPath>
      <Private>True</Private>
    </Reference>
    <Reference Include="Microsoft.VisualStudio.Shell.Interop.8.0, Version=8.0.0.0, Culture=neutral, PublicKeyToken=b03f5f7f11d50a3a">
      <HintPath>..\packages\Microsoft.VisualStudio.Shell.Interop.8.0.8.0.50727\lib\Microsoft.VisualStudio.Shell.Interop.8.0.dll</HintPath>
      <Private>True</Private>
    </Reference>
    <Reference Include="Microsoft.VisualStudio.Shell.Interop.9.0, Version=9.0.0.0, Culture=neutral, PublicKeyToken=b03f5f7f11d50a3a">
      <HintPath>..\packages\Microsoft.VisualStudio.Shell.Interop.9.0.9.0.30729\lib\Microsoft.VisualStudio.Shell.Interop.9.0.dll</HintPath>
      <Private>True</Private>
    </Reference>
    <Reference Include="Microsoft.VisualStudio.Text.Data, Version=14.0.0.0, Culture=neutral, PublicKeyToken=b03f5f7f11d50a3a, processorArchitecture=MSIL">
      <HintPath>..\packages\Microsoft.VisualStudio.Text.Data.14.1.24720\lib\net45\Microsoft.VisualStudio.Text.Data.dll</HintPath>
      <Private>True</Private>
    </Reference>
    <Reference Include="Microsoft.VisualStudio.Text.Logic, Version=14.0.0.0, Culture=neutral, PublicKeyToken=b03f5f7f11d50a3a, processorArchitecture=MSIL">
      <HintPath>..\packages\Microsoft.VisualStudio.Text.Logic.14.1.24720\lib\net45\Microsoft.VisualStudio.Text.Logic.dll</HintPath>
      <Private>True</Private>
    </Reference>
    <Reference Include="Microsoft.VisualStudio.Text.UI, Version=14.0.0.0, Culture=neutral, PublicKeyToken=b03f5f7f11d50a3a, processorArchitecture=MSIL">
      <HintPath>..\packages\Microsoft.VisualStudio.Text.UI.14.1.24720\lib\net45\Microsoft.VisualStudio.Text.UI.dll</HintPath>
      <Private>True</Private>
    </Reference>
    <Reference Include="Microsoft.VisualStudio.Text.UI.Wpf, Version=14.0.0.0, Culture=neutral, PublicKeyToken=b03f5f7f11d50a3a, processorArchitecture=MSIL">
      <HintPath>..\packages\Microsoft.VisualStudio.Text.UI.Wpf.14.1.24720\lib\net45\Microsoft.VisualStudio.Text.UI.Wpf.dll</HintPath>
      <Private>True</Private>
    </Reference>
    <Reference Include="Microsoft.VisualStudio.TextManager.Interop, Version=7.1.40304.0, Culture=neutral, PublicKeyToken=b03f5f7f11d50a3a">
      <HintPath>..\packages\Microsoft.VisualStudio.TextManager.Interop.7.10.6070\lib\Microsoft.VisualStudio.TextManager.Interop.dll</HintPath>
      <Private>True</Private>
    </Reference>
    <Reference Include="Microsoft.VisualStudio.TextManager.Interop.8.0, Version=8.0.0.0, Culture=neutral, PublicKeyToken=b03f5f7f11d50a3a">
      <HintPath>..\packages\Microsoft.VisualStudio.TextManager.Interop.8.0.8.0.50727\lib\Microsoft.VisualStudio.TextManager.Interop.8.0.dll</HintPath>
      <Private>True</Private>
    </Reference>
    <Reference Include="Microsoft.VisualStudio.Threading, Version=14.0.0.0, Culture=neutral, PublicKeyToken=b03f5f7f11d50a3a, processorArchitecture=MSIL">
      <HintPath>..\packages\Microsoft.VisualStudio.Threading.14.1.111\lib\net45\Microsoft.VisualStudio.Threading.dll</HintPath>
      <Private>True</Private>
    </Reference>
    <Reference Include="Microsoft.VisualStudio.Utilities, Version=14.0.0.0, Culture=neutral, PublicKeyToken=b03f5f7f11d50a3a, processorArchitecture=MSIL">
      <HintPath>..\packages\Microsoft.VisualStudio.Utilities.14.1.24720\lib\net45\Microsoft.VisualStudio.Utilities.dll</HintPath>
      <Private>True</Private>
    </Reference>
    <Reference Include="Microsoft.VisualStudio.Validation, Version=14.0.0.0, Culture=neutral, PublicKeyToken=b03f5f7f11d50a3a, processorArchitecture=MSIL">
      <HintPath>..\packages\Microsoft.VisualStudio.Validation.14.1.111\lib\net45\Microsoft.VisualStudio.Validation.dll</HintPath>
      <Private>True</Private>
    </Reference>
    <Reference Include="Newtonsoft.Json, Version=10.0.0.0, Culture=neutral, PublicKeyToken=30ad4fe6b2a6aeed, processorArchitecture=MSIL">
      <HintPath>..\packages\Newtonsoft.Json.10.0.3\lib\net45\Newtonsoft.Json.dll</HintPath>
    </Reference>
    <Reference Include="PresentationCore" />
    <Reference Include="PresentationFramework" />
    <Reference Include="Sarif, Version=1.7.0.0, Culture=neutral, PublicKeyToken=21a5e83f6f5bb844, processorArchitecture=MSIL">
      <HintPath>..\packages\Sarif.Sdk.1.7.0\lib\net452\Sarif.dll</HintPath>
    </Reference>
    <Reference Include="Sarif.Converters, Version=1.7.0.0, Culture=neutral, PublicKeyToken=21a5e83f6f5bb844, processorArchitecture=MSIL">
      <HintPath>..\packages\Sarif.Converters.1.7.0\lib\net452\Sarif.Converters.dll</HintPath>
    </Reference>
    <Reference Include="Sarif.Driver, Version=1.7.0.0, Culture=neutral, PublicKeyToken=21a5e83f6f5bb844, processorArchitecture=MSIL">
      <HintPath>..\packages\Sarif.Driver.1.7.0\lib\net452\Sarif.Driver.dll</HintPath>
    </Reference>
    <Reference Include="stdole, Version=7.0.3300.0, Culture=neutral, PublicKeyToken=b03f5f7f11d50a3a">
      <EmbedInteropTypes>False</EmbedInteropTypes>
    </Reference>
    <Reference Include="System" />
    <Reference Include="System.Collections.Immutable, Version=1.1.37.0, Culture=neutral, PublicKeyToken=b03f5f7f11d50a3a, processorArchitecture=MSIL">
      <HintPath>..\packages\System.Collections.Immutable.1.1.37\lib\dotnet\System.Collections.Immutable.dll</HintPath>
      <Private>True</Private>
    </Reference>
    <Reference Include="System.ComponentModel.Composition" />
<<<<<<< HEAD
    <Reference Include="System.Composition.AttributedModel, Version=1.0.32.0, Culture=neutral, PublicKeyToken=b03f5f7f11d50a3a, processorArchitecture=MSIL">
      <HintPath>..\packages\System.Composition.AttributedModel.1.1.0\lib\portable-net45+win8+wp8+wpa81\System.Composition.AttributedModel.dll</HintPath>
      <Private>True</Private>
    </Reference>
    <Reference Include="System.Composition.Convention, Version=1.0.32.0, Culture=neutral, PublicKeyToken=b03f5f7f11d50a3a, processorArchitecture=MSIL">
      <HintPath>..\packages\System.Composition.Convention.1.1.0\lib\portable-net45+win8+wp8+wpa81\System.Composition.Convention.dll</HintPath>
      <Private>True</Private>
    </Reference>
    <Reference Include="System.Composition.Hosting, Version=1.0.32.0, Culture=neutral, PublicKeyToken=b03f5f7f11d50a3a, processorArchitecture=MSIL">
      <HintPath>..\packages\System.Composition.Hosting.1.1.0\lib\portable-net45+win8+wp8+wpa81\System.Composition.Hosting.dll</HintPath>
      <Private>True</Private>
    </Reference>
    <Reference Include="System.Composition.Runtime, Version=1.0.32.0, Culture=neutral, PublicKeyToken=b03f5f7f11d50a3a, processorArchitecture=MSIL">
      <HintPath>..\packages\System.Composition.Runtime.1.1.0\lib\portable-net45+win8+wp8+wpa81\System.Composition.Runtime.dll</HintPath>
      <Private>True</Private>
    </Reference>
    <Reference Include="System.Composition.TypedParts, Version=1.0.32.0, Culture=neutral, PublicKeyToken=b03f5f7f11d50a3a, processorArchitecture=MSIL">
      <HintPath>..\packages\System.Composition.TypedParts.1.1.0\lib\portable-net45+win8+wp8+wpa81\System.Composition.TypedParts.dll</HintPath>
      <Private>True</Private>
    </Reference>
=======
    <Reference Include="System.Configuration" />
>>>>>>> 2d2ee1f8
    <Reference Include="System.Data" />
    <Reference Include="System.Data.DataSetExtensions" />
    <Reference Include="System.Design" />
    <Reference Include="System.Diagnostics.DiagnosticSource, Version=4.0.2.0, Culture=neutral, PublicKeyToken=cc7b13ffcd2ddd51, processorArchitecture=MSIL">
      <HintPath>..\packages\System.Diagnostics.DiagnosticSource.4.4.0\lib\net45\System.Diagnostics.DiagnosticSource.dll</HintPath>
    </Reference>
    <Reference Include="System.Drawing" />
    <Reference Include="System.IO.Compression" />
    <Reference Include="System.Net" />
    <Reference Include="System.Windows.Forms" />
    <Reference Include="System.Xaml" />
    <Reference Include="System.Xml" />
    <Reference Include="WindowsBase" />
  </ItemGroup>
  <ItemGroup>
    <EmbeddedResource Include="Resource1.resx">
      <Generator>ResXFileCodeGenerator</Generator>
      <LastGenOutput>Resource1.Designer.cs</LastGenOutput>
      <SubType>Designer</SubType>
    </EmbeddedResource>
    <EmbeddedResource Include="Resources.resx">
      <Generator>ResXFileCodeGenerator</Generator>
      <LastGenOutput>Resources.Designer.cs</LastGenOutput>
    </EmbeddedResource>
    <EmbeddedResource Include="VSPackage.resx">
      <MergeWithCTO>true</MergeWithCTO>
      <ManifestResourceName>VSPackage</ManifestResourceName>
    </EmbeddedResource>
  </ItemGroup>
  <ItemGroup>
    <Page Include="Controls\InternetHyperlink.xaml">
      <SubType>Designer</SubType>
      <Generator>MSBuild:Compile</Generator>
    </Page>
    <Page Include="Views\SarifToolWindowControl.xaml">
      <SubType>Designer</SubType>
      <Generator>MSBuild:Compile</Generator>
    </Page>
    <Page Include="Themes\CallTrees.xaml">
      <Generator>MSBuild:Compile</Generator>
      <SubType>Designer</SubType>
    </Page>
    <Page Include="Themes\TreeView.xaml">
      <Generator>MSBuild:Compile</Generator>
      <SubType>Designer</SubType>
    </Page>
    <Page Include="Themes\DefaultStyles.xaml">
      <SubType>Designer</SubType>
      <Generator>MSBuild:Compile</Generator>
    </Page>
    <Page Include="Themes\Fixes.xaml">
      <SubType>Designer</SubType>
      <Generator>MSBuild:Compile</Generator>
    </Page>
    <Page Include="Themes\Information.xaml">
      <SubType>Designer</SubType>
      <Generator>MSBuild:Compile</Generator>
    </Page>
    <Page Include="Themes\Locations.xaml">
      <SubType>Designer</SubType>
      <Generator>MSBuild:Compile</Generator>
    </Page>
    <Page Include="Themes\Stacks.xaml">
      <SubType>Designer</SubType>
      <Generator>MSBuild:Compile</Generator>
    </Page>
    <Page Include="Views\CodeLocations.xaml">
      <SubType>Designer</SubType>
      <Generator>MSBuild:Compile</Generator>
    </Page>
  </ItemGroup>
  <Import Project="$(MSBuildToolsPath)\Microsoft.CSharp.targets" />
  <Import Project="$(VSToolsPath)\VSSDK\Microsoft.VsSDK.targets" Condition="'$(VSToolsPath)' != ''" />
  <Target Name="EnsureNuGetPackageBuildImports" BeforeTargets="PrepareForBuild">
    <PropertyGroup>
      <ErrorText>This project references NuGet package(s) that are missing on this computer. Use NuGet Package Restore to download them.  For more information, see http://go.microsoft.com/fwlink/?LinkID=322105. The missing file is {0}.</ErrorText>
    </PropertyGroup>
    <Error Condition="'$(VisualStudioVersion)' == '14.0' And !Exists('..\packages\Microsoft.VisualStudio.Sdk.BuildTasks.14.0.14.0.215\build\Microsoft.VisualStudio.Sdk.BuildTasks.14.0.props')" Text="$([System.String]::Format('$(ErrorText)', '..\packages\Microsoft.VisualStudio.Sdk.BuildTasks.14.0.14.0.215\build\Microsoft.VisualStudio.Sdk.BuildTasks.14.0.props'))" />
    <Error Condition="'$(VisualStudioVersion)' == '14.0' And !Exists('..\packages\Microsoft.VisualStudio.Sdk.BuildTasks.14.0.14.0.215\build\Microsoft.VisualStudio.Sdk.BuildTasks.14.0.targets')" Text="$([System.String]::Format('$(ErrorText)', '..\packages\Microsoft.VisualStudio.Sdk.BuildTasks.14.0.14.0.215\build\Microsoft.VisualStudio.Sdk.BuildTasks.14.0.targets'))" />
    <Error Condition="'$(VisualStudioVersion)' != '14.0' And !Exists('..\packages\Microsoft.VSSDK.BuildTools.15.1.192\build\Microsoft.VSSDK.BuildTools.props')" Text="$([System.String]::Format('$(ErrorText)', '..\packages\Microsoft.VSSDK.BuildTools.15.1.192\build\Microsoft.VSSDK.BuildTools.props'))" />
    <Error Condition="'$(VisualStudioVersion)' != '14.0' And !Exists('..\packages\Microsoft.VSSDK.BuildTools.15.1.192\build\Microsoft.VSSDK.BuildTools.targets')" Text="$([System.String]::Format('$(ErrorText)', '..\packages\Microsoft.VSSDK.BuildTools.15.1.192\build\Microsoft.VSSDK.BuildTools.targets'))" />
  </Target>
  <Import Project="..\packages\Microsoft.VisualStudio.Sdk.BuildTasks.14.0.14.0.215\build\Microsoft.VisualStudio.Sdk.BuildTasks.14.0.targets" Condition="'$(VisualStudioVersion)' == '14.0' And Exists('..\packages\Microsoft.VisualStudio.Sdk.BuildTasks.14.0.14.0.215\build\Microsoft.VisualStudio.Sdk.BuildTasks.14.0.targets')" />
  <Import Project="..\packages\Microsoft.VSSDK.BuildTools.15.1.192\build\Microsoft.VSSDK.BuildTools.targets" Condition="'$(VisualStudioVersion)' != '14.0' And Exists('..\packages\Microsoft.VSSDK.BuildTools.15.1.192\build\Microsoft.VSSDK.BuildTools.targets')" />
  <!-- To modify your build process, add your task inside one of the targets below and uncomment it. 
       Other similar extension points exist, see Microsoft.Common.targets.
  <Target Name="BeforeBuild">
  </Target>
  <Target Name="AfterBuild">
  </Target>
  -->
</Project><|MERGE_RESOLUTION|>--- conflicted
+++ resolved
@@ -139,13 +139,9 @@
     <Compile Include="WeakEventHandlerManager.cs" />
   </ItemGroup>
   <ItemGroup>
-<<<<<<< HEAD
-    <None Include="app.config" />
-=======
     <Content Include="App.config">
       <IncludeInVSIX>true</IncludeInVSIX>
     </Content>
->>>>>>> 2d2ee1f8
     <None Include="Data\ruleLookup.json" />
     <Content Include="overview.md">
       <CopyToOutputDirectory>Always</CopyToOutputDirectory>
@@ -173,14 +169,6 @@
     <Content Include="Resources\OpenSarifFileCommandPackage.ico" />
   </ItemGroup>
   <ItemGroup>
-    <Reference Include="CommandLine, Version=2.0.275.0, Culture=neutral, PublicKeyToken=de6f01bd326f8c32, processorArchitecture=MSIL">
-      <HintPath>..\packages\CommandLineParser.2.1.1-beta\lib\net45\CommandLine.dll</HintPath>
-      <Private>True</Private>
-    </Reference>
-    <Reference Include="CsvHelper, Version=2.0.0.0, Culture=neutral, PublicKeyToken=8c4959082be5c823, processorArchitecture=MSIL">
-      <HintPath>..\packages\CsvHelper.2.16.3.0\lib\net45\CsvHelper.dll</HintPath>
-      <Private>True</Private>
-    </Reference>
     <Reference Include="EnvDTE, Version=8.0.0.0, Culture=neutral, PublicKeyToken=b03f5f7f11d50a3a">
       <EmbedInteropTypes>False</EmbedInteropTypes>
     </Reference>
@@ -324,7 +312,6 @@
       <Private>True</Private>
     </Reference>
     <Reference Include="System.ComponentModel.Composition" />
-<<<<<<< HEAD
     <Reference Include="System.Composition.AttributedModel, Version=1.0.32.0, Culture=neutral, PublicKeyToken=b03f5f7f11d50a3a, processorArchitecture=MSIL">
       <HintPath>..\packages\System.Composition.AttributedModel.1.1.0\lib\portable-net45+win8+wp8+wpa81\System.Composition.AttributedModel.dll</HintPath>
       <Private>True</Private>
@@ -345,9 +332,7 @@
       <HintPath>..\packages\System.Composition.TypedParts.1.1.0\lib\portable-net45+win8+wp8+wpa81\System.Composition.TypedParts.dll</HintPath>
       <Private>True</Private>
     </Reference>
-=======
     <Reference Include="System.Configuration" />
->>>>>>> 2d2ee1f8
     <Reference Include="System.Data" />
     <Reference Include="System.Data.DataSetExtensions" />
     <Reference Include="System.Design" />
