﻿// Copyright (c) Microsoft. All rights reserved. 
// Licensed under the MIT license. See LICENSE file in the project root for full license information. 

using System.Collections.Generic;
using System.IO;
using System.Text;

using EnvDTE;

using Microsoft.CodeAnalysis.Sarif;
using Microsoft.CodeAnalysis.Sarif.Converters;
using Microsoft.CodeAnalysis.Sarif.Readers;
using Microsoft.CodeAnalysis.Sarif.Writers;

using Newtonsoft.Json;

namespace Microsoft.Sarif.Viewer.ErrorList
{
    public class ErrorListService
    {
        public static readonly ErrorListService Instance = new ErrorListService();

        public static void ProcessLogFile(string filePath, Solution solution, string toolFormat = ToolFormat.None)
        {
            SarifLog log;

            JsonSerializerSettings settings = new JsonSerializerSettings()
            {
                ContractResolver = SarifContractResolver.Instance,
            };

            string logText;

            if (toolFormat.MatchesToolFormat(ToolFormat.None))
            {
                logText = File.ReadAllText(filePath);
            }
            else if (toolFormat.MatchesToolFormat(ToolFormat.PREfast))
            {
                logText = ToolFormatConverter.ConvertPREfastToStandardFormat(filePath);
            }
            else
            {
                // We have conversion to do
                var converter = new ToolFormatConverter();
                var sb = new StringBuilder();

                using (var input = new MemoryStream(File.ReadAllBytes(filePath)))
                {
                    var outputTextWriter = new StringWriter(sb);                
                    var outputJson = new JsonTextWriter(outputTextWriter);
                    var output = new ResultLogJsonWriter(outputJson);

                    input.Seek(0, SeekOrigin.Begin);
                    converter.ConvertToStandardFormat(toolFormat, input, output);

                    // This is serving as a flush mechanism
                    output.Dispose();

                    logText = sb.ToString();
                }
            }

            log = JsonConvert.DeserializeObject<SarifLog>(logText, settings);
            ProcessSarifLog(log, filePath, solution);
        }

        private static void ProcessSarifLog(SarifLog sarifLog, string logFilePath, Solution solution)
        {
<<<<<<< HEAD
            CodeAnalysisResultManager.Instance.SarifErrors.Clear();
=======
            // Clear previous data
            SarifTableDataSource.Instance.CleanAllErrors();
>>>>>>> 37c9a8c5

            foreach (Run run in sarifLog.Runs)
            {
                Instance.WriteRunToErrorList(run, logFilePath, solution);
            }

            SarifTableDataSource.Instance.BringToFront();
        }

        private ErrorListService()
        {
        }

        private void WriteRunToErrorList(Run run, string logFilePath, Solution solution)
        {
            List<SarifErrorListItem> sarifErrors = new List<SarifErrorListItem>();

            var projectNameCache = new ProjectNameCache(solution);

            if (run.Results != null)
            {
                foreach (Result result in run.Results)
                {
                    var sarifError = new SarifErrorListItem(run, result, logFilePath, projectNameCache);
                    sarifErrors.Add(sarifError);
                }
            }

            foreach (var error in sarifErrors)
            {
                CodeAnalysisResultManager.Instance.SarifErrors.Add(error);
            }
            SarifTableDataSource.Instance.AddErrors(sarifErrors);
        }
    }
}<|MERGE_RESOLUTION|>--- conflicted
+++ resolved
@@ -67,12 +67,9 @@
 
         private static void ProcessSarifLog(SarifLog sarifLog, string logFilePath, Solution solution)
         {
-<<<<<<< HEAD
-            CodeAnalysisResultManager.Instance.SarifErrors.Clear();
-=======
             // Clear previous data
             SarifTableDataSource.Instance.CleanAllErrors();
->>>>>>> 37c9a8c5
+            CodeAnalysisResultManager.Instance.SarifErrors.Clear();
 
             foreach (Run run in sarifLog.Runs)
             {
