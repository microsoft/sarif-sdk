--- conflicted
+++ resolved
@@ -10,22 +10,38 @@
 {
     public class CallTree : NotifyPropertyChangedObject
     {
-<<<<<<< HEAD
         CallTreeNode _selectedItem;
         DelegateCommand<TreeView> _selectPreviousCommand;
         DelegateCommand<TreeView> _selectNextCommand;
-=======
-        private CodeLocationObject _selectedItem;
+
         private ObservableCollection<CallTreeNode> _topLevelNodes;
->>>>>>> 346efe20
 
         public CallTree(IList<CallTreeNode> topLevelNodes)
         {
             TopLevelNodes = new ObservableCollection<CallTreeNode>(topLevelNodes);
         }
 
-<<<<<<< HEAD
-        public ObservableCollection<CallTreeNode> TopLevelNodes { get; }
+        public ObservableCollection<CallTreeNode> TopLevelNodes
+        {
+            get
+            {
+                return _topLevelNodes;
+            }
+            set
+            {
+                _topLevelNodes = value;
+
+                // Set this object as the CallTree for the child nodes.
+                if (_topLevelNodes != null)
+                {
+                    for (int i = 0; i < _topLevelNodes.Count; i++)
+                    {
+                        _topLevelNodes[i].CallTree = this;
+                    }
+                }
+            }
+        }
+
 
         public CallTreeNode SelectedItem
         {
@@ -37,6 +53,12 @@
             {
                 this._selectedItem = value;
                 this.NotifyPropertyChanged(nameof(SelectedItem));
+                
+                // Remove the existing highlighting.
+                if (_selectedItem != null)
+                {
+                    _selectedItem.ApplyDefaultSourceFileHighlighting();
+                }
             }
         }
 
@@ -197,56 +219,6 @@
                 }
 
                 return _selectNextCommand;
-=======
-        public ObservableCollection<CallTreeNode> TopLevelNodes
-        {
-            get
-            {
-                return _topLevelNodes;
-            }
-            set
-            {
-                _topLevelNodes = value;
-
-                // Set this object as the CallTree for the child nodes.
-                if (_topLevelNodes != null)
-                {
-                    for (int i = 0; i < _topLevelNodes.Count; i++)
-                    {
-                        _topLevelNodes[i].CallTree = this;
-                    }
-                }
-            }
-        }
-
-        public CodeLocationObject SelectedItem
-        {
-            get
-            {
-                return _selectedItem;
-            }
-            set
-            {
-                // Remove the existing highlighting.
-                if (_selectedItem != null)
-                {
-                    _selectedItem.ApplyDefaultSourceFileHighlighting();
-                }
-
-                _selectedItem = value;
-                this.NotifyPropertyChanged(nameof(SelectedItem));
-
-                // Navigate to the source of the selected node and highlight the region.
-                if (_selectedItem != null)
-                {
-                    // Update the VS Properties window with the properties of the selected CallTreeNode.
-                    SarifViewerPackage.SarifToolWindow.UpdateSelectionList(_selectedItem.TypeDescriptor);
-
-                    // Navigate to the source file of the selected CallTreeNode.
-                    _selectedItem.NavigateTo();
-                    _selectedItem.ApplySelectionSourceFileHighlighting();
-                }
->>>>>>> 346efe20
             }
         }
     }
