--- conflicted
+++ resolved
@@ -460,15 +460,13 @@
   <data name="SARIF1004_ExpressUriBaseIdsCorrectly_Error_RelativeReferenceMustNotBeginWithSlash_Text" xml:space="preserve">
     <value>The relative reference '{0}' begins with a slash, which will prevent it from combining properly with the absolute URI specified by a 'uriBaseId'.</value>
   </data>
-<<<<<<< HEAD
+  <data name="SARIF2012_ProvideRuleProperties_Note_ProvideMetadataForAllViolatedRules_Text" xml:space="preserve">
+    <value>'{0}' does not provide a 'rules' property. 'rules' contain information that helps users understand why each rule fires and what the user can do to fix it.</value>
+  </data>
+  <data name="SARIF2012_ProvideRuleProperties_Note_ProvideRuleMetadata_Text" xml:space="preserve">
+    <value>'{0}' does not provide metadata for rule '{1}'. Rule metadata contains information that helps the user understand why each rule fires and what the user can do to fix it.</value>
+  </data>
   <data name="SARIF2016_FileUrisShouldBeRelative_Note_ShouldNotStartWithSlash_Text" xml:space="preserve">
     <value>{0}: The file location '{1}' start with slash. Prefer a relative reference together with a uriBaseId property.</value>
-=======
-  <data name="SARIF2012_ProvideRuleProperties_Note_ProvideMetadataForAllViolatedRules_Text" xml:space="preserve">
-    <value>'{0}' does not provide a 'rules' property. 'rules' contain information that helps users understand why each rule fires and what the user can do to fix it.</value>
-  </data>
-  <data name="SARIF2012_ProvideRuleProperties_Note_ProvideRuleMetadata_Text" xml:space="preserve">
-    <value>'{0}' does not provide metadata for rule '{1}'. Rule metadata contains information that helps the user understand why each rule fires and what the user can do to fix it.</value>
->>>>>>> 5f176d3d
   </data>
 </root>