--- conflicted
+++ resolved
@@ -48,15 +48,10 @@
             nameof(RuleResources.SARIF2012_ProvideRuleProperties_Note_ProvideRuleMetadata_Text)
         };
 
-<<<<<<< HEAD
-=======
-        public override FailureLevel DefaultLevel => FailureLevel.Note;
-
         private static readonly Regex s_pascalCaseRegex = new Regex(@"^(\p{Lu}[\p{Ll}\p{Nd}]+)*$", RegexOptions.Compiled | RegexOptions.CultureInvariant);
         private HashSet<string> currentRules;
         private Run currentRun;
 
->>>>>>> 5f176d3d
         protected override void Analyze(Run run, string runPointer)
         {
             currentRun = run;
