--- conflicted
+++ resolved
@@ -18,13 +18,8 @@
     <PackageReference Include="Microsoft.Json.Pointer" Version="2.1.0" />
     <PackageReference Include="Microsoft.Json.Schema" Version="2.1.0" />
     <PackageReference Include="Microsoft.Json.Schema.Validation" Version="2.1.0" />
-<<<<<<< HEAD
-    <PackageReference Include="Microsoft.SourceLink.GitHub" Version="1.0.0" PrivateAssets="All" />
-    <PackageReference Include="Newtonsoft.Json" Version="13.0.1" />
-=======
     <PackageReference Include="Microsoft.SourceLink.GitHub" Version="1.1.1" PrivateAssets="All" />
     <PackageReference Include="Newtonsoft.Json" Version="12.0.3" />
->>>>>>> dbb1a118
     <PackageReference Include="System.Threading.Channels" Version="5.0.0" />
   </ItemGroup>
 
