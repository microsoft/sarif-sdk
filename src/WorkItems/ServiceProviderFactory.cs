--- conflicted
+++ resolved
@@ -1,12 +1,7 @@
 ﻿// Copyright (c) Microsoft. All rights reserved.
 // Licensed under the MIT license. See LICENSE file in the project root for full license information.
-<<<<<<< HEAD
-using System;
-
-=======
 
 using System;
->>>>>>> 20730e45
 using Microsoft.ApplicationInsights.Channel;
 using Microsoft.ApplicationInsights.Extensibility;
 using Microsoft.Extensions.Configuration;
