--- conflicted
+++ resolved
@@ -1,9 +1,6 @@
 ﻿// Copyright (c) Microsoft. All rights reserved.
 // Licensed under the MIT license. See LICENSE file in the project root for full license information.
-<<<<<<< HEAD
-=======
 
->>>>>>> 20730e45
 using System;
 using System.Collections;
 using System.Collections.Generic;
