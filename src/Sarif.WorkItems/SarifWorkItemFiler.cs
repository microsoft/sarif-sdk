--- conflicted
+++ resolved
@@ -119,11 +119,8 @@
             using (Logger.BeginScopeContext(nameof(FileWorkItems)))
             {
                 sarifLog = sarifLog ?? throw new ArgumentNullException(nameof(sarifLog));
-<<<<<<< HEAD
                 AssignResultGuids(sarifLog);
-=======
                 sarifLog.SetProperty(LOGID_PROPERTY_NAME, Guid.NewGuid());
->>>>>>> 018374f3
 
                 IReadOnlyList<SarifLog> logsToProcess = SplitLogFile(sarifLog);
 
