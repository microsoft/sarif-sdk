﻿// Copyright (c) Microsoft. All rights reserved.
// Licensed under the MIT license. See LICENSE file in the project root for full license information.
using System;
using System.Collections.Generic;
using System.IO;
using System.Linq;
using System.Text;

namespace Microsoft.CodeAnalysis.Sarif.WorkItems
{
    public static class SarifWorkItemsExtensions
    {
        public static bool ShouldBeFiled(this Result result)
        {
            if (result.BaselineState == BaselineState.Absent ||
                result.BaselineState == BaselineState.Updated)
            {
                return false;
            }

            if (result.Suppressions?.Count > 0) { return false; }

            // Fail: an explicit failure occurred.
            //
            // Open: a sound analysis is 'open' indicating that the analysis requires
            //       more configuration or other data in order to produce a determination.
            // 
            // Review: an open item which can't be automated, i.e., which requires a
            //         manual review to resolve.
            return result.Kind == ResultKind.Fail ||
                   result.Kind == ResultKind.Open ||
                   result.Kind == ResultKind.Review;

            // Designations which are not appropriate for filing:
            //
            // Pass: the scan target explicitly passed analysis.
            // 
            // Not applicable: analysis was skipped because it was not
            //                 relevant to the scan target.
            //
            // Informational: a strictly informational message was emitted.
        }

        public static string GetFingerprintSplittingStrategyId(this Result result)
        {
            return $"{result.GetProperty("OrganizationName")}:{result.GetProperty("EtlEntity")}:{result.PartialFingerprints["SecretHash/v1"]}";
        }

        public static string GetPerRepositoryFingerprintSplittingStrategyId(this Result result)
        {
            string projectId = string.Empty;
            result.TryGetProperty("ProjectId", out projectId);

            string repositoryId = string.Empty;
            result.TryGetProperty("RepositoryId", out repositoryId);

            return $"{result.GetProperty("OrganizationName")}:{projectId ?? string.Empty}:{result.GetProperty("EtlEntity")}:{repositoryId ?? string.Empty}:{result.PartialFingerprints["SecretHash/v1"]}";
        }

        public static string CreateWorkItemTitle(this Run run)
        {
            if (run == null) { throw new ArgumentNullException(nameof(run)); }
            if (run.Results == null) { throw new ArgumentNullException(nameof(run.Results)); }

            Result firstResult = null;

            foreach (Result result in run?.Results)
            {
                if (result.ShouldBeFiled())
                {
                    firstResult = result;
                    break;
                }
            }

            // No useful work to schedule in a work item, apparently.
            if (firstResult == null) { return null; }

            string fullRuleId = ConstructFullRuleIdentifier(firstResult.GetRule(run));

            string titlePrefix = "[" + run.Tool.Driver.Name + ":" +
                    firstResult.Level.ToString() + "]: " +
                    fullRuleId;

            // In ADO, the title cannot be longer than 256 characters
            const string ellipsis = "...";
            const int maxChars = 256;
            int remainingChars = maxChars - titlePrefix.Length - 6; // " ({0})".Length == 6

            // We encapsulate logical names in apostrophes to help indicate they are a symbol
            string locationName = "'" + firstResult.Locations?.FirstOrDefault()?.LogicalLocation?.FullyQualifiedName + "'";

            if (locationName.Length > remainingChars)
<<<<<<< HEAD
            { 
                locationName = "'" + Path.GetFileName(firstResult.Locations?.FirstOrDefault()?.LogicalLocation?.FullyQualifiedName) + "'";
=======
            {
                locationName = "'" + Path.GetFileName(firstResult.Locations?[0].LogicalLocation?.FullyQualifiedName) + "'";
>>>>>>> 018374f3

                if (locationName.Length > remainingChars)
                {
                    locationName = "'" + firstResult.Locations?.FirstOrDefault()?.LogicalLocation?.FullyQualifiedName.Substring(0, remainingChars - ellipsis.Length - 2) + ellipsis + "'";
                }
            }

            if (locationName.Equals("''"))
            {
                // We don't bother to wrap a file path or URL in apostrophes as these are self-evident
                //
                // Lines of code like this that inspire strong feelings in SARIF consumers as far as its design.
                locationName = firstResult.Locations?.FirstOrDefault()?.PhysicalLocation?.ArtifactLocation?.Resolve(run)?.Uri?.OriginalString;

                if (locationName?.Length > remainingChars)
                {
                    locationName = locationName.Substring(0, remainingChars - ellipsis.Length) + ellipsis;
                }
            }

            // Returns strings like:
            //
            // [Tool:Warning] RULE3067 (in 'Namespace.Type.MyMethod()')
            // [Tool:Error] RULE2001: Null dereference (in c:\src\build.cpp)

            string title = titlePrefix + (locationName == null ? "" : " (in " + locationName + ")");

            return title;
        }

        public static List<string> GetToolNames(this SarifLog log)
        {
            return log?.Runs?
                .Where(r => r?.Results?.Count > 0)
                .Select(r => r.Tool?.Driver?.Name)
                .Distinct()
                .ToList();
        }

        public static int GetAggregateFilableResultsCount(this SarifLog log)
        {
            return log?.Runs?
                .Select(run => run?.Results?
                    .Select(result => result.ShouldBeFiled() ? 1 : 0).Sum())
                .Sum() ?? 0;
        }

        public static string CreateWorkItemDescription(this SarifLog log, SarifWorkItemContext context, IList<Uri> locationUris)
        {
            int totalResults = log.GetAggregateFilableResultsCount();
            List<string> toolNames = log.GetToolNames();
            string phrasedToolNames = toolNames.ToAndPhrase();
            string multipleToolsFooter = toolNames.Count > 1 ? WorkItemsResources.MultipleToolsFooter : string.Empty;

            Uri runRepositoryUri = log?.Runs.FirstOrDefault()?.VersionControlProvenance?.FirstOrDefault()?.RepositoryUri;
            Uri detectionLocationUri = !string.IsNullOrEmpty(runRepositoryUri?.OriginalString) ? runRepositoryUri : locationUris?.FirstOrDefault();

            string detectionLocation = (detectionLocationUri?.IsAbsoluteUri == true && detectionLocationUri?.Scheme == "https")
                ? context.CreateLinkText(detectionLocationUri.OriginalString, detectionLocationUri?.OriginalString)
                : detectionLocationUri?.OriginalString;

            if (locationUris?.Count > 1)
            {
                int additionalLocations = locationUris.Count - 1;
                detectionLocation = $"{detectionLocation} (+{additionalLocations} locations)";
            }

            // This work item contains {0} {1} issue(s) detected in {2}{3}. Click the 'Scans' tab to review results.
            string description =
                string.Format(
                    WorkItemsResources.WorkItemBodyTemplateText, // This work item contains
                    totalResults,                                // {0}
                    phrasedToolNames,                            // {1} issue(s) detected in
                    detectionLocation,                           // {2}
                    multipleToolsFooter);                        // {3}. Click the 'Scans' tab to review results.\r\n

            return description;
        }

        private static string ConstructFullRuleIdentifier(ReportingDescriptor reportingDescriptor)
        {
            string fullRuleIdentifier = reportingDescriptor.Id;

            if (!string.IsNullOrEmpty(reportingDescriptor.Name))
            {
                fullRuleIdentifier += ": " + reportingDescriptor.Name;
            }
            return fullRuleIdentifier;
        }
    }
}<|MERGE_RESOLUTION|>--- conflicted
+++ resolved
@@ -91,13 +91,8 @@
             string locationName = "'" + firstResult.Locations?.FirstOrDefault()?.LogicalLocation?.FullyQualifiedName + "'";
 
             if (locationName.Length > remainingChars)
-<<<<<<< HEAD
             { 
                 locationName = "'" + Path.GetFileName(firstResult.Locations?.FirstOrDefault()?.LogicalLocation?.FullyQualifiedName) + "'";
-=======
-            {
-                locationName = "'" + Path.GetFileName(firstResult.Locations?[0].LogicalLocation?.FullyQualifiedName) + "'";
->>>>>>> 018374f3
 
                 if (locationName.Length > remainingChars)
                 {
