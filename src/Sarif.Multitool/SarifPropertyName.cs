--- conflicted
+++ resolved
@@ -56,13 +56,7 @@
         public const string RepositoryUri = "repositoryUri";
         public const string ResponseFiles = "responseFiles";
         public const string Results = "results";
-<<<<<<< HEAD
-        public const string RulesMetadata = "rulesMetadata";
-=======
-        public const string RichMessageStrings = "richMessageStrings";
-        public const string RichText = "richText";
         public const string RuleDescriptors = "ruleDescriptors";
->>>>>>> b6b3a12d
         public const string Runs = "runs";
         public const string Schema = "$schema";
         public const string ShortDescription = "shortDescription";
