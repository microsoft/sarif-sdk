--- conflicted
+++ resolved
@@ -28,117 +28,7 @@
     <PackageTags>command line driver utilities static analysis sarif framework utils driver.utilities</PackageTags>
     <PackageRequireLicenseAcceptance>false</PackageRequireLicenseAcceptance>
   </PropertyGroup>
-<<<<<<< HEAD
-  
-=======
-  <PropertyGroup>
-    <SignAssembly>true</SignAssembly>
-  </PropertyGroup>
-  <PropertyGroup>
-    <AssemblyOriginatorKeyFile>..\..\GeneratedKey.snk</AssemblyOriginatorKeyFile>
-  </PropertyGroup>
-  <Import Project="$([MSBuild]::GetDirectoryNameOfFileAbove($(MSBuildThisFileDirectory).., build.props))\build.props" />
-  <ItemGroup>
-    <Reference Include="CommandLine, Version=2.0.275.0, Culture=neutral, PublicKeyToken=de6f01bd326f8c32, processorArchitecture=MSIL">
-      <HintPath>..\packages\CommandLineParser.2.0.275-beta\lib\net45\CommandLine.dll</HintPath>
-      <Private>True</Private>
-    </Reference>
-    <Reference Include="Microsoft.CodeAnalysis, Version=1.1.0.0, Culture=neutral, PublicKeyToken=31bf3856ad364e35, processorArchitecture=MSIL">
-      <HintPath>..\packages\Microsoft.CodeAnalysis.Common.1.1.1\lib\net45\Microsoft.CodeAnalysis.dll</HintPath>
-      <Private>True</Private>
-    </Reference>
-    <Reference Include="Microsoft.CodeAnalysis.CSharp, Version=1.1.0.0, Culture=neutral, PublicKeyToken=31bf3856ad364e35, processorArchitecture=MSIL">
-      <HintPath>..\packages\Microsoft.CodeAnalysis.CSharp.1.1.1\lib\net45\Microsoft.CodeAnalysis.CSharp.dll</HintPath>
-      <Private>True</Private>
-    </Reference>
-    <Reference Include="Microsoft.CodeAnalysis.CSharp.Workspaces, Version=1.1.0.0, Culture=neutral, PublicKeyToken=31bf3856ad364e35, processorArchitecture=MSIL">
-      <HintPath>..\packages\Microsoft.CodeAnalysis.CSharp.Workspaces.1.1.1\lib\net45\Microsoft.CodeAnalysis.CSharp.Workspaces.dll</HintPath>
-      <Private>True</Private>
-    </Reference>
-    <Reference Include="Microsoft.CodeAnalysis.VisualBasic, Version=1.1.0.0, Culture=neutral, PublicKeyToken=31bf3856ad364e35, processorArchitecture=MSIL">
-      <HintPath>..\packages\Microsoft.CodeAnalysis.VisualBasic.1.1.1\lib\net45\Microsoft.CodeAnalysis.VisualBasic.dll</HintPath>
-      <Private>True</Private>
-    </Reference>
-    <Reference Include="Microsoft.CodeAnalysis.VisualBasic.Workspaces, Version=1.1.0.0, Culture=neutral, PublicKeyToken=31bf3856ad364e35, processorArchitecture=MSIL">
-      <HintPath>..\packages\Microsoft.CodeAnalysis.VisualBasic.Workspaces.1.1.1\lib\net45\Microsoft.CodeAnalysis.VisualBasic.Workspaces.dll</HintPath>
-      <Private>True</Private>
-    </Reference>
-    <Reference Include="Microsoft.CodeAnalysis.Workspaces, Version=1.1.0.0, Culture=neutral, PublicKeyToken=31bf3856ad364e35, processorArchitecture=MSIL">
-      <HintPath>..\packages\Microsoft.CodeAnalysis.Workspaces.Common.1.1.1\lib\net45\Microsoft.CodeAnalysis.Workspaces.dll</HintPath>
-      <Private>True</Private>
-    </Reference>
-    <Reference Include="Microsoft.CodeAnalysis.Workspaces.Desktop, Version=1.1.0.0, Culture=neutral, PublicKeyToken=31bf3856ad364e35, processorArchitecture=MSIL">
-      <HintPath>..\packages\Microsoft.CodeAnalysis.Workspaces.Common.1.1.1\lib\net45\Microsoft.CodeAnalysis.Workspaces.Desktop.dll</HintPath>
-      <Private>True</Private>
-    </Reference>
-    <Reference Include="Newtonsoft.Json, Version=6.0.0.0, Culture=neutral, PublicKeyToken=30ad4fe6b2a6aeed, processorArchitecture=MSIL">
-      <HintPath>..\packages\Newtonsoft.Json.6.0.8\lib\net45\Newtonsoft.Json.dll</HintPath>
-      <Private>True</Private>
-    </Reference>
-    <Reference Include="System" />
-    <Reference Include="System.Collections.Immutable, Version=1.1.37.0, Culture=neutral, PublicKeyToken=b03f5f7f11d50a3a, processorArchitecture=MSIL">
-      <HintPath>..\packages\System.Collections.Immutable.1.1.37\lib\dotnet\System.Collections.Immutable.dll</HintPath>
-      <Private>True</Private>
-    </Reference>
-    <Reference Include="System.Composition.AttributedModel, Version=1.0.27.0, Culture=neutral, PublicKeyToken=b03f5f7f11d50a3a, processorArchitecture=MSIL">
-      <HintPath>..\packages\Microsoft.Composition.1.0.27\lib\portable-net45+win8+wp8+wpa81\System.Composition.AttributedModel.dll</HintPath>
-      <Private>True</Private>
-    </Reference>
-    <Reference Include="System.Composition.Convention, Version=1.0.27.0, Culture=neutral, PublicKeyToken=b03f5f7f11d50a3a, processorArchitecture=MSIL">
-      <HintPath>..\packages\Microsoft.Composition.1.0.27\lib\portable-net45+win8+wp8+wpa81\System.Composition.Convention.dll</HintPath>
-      <Private>True</Private>
-    </Reference>
-    <Reference Include="System.Composition.Hosting, Version=1.0.27.0, Culture=neutral, PublicKeyToken=b03f5f7f11d50a3a, processorArchitecture=MSIL">
-      <HintPath>..\packages\Microsoft.Composition.1.0.27\lib\portable-net45+win8+wp8+wpa81\System.Composition.Hosting.dll</HintPath>
-      <Private>True</Private>
-    </Reference>
-    <Reference Include="System.Composition.Runtime, Version=1.0.27.0, Culture=neutral, PublicKeyToken=b03f5f7f11d50a3a, processorArchitecture=MSIL">
-      <HintPath>..\packages\Microsoft.Composition.1.0.27\lib\portable-net45+win8+wp8+wpa81\System.Composition.Runtime.dll</HintPath>
-      <Private>True</Private>
-    </Reference>
-    <Reference Include="System.Composition.TypedParts, Version=1.0.27.0, Culture=neutral, PublicKeyToken=b03f5f7f11d50a3a, processorArchitecture=MSIL">
-      <HintPath>..\packages\Microsoft.Composition.1.0.27\lib\portable-net45+win8+wp8+wpa81\System.Composition.TypedParts.dll</HintPath>
-      <Private>True</Private>
-    </Reference>
-    <Reference Include="System.Core" />
-    <Reference Include="System.Reflection.Metadata, Version=1.1.0.0, Culture=neutral, PublicKeyToken=b03f5f7f11d50a3a, processorArchitecture=MSIL">
-      <HintPath>..\packages\System.Reflection.Metadata.1.1.0\lib\dotnet5.2\System.Reflection.Metadata.dll</HintPath>
-      <Private>True</Private>
-    </Reference>
-    <Reference Include="System.Xml.Linq" />
-    <Reference Include="System.Data.DataSetExtensions" />
-    <Reference Include="Microsoft.CSharp" />
-    <Reference Include="System.Data" />
-    <Reference Include="System.Net.Http" />
-    <Reference Include="System.Xml" />
-  </ItemGroup>
-  <ItemGroup>
-    <Compile Include="ConvertCommand.cs" />
-    <Compile Include="ConvertOptions.cs" />
-    <Compile Include="ExportRulesMetadataCommand.cs" />
-    <Compile Include="MergeCommand.cs" />
-    <Compile Include="MergeOptions.cs" />
-    <Compile Include="MultitoolExtensionMethods.cs" />
-    <Compile Include="MultitoolResources.Designer.cs">
-      <AutoGen>True</AutoGen>
-      <DesignTime>True</DesignTime>
-      <DependentUpon>MultitoolResources.resx</DependentUpon>
-    </Compile>
-    <Compile Include="RewriteCommand.cs" />
-    <Compile Include="RewriteOptions.cs" />
-    <Compile Include="MultitoolOptionsBase.cs" />
-    <Compile Include="Program.cs" />
-    <Compile Include="Properties\AssemblyInfo.cs" />
-    <Compile Include="SarifPropertyName.cs" />
-    <Compile Include="SarifValidationContext.cs" />
-    <Compile Include="SingleFileOptionsBase.cs" />
-    <Compile Include="ValidatorResources.Designer.cs">
-      <AutoGen>True</AutoGen>
-      <DesignTime>True</DesignTime>
-      <DependentUpon>ValidatorResources.resx</DependentUpon>
-    </Compile>
-  </ItemGroup>
->>>>>>> 3ae1c378
+
   <ItemGroup>
     <Compile Remove="Rules\**" />
     <EmbeddedResource Remove="Rules\**" />
