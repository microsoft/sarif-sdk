--- conflicted
+++ resolved
@@ -28,12 +28,8 @@
 
   <PropertyGroup Label="AssemblyAttributes">
     <AssemblyTitle>SARIF Multitool</AssemblyTitle>
-<<<<<<< HEAD
-    <Description>Command line tool to perform transformations of input files to SARIF.</Description>
     <PackageId>Sarif.Multitool.Prototype.BSOA</PackageId>
-=======
     <Description>Command line tool to manipulate SARIF files.</Description>
->>>>>>> 018374f3
   </PropertyGroup>
 
   <Import Project="$([MSBuild]::GetDirectoryNameOfFileAbove($(MSBuildThisFileDirectory), build.props))\build.props" />
