﻿// Copyright (c) Microsoft. All rights reserved.
// Licensed under the MIT license. See LICENSE file in the project root for full license information.

using System;
using System.Linq;
using Microsoft.CodeAnalysis.Sarif.Visitors;
using Newtonsoft.Json;

namespace Microsoft.CodeAnalysis.Sarif.Multitool
{
    internal static class RewriteCommand
    {
        public static int Run(RewriteOptions rewriteOptions)
        {
            try
            {
                rewriteOptions = ValidateOptions(rewriteOptions);
                
                SarifLog actualLog = MultitoolFileHelpers.ReadSarifFile<SarifLog>(rewriteOptions.InputFilePath);

<<<<<<< HEAD
                OptionallyEmittedData dataToInsert = OptionallyEmittedData.None;
                if (rewriteOptions.DataToInsert != null)
                {
                    Array.ForEach(rewriteOptions.DataToInsert, data => dataToInsert |= data);
                }
=======
                OptionallyEmittedData dataToInsert = rewriteOptions.DataToInsert.ToFlags();
>>>>>>> 83183d54

                SarifLog reformattedLog = new ReformattingVisitor(dataToInsert).VisitSarifLog(actualLog);
                
                string fileName = CommandUtilities.GetTransformedOutputFileName(rewriteOptions);

                var formatting = rewriteOptions.PrettyPrint
                    ? Formatting.Indented
                    : Formatting.None;

                MultitoolFileHelpers.WriteSarifFile(reformattedLog, fileName, formatting);
            }
            catch(Exception ex)
            {
                Console.WriteLine(ex);
                return 1;
            }

            return 0;
        }

        private static RewriteOptions ValidateOptions(RewriteOptions rewriteOptions)
        {
            if (rewriteOptions.Inline)
            {
                rewriteOptions.Force = true;
            }

            return rewriteOptions;
        }
    }
}<|MERGE_RESOLUTION|>--- conflicted
+++ resolved
@@ -18,15 +18,7 @@
                 
                 SarifLog actualLog = MultitoolFileHelpers.ReadSarifFile<SarifLog>(rewriteOptions.InputFilePath);
 
-<<<<<<< HEAD
-                OptionallyEmittedData dataToInsert = OptionallyEmittedData.None;
-                if (rewriteOptions.DataToInsert != null)
-                {
-                    Array.ForEach(rewriteOptions.DataToInsert, data => dataToInsert |= data);
-                }
-=======
                 OptionallyEmittedData dataToInsert = rewriteOptions.DataToInsert.ToFlags();
->>>>>>> 83183d54
 
                 SarifLog reformattedLog = new ReformattingVisitor(dataToInsert).VisitSarifLog(actualLog);
                 
