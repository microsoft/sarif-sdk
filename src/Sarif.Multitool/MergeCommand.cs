--- conflicted
+++ resolved
@@ -20,14 +20,8 @@
 
                 var allRuns = ParseFiles(sarifFiles);
 
-<<<<<<< HEAD
-	        // Build one SarifLog with all the Runs.
-			SarifLog combinedLog = new SarifLog(SarifVersion.TwoZeroZero.ConvertToSchemaUri(),
-												SarifVersion.TwoZeroZero, allRuns);
-=======
                 // Build one SarifLog with all the Runs.
                 SarifLog combinedLog = allRuns.Merge();
->>>>>>> ade0bb63
 
                 // Reformat the SARIF log if we need to.
                 LoggingOptions loggingOptions = mergeOptions.ConvertToLoggingOptions();
