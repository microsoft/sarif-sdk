﻿// Copyright (c) Microsoft. All rights reserved.
// Licensed under the MIT license. See LICENSE file in the project root for full license information.

using System;
using System.Collections.Generic;
using System.IO;
using Microsoft.CodeAnalysis.Sarif.Processors;
using Microsoft.CodeAnalysis.Sarif.Visitors;
using Newtonsoft.Json;

namespace Microsoft.CodeAnalysis.Sarif.Multitool
{
    internal static class MergeCommand
    {
        public static int Run(MergeOptions mergeOptions)
        {
            try
            {
                var sarifFiles = MultitoolFileHelpers.CreateTargetsSet(mergeOptions.TargetFileSpecifiers, mergeOptions.Recurse);

                var allRuns = ParseFiles(sarifFiles);

                // Build one SarifLog with all the Runs.
                SarifLog combinedLog = allRuns.Merge();

                // Reformat the SARIF log if we need to.
<<<<<<< HEAD
                OptionallyEmittedData dataToInsert = OptionallyEmittedData.None;
                if (mergeOptions.DataToInsert != null)
                {
                    Array.ForEach(mergeOptions.DataToInsert, data => dataToInsert |= data);
                }
=======
                OptionallyEmittedData dataToInsert = mergeOptions.DataToInsert.ToFlags();
>>>>>>> 83183d54

                SarifLog reformattedLog = new ReformattingVisitor(dataToInsert).VisitSarifLog(combinedLog);

                // Write output to file.
                string outputName = Path.Combine(mergeOptions.OutputFolderPath, GetOutputFileName(mergeOptions));
                
                var formatting = mergeOptions.PrettyPrint
                    ? Formatting.Indented
                    : Formatting.None;

                Directory.CreateDirectory(mergeOptions.OutputFolderPath);
                MultitoolFileHelpers.WriteSarifFile(reformattedLog, outputName, formatting);
            }
            catch (Exception ex)
            {
                Console.WriteLine(ex);
                return 1;
            }
            return 0;
        }

	    private static IEnumerable<SarifLog> ParseFiles(IEnumerable<string> sarifFiles)
	    {
            foreach (var file in sarifFiles)
            {
                yield return MultitoolFileHelpers.ReadSarifFile<SarifLog>(file);
            }
        }
        
        internal static string GetOutputFileName(MergeOptions mergeOptions)
        {
            return !string.IsNullOrEmpty(mergeOptions.OutputFileName)
                ? mergeOptions.OutputFileName
                : "combined.sarif";
        }
    }
}<|MERGE_RESOLUTION|>--- conflicted
+++ resolved
@@ -24,15 +24,7 @@
                 SarifLog combinedLog = allRuns.Merge();
 
                 // Reformat the SARIF log if we need to.
-<<<<<<< HEAD
-                OptionallyEmittedData dataToInsert = OptionallyEmittedData.None;
-                if (mergeOptions.DataToInsert != null)
-                {
-                    Array.ForEach(mergeOptions.DataToInsert, data => dataToInsert |= data);
-                }
-=======
                 OptionallyEmittedData dataToInsert = mergeOptions.DataToInsert.ToFlags();
->>>>>>> 83183d54
 
                 SarifLog reformattedLog = new ReformattingVisitor(dataToInsert).VisitSarifLog(combinedLog);
 
