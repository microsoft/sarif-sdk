﻿// Copyright (c) Microsoft. All rights reserved.
// Licensed under the MIT license. See LICENSE file in the project root for full license information.

using System.Collections.Generic;
using CommandLine;

namespace Microsoft.CodeAnalysis.Sarif.Multitool{
    public class MultitoolOptionsBase
    {
        [Option(
            'p',
            "pretty-print",
            Default = false,
            HelpText = "Produce pretty-printed JSON output rather than compact form.")]
        public bool PrettyPrint { get; internal set; }

        [Option(
            'f',
            "force",
            Default = false,
            HelpText = "Force overwrite of output file if it exists.")]
        public bool Force { get; internal set; }

        [Option(
            "insert",
            Separator = ';',
            HelpText = 
            "Optionally present data, expressed as a semicolon-delimited list, that should be inserted into the log file. " +
            "Valid values include Hashes, TextFiles, BinaryFiles, EnvironmentVariables, CodeSnippets, SurroundingCodeSnippets " + 
            "and NondeterministicProperties.")]
<<<<<<< HEAD
        public OptionallyEmittedData[] DataToInsert { get; internal set; }
=======
        public IEnumerable<OptionallyEmittedData> DataToInsert { get; internal set; }
>>>>>>> 83183d54
    }
}<|MERGE_RESOLUTION|>--- conflicted
+++ resolved
@@ -28,10 +28,6 @@
             "Optionally present data, expressed as a semicolon-delimited list, that should be inserted into the log file. " +
             "Valid values include Hashes, TextFiles, BinaryFiles, EnvironmentVariables, CodeSnippets, SurroundingCodeSnippets " + 
             "and NondeterministicProperties.")]
-<<<<<<< HEAD
-        public OptionallyEmittedData[] DataToInsert { get; internal set; }
-=======
         public IEnumerable<OptionallyEmittedData> DataToInsert { get; internal set; }
->>>>>>> 83183d54
     }
 }