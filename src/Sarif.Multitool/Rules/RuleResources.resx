﻿<?xml version="1.0" encoding="utf-8"?>
<root>
  <!-- 
    Microsoft ResX Schema 
    
    Version 2.0
    
    The primary goals of this format is to allow a simple XML format 
    that is mostly human readable. The generation and parsing of the 
    various data types are done through the TypeConverter classes 
    associated with the data types.
    
    Example:
    
    ... ado.net/XML headers & schema ...
    <resheader name="resmimetype">text/microsoft-resx</resheader>
    <resheader name="version">2.0</resheader>
    <resheader name="reader">System.Resources.ResXResourceReader, System.Windows.Forms, ...</resheader>
    <resheader name="writer">System.Resources.ResXResourceWriter, System.Windows.Forms, ...</resheader>
    <data name="Name1"><value>this is my long string</value><comment>this is a comment</comment></data>
    <data name="Color1" type="System.Drawing.Color, System.Drawing">Blue</data>
    <data name="Bitmap1" mimetype="application/x-microsoft.net.object.binary.base64">
        <value>[base64 mime encoded serialized .NET Framework object]</value>
    </data>
    <data name="Icon1" type="System.Drawing.Icon, System.Drawing" mimetype="application/x-microsoft.net.object.bytearray.base64">
        <value>[base64 mime encoded string representing a byte array form of the .NET Framework object]</value>
        <comment>This is a comment</comment>
    </data>
                
    There are any number of "resheader" rows that contain simple 
    name/value pairs.
    
    Each data row contains a name, and value. The row also contains a 
    type or mimetype. Type corresponds to a .NET class that support 
    text/value conversion through the TypeConverter architecture. 
    Classes that don't support this are serialized and stored with the 
    mimetype set.
    
    The mimetype is used for serialized objects, and tells the 
    ResXResourceReader how to depersist the object. This is currently not 
    extensible. For a given mimetype the value must be set accordingly:
    
    Note - application/x-microsoft.net.object.binary.base64 is the format 
    that the ResXResourceWriter will generate, however the reader can 
    read any of the formats listed below.
    
    mimetype: application/x-microsoft.net.object.binary.base64
    value   : The object must be serialized with 
            : System.Runtime.Serialization.Formatters.Binary.BinaryFormatter
            : and then encoded with base64 encoding.
    
    mimetype: application/x-microsoft.net.object.soap.base64
    value   : The object must be serialized with 
            : System.Runtime.Serialization.Formatters.Soap.SoapFormatter
            : and then encoded with base64 encoding.

    mimetype: application/x-microsoft.net.object.bytearray.base64
    value   : The object must be serialized into a byte array 
            : using a System.ComponentModel.TypeConverter
            : and then encoded with base64 encoding.
    -->
  <xsd:schema id="root" xmlns="" xmlns:xsd="http://www.w3.org/2001/XMLSchema" xmlns:msdata="urn:schemas-microsoft-com:xml-msdata">
    <xsd:import namespace="http://www.w3.org/XML/1998/namespace" />
    <xsd:element name="root" msdata:IsDataSet="true">
      <xsd:complexType>
        <xsd:choice maxOccurs="unbounded">
          <xsd:element name="metadata">
            <xsd:complexType>
              <xsd:sequence>
                <xsd:element name="value" type="xsd:string" minOccurs="0" />
              </xsd:sequence>
              <xsd:attribute name="name" use="required" type="xsd:string" />
              <xsd:attribute name="type" type="xsd:string" />
              <xsd:attribute name="mimetype" type="xsd:string" />
              <xsd:attribute ref="xml:space" />
            </xsd:complexType>
          </xsd:element>
          <xsd:element name="assembly">
            <xsd:complexType>
              <xsd:attribute name="alias" type="xsd:string" />
              <xsd:attribute name="name" type="xsd:string" />
            </xsd:complexType>
          </xsd:element>
          <xsd:element name="data">
            <xsd:complexType>
              <xsd:sequence>
                <xsd:element name="value" type="xsd:string" minOccurs="0" msdata:Ordinal="1" />
                <xsd:element name="comment" type="xsd:string" minOccurs="0" msdata:Ordinal="2" />
              </xsd:sequence>
              <xsd:attribute name="name" type="xsd:string" use="required" msdata:Ordinal="1" />
              <xsd:attribute name="type" type="xsd:string" msdata:Ordinal="3" />
              <xsd:attribute name="mimetype" type="xsd:string" msdata:Ordinal="4" />
              <xsd:attribute ref="xml:space" />
            </xsd:complexType>
          </xsd:element>
          <xsd:element name="resheader">
            <xsd:complexType>
              <xsd:sequence>
                <xsd:element name="value" type="xsd:string" minOccurs="0" msdata:Ordinal="1" />
              </xsd:sequence>
              <xsd:attribute name="name" type="xsd:string" use="required" />
            </xsd:complexType>
          </xsd:element>
        </xsd:choice>
      </xsd:complexType>
    </xsd:element>
  </xsd:schema>
  <resheader name="resmimetype">
    <value>text/microsoft-resx</value>
  </resheader>
  <resheader name="version">
    <value>2.0</value>
  </resheader>
  <resheader name="reader">
    <value>System.Resources.ResXResourceReader, System.Windows.Forms, Version=4.0.0.0, Culture=neutral, PublicKeyToken=b77a5c561934e089</value>
  </resheader>
  <resheader name="writer">
    <value>System.Resources.ResXResourceWriter, System.Windows.Forms, Version=4.0.0.0, Culture=neutral, PublicKeyToken=b77a5c561934e089</value>
  </resheader>
  <data name="SARIF1001_Default" xml:space="preserve">
    <value>{0}: The name and id properties of rule "{1}" are the same.</value>
  </data>
  <data name="SARIF1001_DoNotUseFriendlyNameAsRuleIdDescription" xml:space="preserve">
    <value>Do not use the same string for a rule's id and name properties. The id property must be a stable, opaque identifer such as "SARIF1001". The name property should be a string that is understandable to an end user, such as "DoNotUserFriendlyNameAsRuleId".</value>
  </data>
  <data name="SARIF1003_Default" xml:space="preserve">
    <value>{0}: The string "{1}" is not a valid URI reference.</value>
  </data>
  <data name="SARIF1003_UrisMustBeValid" xml:space="preserve">
    <value>Specify a valid URI reference for every URI-valued property.</value>
  </data>
  <data name="SARIF1006_Default" xml:space="preserve">
    <value>{0}: The array contains multiple objects with the value "{1}" for the algorithm property.</value>
  </data>
  <data name="SARIF1006_HashAlgorithmsMustBeUnique" xml:space="preserve">
    <value>In any given "file" object, every element of the "hashes" array must have a different value for its "algorithm" property. </value>
  </data>
  <data name="SARIF1007_Default" xml:space="preserve">
    <value>{0}: The end time "{1}" is before the start time "{2}".</value>
  </data>
  <data name="SARIF1007_EndTimeMustNotBeBeforeStartTime" xml:space="preserve">
    <value>The end time of a run must not precede the start time. To allow for the possibility that the duration of the run is less than the resolution of the string representation of the time, the start time and the end time may be equal.</value>
  </data>
  <data name="SARIF1008_Default" xml:space="preserve">
    <value>{0}: The message "{1}" does not end with a period.</value>
  </data>
  <data name="SARIF1008_MessagesShouldEndWithPeriod" xml:space="preserve">
    <value>Messages should consist of one or more complete sentences, ending with a period.</value>
  </data>
  <data name="SARIF1009_InvalidStepValue" xml:space="preserve">
    <value>{0}: The value of the "step" property should be {1}, but is {2}. The step values must form a 1-based sequence starting at the first threadFlowLocation in the thread flow.</value>
  </data>
  <data name="SARIF1009_StepNotPresentOnAllLocations" xml:space="preserve">
    <value>{0}: The "step" property is absent. The "step" property is present on some but not all threadFlowLocations in this threadFlow. If the "step" property is used on any threadFlowLocation in a threadFlow, it must be present on every threadFlowLocation in that threadFlow.</value>
  </data>
  <data name="SARIF1009_StepValuesMustFormOneBasedSequence" xml:space="preserve">
    <value>If the "step" property is used on any threadFlowLocation in a threadFlow, then it must be present for every threadFlowLocation in the threadFlow, its value must be 1 for the first threadFlowLocation, and its value must increase by 1 for each succeeding threadFlowLocation.</value>
  </data>
  <data name="SARIF1012_Default" xml:space="preserve">
    <value>{0}: The value of the "endLine" property is {1}, which is less than the value of the "startLine" property, which is {2}.</value>
  </data>
  <data name="SARIF1012_EndLineMustNotBeLessThanStartLine" xml:space="preserve">
    <value>The "endLine" property of a region object must not be less than the "startLine" property.</value>
  </data>
  <data name="SARIF1013_Default" xml:space="preserve">
    <value>{0}: The value of the "endColumn" property is {1}, which is less than the value of the "startColumn" property, which is {2}.</value>
  </data>
  <data name="SARIF1013_EndColumnMustNotBeLessThanStartColumn" xml:space="preserve">
    <value>The "endColumn" property of a region object must not be less than the "startColumn" property.</value>
  </data>
  <data name="SARIF1014_Default" xml:space="preserve">
    <value>{0}: This fileLocation object contains a "uriBaseId" property, which means that the value of the "uri" property must be a relative URI reference, but "{1}" is an absolute URI reference.</value>
  </data>
  <data name="SARIF1014_UriBaseIdRequiresRelativeUri" xml:space="preserve">
    <value>If a fileLocation object contains a "uriBaseId" property, the value of the "uri" property must be a relative URI reference.</value>
  </data>
  <data name="SARIF1015_Default" xml:space="preserve">
    <value>{0}: The value of this property is required to be an absolute URI, but "{1}" is a relative URI reference.</value>
  </data>
  <data name="SARIF1015_UriMustBeAbsolute" xml:space="preserve">
    <value>Certain URIs are required to be absolute.</value>
  </data>
  <data name="SARIF1016_ContextRegionRequiresRegion" xml:space="preserve">
    <value>If the "contextRegion" property is present, the "region" property must also be present.</value>
  </data>
  <data name="SARIF1016_Default" xml:space="preserve">
    <value>{0}: This "physicalLocation" object contains a "contextRegion" property, but it does not contain a "region" property.</value>
  </data>
  <data name="SARIF1017_Default" xml:space="preserve">
    <value>{0}: This "{1}" object contains a property "{2}" with value {3}, but either "{4}" is absent, or it has fewer than {5} elements.</value>
  </data>
  <data name="SARIF1017_InvalidIndex" xml:space="preserve">
    <value>If an object contains a property that is used as an array index, then that array must be present and must contain at least "index + 1" elements.</value>
  </data>
  <data name="SARIF1018_InvalidUriInOriginalUriBaseIds" xml:space="preserve">
    <value>In the artifactLocation objects contained in run.originalUriBaseIds, if uriBaseId is absent, then uri must either be an absolute URI or it must be absent. Also, uri must end with a slash, so that it can safely be combined with the relative URIs in artifactLocation objects elsewhere in the log file.</value>
  </data>
  <data name="SARIF1018_LacksTrailingSlash" xml:space="preserve">
    <value>{0}: The URI '{1}' belonging to the '{2}' element of run.originalUriBaseIds does not end with a slash.</value>
  </data>
  <data name="SARIF1018_NotAbsolute" xml:space="preserve">
    <value>{0}: The URI '{1}' belonging to the '{2}' element of run.originalUriBaseIds is not an absolute URI.</value>
  </data>
  <data name="SARIF1019_InconsistentResultRuleId" xml:space="preserve">
    <value>{0}: The result contains both the ruleId property '{1}' and the rule.id property '{2}', and they are not equal.</value>
  </data>
  <data name="SARIF1019_MissingResultRuleId" xml:space="preserve">
    <value>{0}: The result contains neither result.ruleId nor result.rule.id.</value>
  </data>
  <data name="SARIF1019_RuleIdMustBePresentAndConsistent" xml:space="preserve">
    <value>In every result, at least one of the properties result.ruleId and result.rule.id must be present. If both are present, they must be equal.</value>
  </data>
<<<<<<< HEAD
  <data name="SARIF1021_MissingRunToolVersion" xml:space="preserve">
    <value>{0}: The tool version is missing.</value>
=======
  <data name="SARIF1020_ReferenceToOldSchemaVersion" xml:space="preserve">
    <value>{0}: The $schema property value '{1}' does not refer to the final version of the SARIF 2.1.0 schema. If you are using an earlier version of the SARIF format, consider upgrading your analysis tool to produce the final version. If this file does in fact conform to the final version of the schema, upgrade the tool to populate the $schema property with a URL that refers to the final version of the schema.</value>
  </data>
  <data name="SARIF1020_ReferToFinalSchema" xml:space="preserve">
    <value>The $schema property should be present, and must refer to the final version of the SARIF 2.1.0 schema. This enables IDEs to provide Intellisense for SARIF log files.</value>
  </data>
  <data name="SARIF1020_SchemaReferenceMissing" xml:space="preserve">
    <value>{0}: The SARIF log file does not contain a $schema property. Add a $schema property that refers to the final version of the SARIF 2.1.0 schema. This enables IDEs to provide Intellisense for SARIF log files.</value>
>>>>>>> fa5e501d
  </data>
</root><|MERGE_RESOLUTION|>--- conflicted
+++ resolved
@@ -210,18 +210,16 @@
   <data name="SARIF1019_RuleIdMustBePresentAndConsistent" xml:space="preserve">
     <value>In every result, at least one of the properties result.ruleId and result.rule.id must be present. If both are present, they must be equal.</value>
   </data>
-<<<<<<< HEAD
+  <data name="SARIF1020_ReferenceToOldSchemaVersion" xml:space="preserve">
+    <value>{0}: The $schema property value '{1}' does not refer to the final version of the SARIF 2.1.0 schema. If you are using an earlier version of the SARIF format, consider upgrading your analysis tool to produce the final version. If this file does in fact conform to the final version of the schema, upgrade the tool to populate the $schema property with a URL that refers to the final version of the schema.</value>
+  </data>
+  <data name="SARIF1020_ReferToFinalSchema" xml:space="preserve">
+    <value>The $schema property should be present, and must refer to the final version of the SARIF 2.1.0 schema. This enables IDEs to provide Intellisense for SARIF log files.</value>
+  </data>
+  <data name="SARIF1020_SchemaReferenceMissing" xml:space="preserve">
+    <value>{0}: The SARIF log file does not contain a $schema property. Add a $schema property that refers to the final version of the SARIF 2.1.0 schema. This enables IDEs to provide Intellisense for SARIF log files.</value>
+  </data>
   <data name="SARIF1021_MissingRunToolVersion" xml:space="preserve">
     <value>{0}: The tool version is missing.</value>
-=======
-  <data name="SARIF1020_ReferenceToOldSchemaVersion" xml:space="preserve">
-    <value>{0}: The $schema property value '{1}' does not refer to the final version of the SARIF 2.1.0 schema. If you are using an earlier version of the SARIF format, consider upgrading your analysis tool to produce the final version. If this file does in fact conform to the final version of the schema, upgrade the tool to populate the $schema property with a URL that refers to the final version of the schema.</value>
-  </data>
-  <data name="SARIF1020_ReferToFinalSchema" xml:space="preserve">
-    <value>The $schema property should be present, and must refer to the final version of the SARIF 2.1.0 schema. This enables IDEs to provide Intellisense for SARIF log files.</value>
-  </data>
-  <data name="SARIF1020_SchemaReferenceMissing" xml:space="preserve">
-    <value>{0}: The SARIF log file does not contain a $schema property. Add a $schema property that refers to the final version of the SARIF 2.1.0 schema. This enables IDEs to provide Intellisense for SARIF log files.</value>
->>>>>>> fa5e501d
   </data>
 </root>