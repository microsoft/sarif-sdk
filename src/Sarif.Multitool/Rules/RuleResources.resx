--- conflicted
+++ resolved
@@ -448,7 +448,9 @@
   <data name="SARIF2023_RelatedLocationsMustProvideRequiredProperties_FullDescription_Text" xml:space="preserve">
     <value>The GitHub Developer Security Portal (DSP) will reject a SARIF file that includes a "related location" with no 'message' property. This is a bug in the DSP. You can set 'message' to an empty string if you don't have anything else to say about the location.</value>
   </data>
-<<<<<<< HEAD
+  <data name="SARIF2005_ProvideToolProperties_Warning_ProvideToolnformationUri_Text" xml:space="preserve">
+    <value>{0}: The tool '{1}' does not provide 'informationUri'. This property helps the developer responsible for addessing a result by providing a way to learn more about the tool.</value>
+  </data>
   <data name="SARIF2025_ProvideRuleFriendlyName_FullDescription_Text" xml:space="preserve">
     <value>Each analysis rule should provide a "friendly name" in its 'name' property, in addition to the stable, opaque identifier in its 'id' property. This helps users see at a glance the purpose of the analysis rule. For uniformity of experience across all tools that produce SARIF, the friendly name should be a single Pascal identifier, for example, 'ProvideRuleFriendlyName'.</value>
   </data>
@@ -457,9 +459,5 @@
   </data>
   <data name="SARIF2025_ProvideRuleFriendlyName_Note_FriendlyNameNotAPascalIdentifier_Text" xml:space="preserve">
     <value>{0}: '{1}' is not a Pascal identifier. For uniformity ofexperience across all tools that produce SARIF, the friendly name should be a single Pascal identifier, for example, 'ProvideRuleFriendlyName'.</value>
-=======
-  <data name="SARIF2005_ProvideToolProperties_Warning_ProvideToolnformationUri_Text" xml:space="preserve">
-    <value>{0}: The tool '{1}' does not provide 'informationUri'. This property helps the developer responsible for addessing a result by providing a way to learn more about the tool.</value>
->>>>>>> cef88f83
   </data>
 </root>