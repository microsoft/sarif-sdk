﻿<?xml version="1.0" encoding="utf-8"?>
<root>
  <!-- 
    Microsoft ResX Schema 
    
    Version 2.0
    
    The primary goals of this format is to allow a simple XML format 
    that is mostly human readable. The generation and parsing of the 
    various data types are done through the TypeConverter classes 
    associated with the data types.
    
    Example:
    
    ... ado.net/XML headers & schema ...
    <resheader name="resmimetype">text/microsoft-resx</resheader>
    <resheader name="version">2.0</resheader>
    <resheader name="reader">System.Resources.ResXResourceReader, System.Windows.Forms, ...</resheader>
    <resheader name="writer">System.Resources.ResXResourceWriter, System.Windows.Forms, ...</resheader>
    <data name="Name1"><value>this is my long string</value><comment>this is a comment</comment></data>
    <data name="Color1" type="System.Drawing.Color, System.Drawing">Blue</data>
    <data name="Bitmap1" mimetype="application/x-microsoft.net.object.binary.base64">
        <value>[base64 mime encoded serialized .NET Framework object]</value>
    </data>
    <data name="Icon1" type="System.Drawing.Icon, System.Drawing" mimetype="application/x-microsoft.net.object.bytearray.base64">
        <value>[base64 mime encoded string representing a byte array form of the .NET Framework object]</value>
        <comment>This is a comment</comment>
    </data>
                
    There are any number of "resheader" rows that contain simple 
    name/value pairs.
    
    Each data row contains a name, and value. The row also contains a 
    type or mimetype. Type corresponds to a .NET class that support 
    text/value conversion through the TypeConverter architecture. 
    Classes that don't support this are serialized and stored with the 
    mimetype set.
    
    The mimetype is used for serialized objects, and tells the 
    ResXResourceReader how to depersist the object. This is currently not 
    extensible. For a given mimetype the value must be set accordingly:
    
    Note - application/x-microsoft.net.object.binary.base64 is the format 
    that the ResXResourceWriter will generate, however the reader can 
    read any of the formats listed below.
    
    mimetype: application/x-microsoft.net.object.binary.base64
    value   : The object must be serialized with 
            : System.Runtime.Serialization.Formatters.Binary.BinaryFormatter
            : and then encoded with base64 encoding.
    
    mimetype: application/x-microsoft.net.object.soap.base64
    value   : The object must be serialized with 
            : System.Runtime.Serialization.Formatters.Soap.SoapFormatter
            : and then encoded with base64 encoding.

    mimetype: application/x-microsoft.net.object.bytearray.base64
    value   : The object must be serialized into a byte array 
            : using a System.ComponentModel.TypeConverter
            : and then encoded with base64 encoding.
    -->
  <xsd:schema id="root" xmlns="" xmlns:xsd="http://www.w3.org/2001/XMLSchema" xmlns:msdata="urn:schemas-microsoft-com:xml-msdata">
    <xsd:import namespace="http://www.w3.org/XML/1998/namespace" />
    <xsd:element name="root" msdata:IsDataSet="true">
      <xsd:complexType>
        <xsd:choice maxOccurs="unbounded">
          <xsd:element name="metadata">
            <xsd:complexType>
              <xsd:sequence>
                <xsd:element name="value" type="xsd:string" minOccurs="0" />
              </xsd:sequence>
              <xsd:attribute name="name" use="required" type="xsd:string" />
              <xsd:attribute name="type" type="xsd:string" />
              <xsd:attribute name="mimetype" type="xsd:string" />
              <xsd:attribute ref="xml:space" />
            </xsd:complexType>
          </xsd:element>
          <xsd:element name="assembly">
            <xsd:complexType>
              <xsd:attribute name="alias" type="xsd:string" />
              <xsd:attribute name="name" type="xsd:string" />
            </xsd:complexType>
          </xsd:element>
          <xsd:element name="data">
            <xsd:complexType>
              <xsd:sequence>
                <xsd:element name="value" type="xsd:string" minOccurs="0" msdata:Ordinal="1" />
                <xsd:element name="comment" type="xsd:string" minOccurs="0" msdata:Ordinal="2" />
              </xsd:sequence>
              <xsd:attribute name="name" type="xsd:string" use="required" msdata:Ordinal="1" />
              <xsd:attribute name="type" type="xsd:string" msdata:Ordinal="3" />
              <xsd:attribute name="mimetype" type="xsd:string" msdata:Ordinal="4" />
              <xsd:attribute ref="xml:space" />
            </xsd:complexType>
          </xsd:element>
          <xsd:element name="resheader">
            <xsd:complexType>
              <xsd:sequence>
                <xsd:element name="value" type="xsd:string" minOccurs="0" msdata:Ordinal="1" />
              </xsd:sequence>
              <xsd:attribute name="name" type="xsd:string" use="required" />
            </xsd:complexType>
          </xsd:element>
        </xsd:choice>
      </xsd:complexType>
    </xsd:element>
  </xsd:schema>
  <resheader name="resmimetype">
    <value>text/microsoft-resx</value>
  </resheader>
  <resheader name="version">
    <value>2.0</value>
  </resheader>
  <resheader name="reader">
    <value>System.Resources.ResXResourceReader, System.Windows.Forms, Version=4.0.0.0, Culture=neutral, PublicKeyToken=b77a5c561934e089</value>
  </resheader>
  <resheader name="writer">
    <value>System.Resources.ResXResourceWriter, System.Windows.Forms, Version=4.0.0.0, Culture=neutral, PublicKeyToken=b77a5c561934e089</value>
  </resheader>
  <data name="SARIF1001_RuleIdentifiersMustBeValid_Error_Default_Text" xml:space="preserve">
    <value>{0}: The rule '{1}' has a 'name' property that is identical to its 'id' property. The required 'id' property must be a "stable, opaque identifier" (the SARIF specification ([3.49.3](https://docs.oasis-open.org/sarif/sarif/v2.1.0/os/sarif-v2.1.0-os.html#_Toc34317839)) explains the reasons for this). The optional 'name' property ([3.49.7](https://docs.oasis-open.org/sarif/sarif/v2.1.0/os/sarif-v2.1.0-os.html#_Toc34317843)) is an identifer that is understandable to an end user. Therefore if both 'id' and 'name' are present, they must be different. If they are identical, the tool must omit the 'name' property.</value>
  </data>
  <data name="SARIF1001_RuleIdentifiersMustBeValid_FullDescription_Text" xml:space="preserve">
    <value>The two identity-related properties of a SARIF rule must be consistent. The required 'id' property must be a "stable, opaque identifier" (the SARIF specification ([3.49.3](https://docs.oasis-open.org/sarif/sarif/v2.1.0/os/sarif-v2.1.0-os.html#_Toc34317839)) explains the reasons for this). The optional 'name' property ([3.49.7](https://docs.oasis-open.org/sarif/sarif/v2.1.0/os/sarif-v2.1.0-os.html#_Toc34317843)) is an identifer that is understandable to an end user. Therefore if both 'id' and 'name' are present, they must be different. If both 'name' and 'id' are opaque identifiers, omit the 'name' property. If both 'name' and 'id' are human-readable identifiers, then consider assigning an opaque identifier to each rule, but in the meantime, omit the 'name' property.</value>
  </data>
  <data name="SARIF1002_UrisMustBeValid_Error_UrisMustConformToRfc3986_Text" xml:space="preserve">
    <value>{0}: The string '{1}' is not a valid URI reference. URIs must conform to [RFC 3986](https://tools.ietf.org/html/rfc3986).</value>
  </data>
  <data name="SARIF1002_UrisMustBeValid_FullDescription_Text" xml:space="preserve">
    <value>Specify a valid URI reference for every URI-valued property.

URIs must conform to [RFC 3986](https://tools.ietf.org/html/rfc3986). In addition, 'file' URIs must not include '..' segments. If symbolic links are present, '..' might have different meanings on the machine that produced the log file and the machine where an end user or a tool consumes it.</value>
  </data>
  <data name="SARIF1006_InvocationPropertiesMustBeConsistent_Error_EndTimeMustNotPrecedeStartTime_Text" xml:space="preserve">
    <value>{0}: The 'endTimeUtc' value '{1}' precedes the 'startTimeUtc' value '{2}'. The properties of an 'invocation' object must be internally consistent.</value>
  </data>
  <data name="SARIF1006_InvocationPropertiesMustBeConsistent_FullDescription_Text" xml:space="preserve">
    <value>The properties of an 'invocation' object must be consistent.

If the 'invocation' object specifies both 'startTimeUtc' and 'endTimeUtc', then 'endTimeUtc' must not precede 'startTimeUtc'. To allow for the possibility that the duration of the run is less than the resolution of the string representation of the time, the start time and the end time may be equal.</value>
  </data>
  <data name="SARIF2001_TerminateMessagesWithPeriod_Warning_Default_Text" xml:space="preserve">
    <value>{0}: In rule '{1}', the message with id '{2}' does not end in a period. Express plain text rule messages as complete sentences. This guidance does not apply to Markdown messages, which might include formatting that makes the punctuation unnecessary.</value>
  </data>
  <data name="SARIF2001_TerminateMessagesWithPeriod_FullDescription_Text" xml:space="preserve">
    <value>Express plain text result messages as complete sentences and end each sentence with a period. This guidance does not apply to Markdown messages, which might include formatting that makes the punctuation unnecessary.

This is part of a set of authoring practices that make your rule messages more readable, understandable, and actionable. See also `SARIF2014.ProvideDynamicMessageContent` and `SARIF2015.EnquoteDynamicMessageContent`.</value>
  </data>
  <data name="SARIF1004_ExpressUriBaseIdsCorrectly_Error_UriBaseIdRequiresRelativeUri_Text" xml:space="preserve">
    <value>{0}: This 'artifactLocation' object has a 'uriBaseId' property '{1}', but its 'uri' property '{2}' is an absolute URI. Since the purpose of 'uriBaseId' is to resolve a relative reference to an absolute URI, it is not allowed when the 'uri' property is already an absolute URI.</value>
  </data>
  <data name="SARIF1004_ExpressUriBaseIdsCorrectly_FullDescription_Text" xml:space="preserve">
    <value>When using the 'uriBaseId' property, obey the requirements in the SARIF specification [3.4.4](https://docs.oasis-open.org/sarif/sarif/v2.1.0/os/sarif-v2.1.0-os.html#_Toc34317431) that enable it to fulfill its purpose of resolving relative references to absolute locations. In particular:

If an 'artifactLocation' object has a 'uriBaseId' property, its 'uri' property must be a relative reference, because if 'uri' is an absolute URI then 'uriBaseId' serves no purpose.

Every URI reference in 'originalUriBaseIds' must resolve to an absolute URI in the manner described in the SARIF specification [3.14.14](https://docs.oasis-open.org/sarif/sarif/v2.1.0/os/sarif-v2.1.0-os.html#_Toc34317498).</value>
  </data>
  <data name="SARIF1005_UriMustBeAbsolute_Error_Default_Text" xml:space="preserve">
    <value>{0}: The value of this property is required to be an absolute URI, but '{1}' is a relative URI reference.</value>
  </data>
  <data name="SARIF1005_UriMustBeAbsolute_FullDescription_Text" xml:space="preserve">
    <value>Certain URIs are required to be absolute. For the most part, these are URIs that refer to http addresses, such as work items or rule help topics.</value>
  </data>
  <data name="SARIF1008_PhysicalLocationPropertiesMustBeConsistent_FullDescription_Text" xml:space="preserve">
    <value>Ensure consistency among the properties of a 'physicalLocation' object.

A SARIF 'physicalLocation' object has two related properties 'region' and 'contextRegion'. If 'contextRegion' is present, then 'region' must also be present, and 'contextRegion' must be a "proper superset" of 'region'. That is, 'contextRegion' must completely contain 'region', and it must be larger than 'region'. To understand why this is so we must understand the roles of the 'region' and 'contextRegion' properties.

'region' allows both users and tools to distinguish similar results within the same artifact. If a SARIF viewer has access to the artifact, it can display it, and highlight the location identified by the analysis tool. If the region has a 'snippet' property, then even if the viewer doesn't have access to the artifact (which might be the case for a web-based viewer), it can still display the faulty code.

'contextRegion' provides users with a broader view of the result location. Typically, it consists of a range starting a few lines before 'region' and ending a few lines after. Again, if a SARIF viewer has access to the artifact, it can display it, and highlight the context region (perhaps in a lighter shade than the region itself). This isn't terribly useful since the user can already see the whole file, with the 'region' already highlighted. But if 'contextRegion' has a 'snippet' property, then even a viewer without access to the artifact can display a few lines of code surrounding the actual result, which is helpful to users.

If the validator reports that 'contextRegion' is not a proper superset of 'region', then it's possible that the tool reversed 'region' and 'contextRegion'. If 'region' and 'contextRegion' are identical, the tool should simply omit 'contextRegion'.</value>
  </data>
  <data name="SARIF1008_PhysicalLocationPropertiesMustBeConsistent_Error_ContextRegionRequiresRegion_Text" xml:space="preserve">
    <value>{0}: This 'physicalLocation' object contains a 'contextRegion' property, but it does not contain a 'region' property. This is invalid because the purpose of 'contextRegion' is to provide a viewing context around the 'region' which is the location of the result. If a tool associates only one region with a result, it must populate 'region', not 'contextRegion'.</value>
  </data>
  <data name="SARIF1009_IndexPropertiesMustBeConsistentWithArrays_Error_TargetArrayMustBeLongEnough_Text" xml:space="preserve">
    <value>{0}: This '{1}' object contains a property '{2}' with value {3}, but '{4}' has fewer than {5} elements. An index-valued properties must be valid for the array that it refers to.</value>
  </data>
  <data name="SARIF1009_IndexPropertiesMustBeConsistentWithArrays_FullDescription_Text" xml:space="preserve">
    <value>If an object contains a property that is used as an array index (an "index-valued property"), then that array must be present and must contain at least "index + 1" elements.</value>
  </data>
  <data name="SARIF1004_ExpressUriBaseIdsCorrectly_Error_UriBaseIdValueMustEndWithSlash_Text" xml:space="preserve">
    <value>{0}: The '{1}' element of 'originalUriBaseIds' has a 'uri' property '{2}' that does not end with a slash. The trailing slash is required to minimize the likelihood of an error when concatenating URI segments together.</value>
  </data>
  <data name="SARIF1004_ExpressUriBaseIdsCorrectly_Error_TopLevelUriBaseIdMustBeAbsolute_Text" xml:space="preserve">
    <value>{0}: The '{1}' element of 'originalUriBaseIds' has no 'uriBaseId' property, but its 'uri' property '{2}' is not an absolute URI. According to the SARIF specification, every such "top-level" entry in 'originalUriBaseIds' must specify an absolute URI, because the purpose of 'originalUriBaseIds' is to enable the resolution of relative references to absolute URIs.</value>
  </data>
  <data name="SARIF1010_RuleIdMustBeConsistent_Error_ResultRuleIdMustBeConsistent_Text" xml:space="preserve">
    <value>{0}: This result contains both the 'ruleId' property '{1}' and the 'rule.id' property '{2}', but they are not equal. The SARIF specification ([§3.27.5](https://docs.oasis-open.org/sarif/sarif/v2.1.0/os/sarif-v2.1.0-os.html#_Toc34317643)) requires that if both of these properties are present, they must be equal.</value>
  </data>
  <data name="SARIF1010_RuleIdMustBeConsistent_Error_ResultMustSpecifyRuleId_Text" xml:space="preserve">
    <value>{0}: This result contains neither of the properties 'ruleId' or 'rule.id'. The SARIF specification ([§3.27.5](https://docs.oasis-open.org/sarif/sarif/v2.1.0/os/sarif-v2.1.0-os.html#_Toc34317643)) requires at least one of these properties to be present.</value>
  </data>
  <data name="SARIF1010_RuleIdMustBeConsistent_FullDescription_Text" xml:space="preserve">
    <value>Every result must contain at least one of the properties 'ruleId' and 'rule.id'. If both are present, they must be equal. See the SARIF specification ([§3.27.5](https://docs.oasis-open.org/sarif/sarif/v2.1.0/os/sarif-v2.1.0-os.html#_Toc34317643)).</value>
  </data>
  <data name="SARIF1011_ReferenceFinalSchema_Error_Default_Text" xml:space="preserve">
    <value>{0}: The '$schema' property value '{1}' does not refer to the final version of the SARIF 2.1.0 schema. If you are using an earlier version of the SARIF format, consider upgrading your analysis tool to produce the final version. If this file does in fact conform to the final version of the schema, upgrade the tool to populate the '$schema' property with a URL that refers to the final version of the schema.</value>
  </data>
  <data name="SARIF1011_ReferenceFinalSchema_FullDescription_Text" xml:space="preserve">
    <value>The '$schema' property must refer to the final version of the SARIF 2.1.0 schema. This enables IDEs to provide Intellisense for SARIF log files.

The SARIF standard was developed over several years, and many intermediate versions of the schema were produced. Now that the standard is final, only the OASIS standard version of the schema is valid.</value>
  </data>
  <data name="SARIF1009_IndexPropertiesMustBeConsistentWithArrays_Error_TargetArrayMustExist_Text" xml:space="preserve">
    <value>{0}: This '{1}' object contains a property '{2}' with value {3}, but '{4}' does not exist. An index-valued property always refers to an array, so the array must be present.</value>
  </data>
  <data name="SARIF2008_ProvideSchema_FullDescription_Text" xml:space="preserve">
    <value>A SARIF log file should contain, on the root object, a '$schema' property that refers to the final, OASIS standard version of the SARIF 2.1.0 schema. This enables IDEs to provide Intellisense for SARIF log files.</value>
  </data>
  <data name="SARIF2008_ProvideSchema_Warning_Default_Text" xml:space="preserve">
    <value>{0}: The SARIF log file does not contain a '$schema' property. Add a '$schema' property that refers to the final, OASIS standard version of the SARIF 2.1.0 schema. This enables IDEs to provide Intellisense for SARIF log files.</value>
  </data>
  <data name="SARIF1007_RegionPropertiesMustBeConsistent_Error_EndColumnMustNotPrecedeStartColumn_Text" xml:space="preserve">
    <value>{0}: In this 'region' object, the 'endColumn' property '{1}' is less than the 'startColumn' property '{2}'. The properties of a 'region' object must be internally consistent.</value>
  </data>
  <data name="SARIF1007_RegionPropertiesMustBeConsistent_Error_EndLineMustNotPrecedeStartLine_Text" xml:space="preserve">
    <value>{0}: In this 'region' object, the 'endLine' property '{1}' is less than the 'startLine' property '{2}'. The properties of a 'region' object must be internally consistent.</value>
  </data>
  <data name="SARIF1007_RegionPropertiesMustBeConsistent_FullDescription_Text" xml:space="preserve">
    <value>The properties of a 'region' object must be consistent.

SARIF can specify a 'region' (a contiguous portion of a file) in a variety of ways: with line and column numbers, with a character offset and count, or with a byte offset and count. The specification states certain constraints on these properties, both within each property group (for example, the start line cannot be greater than end line) and between the groups (for example, if more than one group is present, they must independently specify the same portion of the file). See the SARIF specification ([3.30](https://docs.oasis-open.org/sarif/sarif/v2.1.0/os/sarif-v2.1.0-os.html#_Toc34317685)).</value>
  </data>
  <data name="SARIF1008_PhysicalLocationPropertiesMustBeConsistent_Error_ContextRegionMustBeProperSupersetOfRegion_Text" xml:space="preserve">
    <value>{0}: This 'physicalLocation' object contains both a 'region' and a 'contextRegion' property, but 'contextRegion' is not a proper superset of 'region'. This is invalid because the purpose of 'contextRegion' is to provide a viewing context around the 'region' which is the location of the result. It's possible that the tool reversed 'region' and 'contextRegion'. If 'region' and 'contextRegion' are identical, the tool must omit 'contextRegion'.</value>
  </data>
  <data name="SARIF2005_ProvideToolProperties_FullDescription_Text" xml:space="preserve">
    <value>Provide information that makes it easy to identify the name and version of your tool.

The tool's 'name' property should be no more than three words long. This makes it easy to remember and allows it to fit into a narrow column when displaying a list of results. If you need to provide more information about your tool, use the 'fullName' property.

The tool should provide either or both of the 'version' and 'semanticVersion' properties. This enables the log file consumer to determine whether the file was produced by an up to date version, and to avoid accidentally comparing log files produced by different tool versions.

If 'version' is used, facilitate comparison between versions by specifying a version number that starts with an integer, optionally followed by any desired characters.</value>
  </data>
  <data name="SARIF2005_ProvideToolProperties_Warning_ProvideConciseToolName_Text" xml:space="preserve">
    <value>{0}: The tool name '{1}' contains {2} words, which is more than the recommended maximum of {3} words. A short tool name is easy to remember and fits into a narrow column when displaying a list of results. If you need to provide more information about your tool, use the 'fullName' property.</value>
  </data>
  <data name="SARIF2005_ProvideToolProperties_Warning_ProvideToolVersion_Text" xml:space="preserve">
    <value>{0}: The tool '{1}' does not provide any of the version-related properties {2}. Providing version information enables the log file consumer to determine whether the file was produced by an up to date version, and to avoid accidentally comparing log files produced by different tool versions.</value>
  </data>
  <data name="SARIF2005_ProvideToolProperties_Warning_UseNumericToolVersions_Text" xml:space="preserve">
    <value>{0}: The tool '{1}' contains the 'version' property '{2}', which is not numeric. To facilitate comparison between versions, specify a 'version' that starts with an integer, optionally followed by any desired characters.</value>
  </data>
  <data name="SARIF1004_ExpressUriBaseIdsCorrectly_Error_UriBaseIdValueMustNotContainDotDotSegment_Text" xml:space="preserve">
    <value>{0}: The '{1}' element of 'originalUriBaseIds' has a 'uri' property '{2}' that contains a '..' segment. This is dangerous because if symbolic links are present, '..' might have different meanings on the machine that produced the log file and the machine where an end user or a tool consumes it.</value>
  </data>
  <data name="SARIF1004_ExpressUriBaseIdsCorrectly_Error_UriBaseIdValueMustNotContainQueryOrFragment_Text" xml:space="preserve">
    <value>{0}: The '{1}' element of 'originalUriBaseIds' has a 'uri' property '{2}' that contains a query or a fragment. This is not valid because the purpose of the 'uriBaseId' property is to help resolve a relative reference to an absolute URI by concatenating the relative reference to the absolute base URI. This won't work if the base URI contains a query or a fragment.</value>
  </data>
  <data name="SARIF1002_UrisMustBeValid_Error_FileUrisMustNotIncludeDotDotSegments_Text" xml:space="preserve">
    <value>{0}: The 'file' URI '{1}' contains a '..' segment. This is dangerous because if symbolic links are present, '..' might have different meanings on the machine that produced the log file and the machine where an end user or a tool consumes it.</value>
  </data>
  <data name="SARIF2009_ConsiderConventionalIdentifierValues_FullDescription_Text" xml:space="preserve">
    <value>Adopt uniform naming conventions for rule ids.

Many tools follow a conventional format for the 'reportingDescriptor.id' property: a short string identifying the tool concatenated with a numeric rule number, for example, 'CS2001' for a diagnostic from the Roslyn C# compiler. For uniformity of experience across tools, we recommend this format.</value>
  </data>
  <data name="SARIF2009_ConsiderConventionalIdentifierValues_Note_UseConventionalRuleIds_Text" xml:space="preserve">
    <value>{0}: The 'id' property of the rule '{1}' does not follow the recommended format: a short string identifying the tool concatenated with a numeric rule number, for example, 'CS2001'. Using a conventional format for the rule id provides a more uniform experience across tools.</value>
  </data>
  <data name="SARIF1007_RegionPropertiesMustBeConsistent_Error_RegionStartPropertyMustBePresent_Text" xml:space="preserve">
    <value>{0}: This 'region' object does not specify 'startLine', 'charOffset', or 'byteOffset'. As a result, it is impossible to determine whether this 'region' object describes a line/column text region, a character offset/length text region, or a binary region.</value>
  </data>
  <data name="SARIF2004_OptimizeFileSize_FullDescription_Text" xml:space="preserve">
    <value>Emit arrays only if they provide additional information.

In several parts of a SARIF log file, a subset of information about an object appears in one place, and the full information describing all such objects appears in an array elsewhere in the log file. For example, each 'result' object has a 'ruleId' property that identifies the rule that was violated. Elsewhere in the log file, the array 'run.tool.driver.rules' contains additional information about the rules. But if the elements of the 'rules' array contained no information about the rules beyond their ids, then there might be no reason to include the 'rules' array at all, and the log file could be made smaller simply by omitting it. In some scenarios (for example, when assessing compliance with policy), the 'rules' array might be used to record the full set of rules that were evaluated. In such a scenario, the 'rules' array should be retained even if it contains only id information.

Similarly, most 'result' objects contain at least one 'artifactLocation' object. Elsewhere in the log file, the array 'run.artifacts' contains additional information about the artifacts that were analyzed. But if the elements of the 'artifacts' array contained not information about the artifacts beyond their locations, then there might be no reason to include the 'artifacts' array at all, and again the log file could be made smaller by omitting it. In some scenarios (for example, when assessing compliance with policy), the 'artifacts' array might be used to record the full set of artifacts that were analyzed. In such a scenario, the 'artifacts' array should be retained even if it contains only location information.

In addition to the avoiding unnecessary arrays, there are other ways to optimize the size of SARIF log files.

Prefer the result object properties 'ruleId' and 'ruleIndex' to the nested object-valued property 'result.rule', unless the rule comes from a tool component other than the driver (in which case only 'result.rule' can accurately point to the metadata for the rule). The 'ruleId' and 'ruleIndex' properties are shorter and just as clear.

Do not specify the result object's 'analysisTarget' property unless it differs from the result location. The canonical scenario for using 'result.analysisTarget' is a C/C++ language analyzer that is instructed to analyze example.c, and detects a result in the included file example.h. In this case, 'analysisTarget' is example.c, and the result location is in example.h.</value>
  </data>
  <data name="SARIF2004_OptimizeFileSize_Warning_EliminateLocationOnlyArtifacts_Text" xml:space="preserve">
    <value>The 'artifacts' array at '{0}' contains no information beyond the locations of the artifacts. Removing this array might reduce the log file size without losing information. In some scenarios (for example, when assessing compliance with policy), the 'artifacts' array might be used to record the full set of artifacts that were analyzed. In such a scenario, the 'artifacts' array should be retained even if it contains only location information.</value>
  </data>
  <data name="SARIF2002_ProvideMessageArguments_FullDescription_Text" xml:space="preserve">
    <value>In result messages, use the 'message.id' and 'message.arguments' properties rather than 'message.text'. This has several advantages. If 'text' is lengthy, using 'id' and 'arguments' makes the SARIF file smaller. If the rule metadata is stored externally to the SARIF log file, the message text can be improved (for example, by adding more text, clarifying the phrasing, or fixing typos), and the result messages will pick up the improvements the next time it is displayed. Finally, SARIF supports localizing messages into different languages, which is possible if the SARIF file contains 'message.id' and 'message.arguments', but not if it contains 'message.text' directly.</value>
  </data>
  <data name="SARIF2002_ProvideMessageArguments_Note_Default_Text" xml:space="preserve">
    <value>{0}: The 'message' property of this result contains a 'text' property. Consider replacing it with 'id' and 'arguments' properties. This potentially reduces the log file size, allows the message text to be improved without modifying the log file, and enables localization.</value>
  </data>
  <data name="SARIF2003_ProvideVersionControlProvenance_FullDescription_Text" xml:space="preserve">
    <value>Provide 'versionControlProvenance' to record which version of the code was analyzed, and to enable paths to be expressed relative to the root of the repository.</value>
  </data>
  <data name="SARIF2003_ProvideVersionControlProvenance_Note_Default_Text" xml:space="preserve">
    <value>{0}: This run does not provide 'versionControlProvenance'. As a result, it is not possible to determine which version of code was analyzed, nor to map relative paths to their locations within the repository.</value>
  </data>
  <data name="SARIF2004_OptimizeFileSize_Warning_EliminateIdOnlyRules_Text" xml:space="preserve">
    <value>The 'rules' array at '{0}' contains no information beyond the ids of the rules. Removing this array might reduce the log file size without losing information. In some scenarios (for example, when assessing compliance with policy), the 'rules' array might be used to record the full set of rules that were evaluated. In such a scenario, the 'rules' array should be retained even if it contains only id information.</value>
  </data>
  <data name="SARIF2006_UrisShouldBeReachable_FullDescription_Text" xml:space="preserve">
    <value>URIs that refer to locations such as rule help pages and result-related work items should be reachable via an HTTP GET request.</value>
  </data>
  <data name="SARIF2006_UrisShouldBeReachable_Note_Default_Text" xml:space="preserve">
    <value>{0}: The URI '{1}' was not reachable via an HTTP GET request.</value>
  </data>
  <data name="SARIF2007_ExpressPathsRelativeToRepoRoot_FullDescription_Text" xml:space="preserve">
    <value>Provide information that makes it possible to determine the repo-relative locations of files that contain analysis results.

Each element of the 'versionControlProvenance' array is a 'versionControlDetails' object that describes a repository containing files that were analyzed. 'versionControlDetails.mappedTo' defines the file system location to which the root of that repository is mapped. If 'mappedTo.uriBaseId' is present, and if result locations are expressed relative to that 'uriBaseId', then the repo-relative location of each result can be determined.</value>
  </data>
  <data name="SARIF2007_ExpressPathsRelativeToRepoRoot_Warning_ProvideUriBaseIdForMappedTo_Text" xml:space="preserve">
    <value>{0}: The 'versionControlDetails' object that describes the repository '{1}' does not provide 'mappedTo.uriBaseId'. As a result, it will not be possible to determine the repo-relative location of files containing analysis results for this repository.</value>
  </data>
  <data name="SARIF2010_ProvideCodeSnippets_FullDescription_Text" xml:space="preserve">
    <value>Provide code snippets to enable users to see the code that triggered each result, even if they are not enlisted in the code.</value>
  </data>
  <data name="SARIF2010_ProvideCodeSnippets_Note_Default_Text" xml:space="preserve">
    <value>{0}: The 'region' object in this result location does not provide a 'snippet' property. Providing a code snippet enables users to see the code that triggered the result, even if they are not enlisted in the code.</value>
  </data>
  <data name="SARIF2011_ProvideContextRegion_FullDescription_Text" xml:space="preserve">
    <value>Provide context regions to enable users to see a portion of the code that surrounds each result, even if they are not enlisted in the code.</value>
  </data>
  <data name="SARIF2011_ProvideContextRegion_Note_Default_Text" xml:space="preserve">
    <value>{0}: This result location does not provide a 'contextRegion' property. Providing a context region enables users to see a portion of the code that surrounds the result, even if they are not enlisted in the code.</value>
  </data>
  <data name="SARIF1012_MessageArgumentsMustBeConsistentWithRule_Error_MessageIdMustExist_Text" xml:space="preserve">
    <value>{0}: This message object refers to the message with id '{1}' in rule '{2}', but that rule does not define a message with that id. When a tool creates a result message that uses the 'id' property, it must ensure that the specified rule actually has a message with that id.</value>
  </data>
  <data name="SARIF1012_MessageArgumentsMustBeConsistentWithRule_Error_SupplyEnoughMessageArguments_Text" xml:space="preserve">
    <value>{0}: The message with id '{1}' in rule '{2}' requires '{3}' arguments, but the 'arguments' array in this message object has only '{4}' element(s). When a tool creates a result message that use the 'id' and 'arguments' properties, it must ensure that the 'arguments' array has enough elements to provide values for every replacement sequence in the message specified by 'id'. For example, if the highest numbered replacement sequence in the specified message string is '{{3}}', then the 'arguments' array must contain 4 elements.</value>
  </data>
  <data name="SARIF1012_MessageArgumentsMustBeConsistentWithRule_FullDescription_Text" xml:space="preserve">
    <value>The properties of a result's 'message' property must be consistent with the properties of the rule that the result refers to.

When a result's 'message' object uses the 'id' and 'arguments' properties (which, by the way, is recommended: see SARIF2002.ProvideMessageArguments), it must ensure that the rule actually defines a message string with that id, and that 'arguments' array has enough elements to provide values for every replacement sequence in the message specified by 'id'. For example, if the highest numbered replacement sequence in the specified message string is '{{3}}', then the 'arguments' array must contain at least 4 elements.</value>
  </data>
  <data name="SARIF2013_ProvideEmbeddedFileContent_Note_Default_Text" xml:space="preserve">
    <value>{0}: This run does not provide embedded file content. Providing embedded file content enables users to examine results in their full context without having to enlist in the source repository. Embedding file content in a SARIF log file can dramatically increase its size, so consider the usage scenario when you decide whether to provide it.</value>
  </data>
  <data name="SARIF2014_ProvideDynamicMessageContent_FullDescription_Text" xml:space="preserve">
    <value>Include "dynamic content" (information that varies among results from the same rule) to makes your messages more specific, and to avoid the "wall of bugs" phenomenon, where hundreds of occurrences of the same message appear unapproachable.

This is part of a set of authoring practices that make your rule messages more readable, understandable, and actionable. See also 'SARIF2001.TerminateMessagesWithPeriod' and 'SARIF2015.EnquoteDynamicMessageContent'.</value>
  </data>
  <data name="SARIF2014_ProvideDynamicMessageContent_Note_Default_Text" xml:space="preserve">
    <value>{0}: In rule '{1}', the message with id '{2}' does not include any dynamic content. Dynamic content makes your messages more specific and avoids the "wall of bugs" phenomenon, where hundreds of occurrences of the same message appear unapproachable.</value>
  </data>
  <data name="SARIF2015_EnquoteDynamicMessageContent_FullDescription_Text" xml:space="preserve">
    <value>Place dynamic content in single quotes to set it off from the static text and to make it easier to spot. It's especially helpful when the dynamic content is a string that might contain spaces, and most especially when the string might be empty (and so would be invisible if it weren't for the quotes). We recommend single quotes for a less cluttered appearance, even though US English usage would require double quotes.

This is part of a set of authoring practices that make your rule messages more readable, understandable, and actionable. See also 'SARIF2001.TerminateMessagesWithPeriod' and 'SARIF2014.ProvideDynamicMessageContent'.</value>
  </data>
  <data name="SARIF2015_EnquoteDynamicMessageContent_Note_Default_Text" xml:space="preserve">
    <value>{0}: In rule '{1}', the message with id '{2}' includes dynamic content that is not enclosed in single quotes. Enquoting dynamic content makes it easier to spot, and single quotes give a less cluttered appearance.</value>
  </data>
  <data name="SARIF2012_ProvideRuleProperties_FullDescription_Text" xml:space="preserve">
    <value>For each rule, provide a URI where users can find detailed information about the rule. This information should include a detailed description of the invalid pattern, an explanation of why the pattern is poor practice (particularly in contexts such as security or accessibility where driving considerations might not be readily apparent), guidance for resolving the problem (including describing circumstances in which ignoring the problem altogether might be appropriate), examples of invalid and valid patterns, and special considerations (such as noting when a violation should never be ignored or suppressed, noting when a violation could cause downstream tool noise, and noting when a rule can be configured in some way to refine or alter the analysis).</value>
  </data>
  <data name="SARIF2012_ProvideRuleProperties_Note_ProvideHelpUris_Text" xml:space="preserve">
    <value>{0}: The rule '{1}' does not provide a help URI. Providing a URI where users can find detailed information about the rule helps users to understand the result and how they can best address it.</value>
  </data>
  <data name="SARIF2013_ProvideEmbeddedFileContent_FullDescription_Text" xml:space="preserve">
    <value>Provide embedded file content so that users can examine results in their full context without having to enlist in the source repository. Embedding file content in a SARIF log file can dramatically increase its size, so consider the usage scenario when you decide whether to provide it.</value>
  </data>
  <data name="SARIF2007_ExpressPathsRelativeToRepoRoot_Warning_ExpressResultLocationsRelativeToMappedTo_Text" xml:space="preserve">
    <value>{0}: This result location does not provide any of the 'uriBaseId' values that specify repository locations: '{1}'. As a result, it will not be possible to determine the location of the file containing this result relative to the root of the repository that contains it.</value>
  </data>
  <data name="SARIF2004_OptimizeFileSize_Warning_AvoidDuplicativeAnalysisTarget_Text" xml:space="preserve">
    <value>The 'analysisTarget' property '{1}' at '{0}' can be removed because it is the same as the result location. This unnecessarily increases log file size. The 'analysisTarget' property is used to distinguish cases when a tool detects a result in a file (such as an included header) that is different than the file that was scanned (such as a .cpp file that included the header).</value>
  </data>
  <data name="SARIF2004_OptimizeFileSize_Warning_AvoidDuplicativeResultRuleInformation_Text" xml:space="preserve">
    <value>'{0}' uses the 'rule' property to specify the violated rule, so it is not necessary also to specify 'ruleId' or 'ruleIndex'. This unnecessarily increases log file size. Remove the 'ruleId' and 'ruleIndex' properties.</value>
  </data>
  <data name="SARIF2004_OptimizeFileSize_Warning_PreferRuleId_Text" xml:space="preserve">
    <value>The result at '{0}' uses the 'rule' property to specify the violated rule, but this is not necessary because the rule is defined by 'tool.driver'. Use the 'ruleId' and 'ruleIndex' instead, because they are shorter and just as clear.</value>
  </data>
  <data name="SARIF2016_FileUrisShouldBeRelative_FullDescription_Text" xml:space="preserve">
    <value>When an artifact location refers to a file on the local file system, specify a relative reference for the uri property and provide a uriBaseId property, rather than specifying an absolute URI.

There are several advantages to this approach:

Portability: A log file that contains relative references together with uriBaseI properties can be interpreted on a machine where the files are located at a different absolute location.

Determinism: A log file that uses uriBaseId properties has a better chance of being 'deterministic'; that is, of being identical from run to run if none of its inputs have changed, even if those runs occur on machines where the files are located at different absolute locations.

Security: The use of uriBaseId properties avoids the persistence of absolute path names in the log file. Absolute path names can reveal information that might be sensitive.

Semantics: Assuming the reader of the log file (an end user or another tool) has the necessary context, they can understand the meaning of the location specified by the uri property, for example, 'this is a source file'.</value>
  </data>
  <data name="SARIF2016_FileUrisShouldBeRelative_Note_Default_Text" xml:space="preserve">
    <value>{0}: The file location '{1}' is specified with absolute URI. Prefer a relative reference together with a uriBaseId property.</value>
  </data>
  <data name="SARIF2017_LocationsMustProvideRequiredProperties_FullDescription_Text" xml:space="preserve">
    <value>Each result location must provide the property 'physicalLocation.artifactLocation.uri'. The GitHub Developer Security Portal will not display a result whose location does not provide the URI of the artifact that contains the result.</value>
  </data>
  <data name="SARIF2017_LocationsMustProvideRequiredProperties_Error_MissingLocationProperty_Text" xml:space="preserve">
    <value>{0}: '{1}' is absent. The GitHub Developer Security Portal will not display a result location that does not provide the URI of the artifact that contains the result.</value>
  </data>
  <data name="SARIF2017_LocationsMustProvideRequiredProperties_Error_EmptyLocationsArray_Text" xml:space="preserve">
    <value>{0}: The 'locations' array is empty. The GitHub Developer Security Portal will not display a result unless it provides a location that specifies the URI of the artifact that contains the result.</value>
  </data>
  <data name="SARIF2017_LocationsMustProvideRequiredProperties_Error_NoLocationsArray_Text" xml:space="preserve">
    <value>{0}: The 'locations' property is absent. The GitHub Developer Security Portal will not display a result unless it provides a location that specifies the URI of the artifact that contains the result.</value>
  </data>
  <data name="SARIF2018_InlineThreadFlowLocations_Error_Default_Text" xml:space="preserve">
    <value>{0}: This 'threadFlowLocation' uses its 'index' property to refer to information in the 'run.threadFlowLocations' array. The GitHub Developer Security Portal will not display a result that includes such a 'threadFlowLocation'.</value>
  </data>
  <data name="SARIF2018_InlineThreadFlowLocations_FullDescription_Text" xml:space="preserve">
    <value>Results that include codeFlows must specify each threadFlowLocation directly within the codeFlow, rather than relying on threadFlowLocation.index to refer to an element of the run.threadFlowLocations array. The GitHub Developer Security Portal will not display a result that uses such threadFlowLocations.</value>
  </data>
  <data name="SARIF2019_RegionsMustProvideRequiredProperties_Error_MissingRegionProperty_Text" xml:space="preserve">
    <value>{0}: The 'startLine' property is absent. The GitHub Developer Security Portal can display the correct location only for results that provide a 'region' object with line and optional column information. At minimum, 'region.startLine' is required. 'region' can also provide 'startColumn', 'endLine', and 'endColumn', although all of those have reasonable defaults.</value>
  </data>
  <data name="SARIF2019_RegionsMustProvideRequiredProperties_Error_MissingRegion_Text" xml:space="preserve">
    <value>{0}: The 'region' property is absent. The GitHub Developer Security Portal can display the correct location only for results that provide a 'region' object with line and optional column information. At minimum, 'region.startLine' is required. 'region' can also provide 'startColumn', 'endLine', and 'endColumn', although all of those have reasonable defaults.</value>
  </data>
  <data name="SARIF2019_RegionsMustProvideRequiredProperties_FullDescription_Text" xml:space="preserve">
    <value>Every result must provide a 'region' that specifies its location with line and optional column information. The GitHub Developer Security Portal can display the correct location only for results that provide this information. At minimum, 'region.startLine' is required. 'region' can also provide 'startColumn', 'endLine', and 'endColumn', although all of those have reasonable defaults.</value>
  </data>
  <data name="SARIF2020_ReviewArraysThatExceedConfigurableDefaults_Error_Default_Text" xml:space="preserve">
    <value>{0}: This array contains {1} element(s), which exceeds the default limit of {2} imposed by the GitHub Developer Security Portal. The portal will only display information up to that limit. You can provide a configuration file at the root of your repository to specify a higher limit.</value>
  </data>
  <data name="SARIF2020_ReviewArraysThatExceedConfigurableDefaults_FullDescription_Text" xml:space="preserve">
    <value>The GitHub Developer Security Portal limits the amount of information it displays. There are limits on the number of runs per log file, rules per run, results per run, locations per result, code flows per result, and steps per code flow. You can provide a configuration file at the root of your repository to specify higher limits.</value>
  </data>
  <data name="SARIF2021_LocationsMustBeRelativeUrisOrFilePaths_Error_Default_Text" xml:space="preserve">
    <value>{0}: '{1}' is not a file path. The GitHub Developer Security Portal only displays results whose locations are specified by file paths, either as relative URIs or as absolute URIs that use the 'file' scheme.</value>
  </data>
  <data name="SARIF2021_LocationsMustBeRelativeUrisOrFilePaths_FullDescription_Text" xml:space="preserve">
    <value>The GitHub Developer Security Portal only displays results whose locations are specified by file paths, either as relative URIs or as absolute URIs that use the 'file' scheme.</value>
  </data>
  <data name="SARIF2022_ProvideCheckoutPath_FullDescription_Text" xml:space="preserve">
    <value>The GitHub Developer Security Portal (DSP) will reject a SARIF file that expresses result locations as absolute 'file' scheme URIs unless the DSP can determine the URI of the repository root (which the DSP refers to as the "checkout path"). There are three ways to address this issue.

1. Recommended: Express all result locations as relative URI references with respect to the checkout path.

1. Place the checkout path in 'invocations[].workingDirectory'. The SARIF specification defines that property to be the working directory of the process that executed the analysis tool, so if the tool was not invoked from the repository root directory, it isn't strictly legal to place the checkout path there.

2. Place the checkout path in a configuration file at the root of the repository. This requires the analysis tool always to be invoked from that same directory.</value>
  </data>
  <data name="SARIF2022_ProvideCheckoutPath_Error_Default_Text" xml:space="preserve">
    <value>{0}: This result location is expressed as an absolute 'file' URI. The GitHub Developer Security Portal will reject this file because it cannot determine the location of the repository root (which it refers to as the "checkout path"). Either express result locations as relative URI references with respect to the checkout path, place the checkout path in 'invocations[].workingDirectory`, or place the checkout path in a configuration file at the root of the repository.</value>
  </data>
  <data name="SARIF2023_RelatedLocationsMustProvideRequiredProperties_Error_Default_Text" xml:space="preserve">
    <value>{0}: This related location does not have a 'message' property, so the the GitHub Developer Security Portal (DSP) will reject the entire log file. This is a bug in the DSP. You can set 'message' to an empty string if you don't have anything else to say about the location.</value>
  </data>
  <data name="SARIF2023_RelatedLocationsMustProvideRequiredProperties_FullDescription_Text" xml:space="preserve">
    <value>The GitHub Developer Security Portal (DSP) will reject a SARIF file that includes a "related location" with no 'message' property. This is a bug in the DSP. You can set 'message' to an empty string if you don't have anything else to say about the location.</value>
  </data>
  <data name="SARIF2005_ProvideToolProperties_Warning_ProvideToolnformationUri_Text" xml:space="preserve">
    <value>{0}: The tool '{1}' does not provide 'informationUri'. This property helps the developer responsible for addessing a result by providing a way to learn more about the tool.</value>
  </data>
  <data name="SARIF2025_ProvideRuleFriendlyName_FullDescription_Text" xml:space="preserve">
    <value>Each analysis rule should provide a "friendly name" in its 'name' property, in addition to the stable, opaque identifier in its 'id' property. This helps users see at a glance the purpose of the analysis rule. For uniformity of experience across all tools that produce SARIF, the friendly name should be a single Pascal identifier, for example, 'ProvideRuleFriendlyName'.</value>
  </data>
<<<<<<< HEAD
  <data name="SARIF2012_ProvideRuleProperties_Note_FriendlyNameMissing_Text" xml:space="preserve">
    <value>{0}: This rule does not provide a "friendly name" in its 'name' property. The friendly name should be a single Pascal identifier, for example, 'ProvideRuleFriendlyName', that helps users see at a glance the purpose of the analysis rule.</value>
=======
  <data name="SARIF2025_ProvideRuleFriendlyName_Note_FriendlyNameMissing_Text" xml:space="preserve">
    <value>{0}: The rule '{1}' does not provide a "friendly name" in its 'name' property. The friendly name should be a single Pascal identifier, for example, 'ProvideRuleFriendlyName', that helps users see at a glance the purpose of the analysis rule.</value>
>>>>>>> 48d1b0c7
  </data>
  <data name="SARIF2012_ProvideRuleProperties_Note_FriendlyNameNotAPascalIdentifier_Text" xml:space="preserve">
    <value>{0}: '{1}' is not a Pascal identifier. For uniformity ofexperience across all tools that produce SARIF, the friendly name should be a single Pascal identifier, for example, 'ProvideRuleFriendlyName'.</value>
  </data>
</root><|MERGE_RESOLUTION|>--- conflicted
+++ resolved
@@ -454,13 +454,8 @@
   <data name="SARIF2025_ProvideRuleFriendlyName_FullDescription_Text" xml:space="preserve">
     <value>Each analysis rule should provide a "friendly name" in its 'name' property, in addition to the stable, opaque identifier in its 'id' property. This helps users see at a glance the purpose of the analysis rule. For uniformity of experience across all tools that produce SARIF, the friendly name should be a single Pascal identifier, for example, 'ProvideRuleFriendlyName'.</value>
   </data>
-<<<<<<< HEAD
   <data name="SARIF2012_ProvideRuleProperties_Note_FriendlyNameMissing_Text" xml:space="preserve">
-    <value>{0}: This rule does not provide a "friendly name" in its 'name' property. The friendly name should be a single Pascal identifier, for example, 'ProvideRuleFriendlyName', that helps users see at a glance the purpose of the analysis rule.</value>
-=======
-  <data name="SARIF2025_ProvideRuleFriendlyName_Note_FriendlyNameMissing_Text" xml:space="preserve">
     <value>{0}: The rule '{1}' does not provide a "friendly name" in its 'name' property. The friendly name should be a single Pascal identifier, for example, 'ProvideRuleFriendlyName', that helps users see at a glance the purpose of the analysis rule.</value>
->>>>>>> 48d1b0c7
   </data>
   <data name="SARIF2012_ProvideRuleProperties_Note_FriendlyNameNotAPascalIdentifier_Text" xml:space="preserve">
     <value>{0}: '{1}' is not a Pascal identifier. For uniformity ofexperience across all tools that produce SARIF, the friendly name should be a single Pascal identifier, for example, 'ProvideRuleFriendlyName'.</value>
