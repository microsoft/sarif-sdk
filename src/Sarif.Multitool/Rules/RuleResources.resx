--- conflicted
+++ resolved
@@ -366,7 +366,15 @@
   <data name="SARIF2007_ExpressPathsRelativeToRepoRoot_Warning_ExpressResultLocationsRelativeToMappedTo_Text" xml:space="preserve">
     <value>{0}: This result location does not provide any of the 'uriBaseId' values that specify repository locations: '{1}'. As a result, it will not be possible to determine the location of the file containing this result relative to the root of the repository that contains it.</value>
   </data>
-<<<<<<< HEAD
+  <data name="SARIF2004_OptimizeFileSize_Warning_AvoidDuplicativeAnalysisTarget_Text" xml:space="preserve">
+    <value>The 'analysisTarget' property '{1}' at '{0}' can be removed because it is the same as the result location. This unnecessarily increases log file size. The 'analysisTarget' property is used to distinguish cases when a tool detects a result in a file (such as an included header) that is different than the file that was scanned (such as a .cpp file that included the header).</value>
+  </data>
+  <data name="SARIF2004_OptimizeFileSize_Warning_AvoidDuplicativeResultRuleInformation_Text" xml:space="preserve">
+    <value>'{0}' uses the 'rule' property to specify the violated rule, so it is not necessary also to specify 'ruleId' or 'ruleIndex'. This unnecessarily increases log file size. Remove the 'ruleId' and 'ruleIndex' properties.</value>
+  </data>
+  <data name="SARIF2004_OptimizeFileSize_Warning_PreferRuleId_Text" xml:space="preserve">
+    <value>The result at '{0}' uses the 'rule' property to specify the violated rule, but this is not necessary because the rule is defined by 'tool.driver'. Use the 'ruleId' and 'ruleIndex' instead, because they are shorter and just as clear.</value>
+  </data>
   <data name="SARIF2016_FileUrisShouldBeRelative_FullDescription_Text" xml:space="preserve">
     <value>When an artifact location refers to a file on the local file system, specify a relative reference for the uri property and provide a uriBaseId property, rather than specifying an absolute URI.
 
@@ -382,15 +390,5 @@
   </data>
   <data name="SARIF2016_FileUrisShouldBeRelative_Note_Default_Text" xml:space="preserve">
     <value>{0}: The file location '{1}' is specified with absolute URI. Prefer a relative reference together with a uriBaseId property.</value>
-=======
-  <data name="SARIF2004_OptimizeFileSize_Warning_AvoidDuplicativeAnalysisTarget_Text" xml:space="preserve">
-    <value>The 'analysisTarget' property '{1}' at '{0}' can be removed because it is the same as the result location. This unnecessarily increases log file size. The 'analysisTarget' property is used to distinguish cases when a tool detects a result in a file (such as an included header) that is different than the file that was scanned (such as a .cpp file that included the header).</value>
-  </data>
-  <data name="SARIF2004_OptimizeFileSize_Warning_AvoidDuplicativeResultRuleInformation_Text" xml:space="preserve">
-    <value>'{0}' uses the 'rule' property to specify the violated rule, so it is not necessary also to specify 'ruleId' or 'ruleIndex'. This unnecessarily increases log file size. Remove the 'ruleId' and 'ruleIndex' properties.</value>
-  </data>
-  <data name="SARIF2004_OptimizeFileSize_Warning_PreferRuleId_Text" xml:space="preserve">
-    <value>The result at '{0}' uses the 'rule' property to specify the violated rule, but this is not necessary because the rule is defined by 'tool.driver'. Use the 'ruleId' and 'ruleIndex' instead, because they are shorter and just as clear.</value>
->>>>>>> d9f783d1
   </data>
 </root>