﻿// Copyright (c) Microsoft. All rights reserved.
// Licensed under the MIT license. See LICENSE file in the project root for full license information.

namespace Microsoft.CodeAnalysis.Sarif.Multitool.Rules
{
    public static class RuleId
    {
        public const string DoNotUseFriendlyNameAsRuleId = "SARIF1001";
        public const string UrisMustBeValid = "SARIF1003";
        public const string HashAlgorithmsMustBeUnique = "SARIF1006";
        public const string EndTimeMustNotBeBeforeStartTime = "SARIF1007";
        public const string MessagesShouldEndWithPeriod = "SARIF1008";
        public const string StepValuesMustFormOneBasedSequence = "SARIF1009";
        public const string EndLineMustNotBeLessThanStartLine = "SARIF1012";
        public const string EndColumnMustNotBeLessThanStartColumn = "SARIF1013";
        public const string UriBaseIdRequiresRelativeUri = "SARIF1014";
        public const string UriMustBeAbsolute = "SARIF1015";
        public const string ContextRegionRequiresRegion = "SARIF1016";
        public const string InvalidIndex = "SARIF1017";
        public const string InvalidUriInOriginalUriBaseIds = "SARIF1018";
        public const string RuleIdMustBePresentAndConsistent = "SARIF1019";
<<<<<<< HEAD
        public const string MissingRunToolVersion = "SARIF1021";
=======
        public const string ReferToFinalSchema = "SARIF1020";
>>>>>>> fa5e501d
    }
}<|MERGE_RESOLUTION|>--- conflicted
+++ resolved
@@ -19,10 +19,7 @@
         public const string InvalidIndex = "SARIF1017";
         public const string InvalidUriInOriginalUriBaseIds = "SARIF1018";
         public const string RuleIdMustBePresentAndConsistent = "SARIF1019";
-<<<<<<< HEAD
+        public const string ReferToFinalSchema = "SARIF1020";
         public const string MissingRunToolVersion = "SARIF1021";
-=======
-        public const string ReferToFinalSchema = "SARIF1020";
->>>>>>> fa5e501d
     }
 }