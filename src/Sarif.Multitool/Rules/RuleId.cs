﻿// Copyright (c) Microsoft. All rights reserved.
// Licensed under the MIT license. See LICENSE file in the project root for full license information.

namespace Microsoft.CodeAnalysis.Sarif.Multitool.Rules
{
    public static class RuleId
    {
<<<<<<< HEAD
        public const string RuleIdentifiersMustBeValid = "SARIF1001";
        public const string UrisMustBeValid = "SARIF1002";
        public const string ExpressUriBaseIdsCorrectly = "SARIF1004";
        public const string UriMustBeAbsolute = "SARIF1005";

        public const string InvocationPropertiesMustBeConsistent = "SARIF1006";
        public const string RegionPropertiesMustBeConsistent = "SARIF1007";
        public const string PhysicalLocationPropertiesMustBeConsistent = "SARIF1008";
        public const string IndexPropertiesMustBeConsistentWithArrays = "SARIF1009";
        public const string RuleIdMustBeConsistent = "SARIF1010";

        public const string ReferenceFinalSchema = "SARIF1011";
        public const string MessageArgumentsMustBeConsistentWithRule = "SARIF1012";

        public const string TerminateMessagesWithPeriod = "SARIF2001";
        public const string ProvideMessageArguments = "SARIF2002";
        public const string ProvideVersionControlProvenance = "SARIF2003";
        public const string OptimizeFileSize = "SARIF2004";
        public const string ProvideToolProperties = "SARIF2005";

        public const string UrisShouldBeReachable = "SARIF2006"; 
        public const string ExpressPathsRelativeToRepoRoot = "SARIF2007";
        public const string ProvideSchema = "SARIF2008";
        public const string ConsiderConventionalIdentifierValues = "SARIF2009";
        public const string ProvideCodeSnippets = "SARIF2010";

        public const string ProvideContextRegion = "SARIF2011";
        public const string ProvideHelpUris = "SARIF2012";
        public const string ProvideEmbeddedFileContent = "SARIF2013";
        public const string ProvideDynamicMessageContent = "SARIF2014";
        public const string EnquoteDynamicMessageContent = "SARIF2015";
=======
        public const string DoNotUseFriendlyNameAsRuleId = "SARIF1001";
        public const string UrisMustBeValid = "SARIF1003";
        public const string HashAlgorithmsMustBeUnique = "SARIF1006";
        public const string EndTimeMustNotBeBeforeStartTime = "SARIF1007";
        public const string MessagesShouldEndWithPeriod = "SARIF1008";
        public const string StepValuesMustFormOneBasedSequence = "SARIF1009";
        public const string EndLineMustNotBeLessThanStartLine = "SARIF1012";
        public const string EndColumnMustNotBeLessThanStartColumn = "SARIF1013";
        public const string UriBaseIdRequiresRelativeUri = "SARIF1014";
        public const string UriMustBeAbsolute = "SARIF1015";
        public const string ContextRegionRequiresRegion = "SARIF1016";
        public const string InvalidIndex = "SARIF1017";
        public const string InvalidUriInOriginalUriBaseIds = "SARIF1018";
        public const string RuleIdMustBePresentAndConsistent = "SARIF1019";
        public const string ReferToFinalSchema = "SARIF1020";

        // TEMPLATE:
        // public const string RULEFRIENDLYNAME = "RULEID";
>>>>>>> b234ef50
    }
}<|MERGE_RESOLUTION|>--- conflicted
+++ resolved
@@ -5,7 +5,6 @@
 {
     public static class RuleId
     {
-<<<<<<< HEAD
         public const string RuleIdentifiersMustBeValid = "SARIF1001";
         public const string UrisMustBeValid = "SARIF1002";
         public const string ExpressUriBaseIdsCorrectly = "SARIF1004";
@@ -37,25 +36,8 @@
         public const string ProvideEmbeddedFileContent = "SARIF2013";
         public const string ProvideDynamicMessageContent = "SARIF2014";
         public const string EnquoteDynamicMessageContent = "SARIF2015";
-=======
-        public const string DoNotUseFriendlyNameAsRuleId = "SARIF1001";
-        public const string UrisMustBeValid = "SARIF1003";
-        public const string HashAlgorithmsMustBeUnique = "SARIF1006";
-        public const string EndTimeMustNotBeBeforeStartTime = "SARIF1007";
-        public const string MessagesShouldEndWithPeriod = "SARIF1008";
-        public const string StepValuesMustFormOneBasedSequence = "SARIF1009";
-        public const string EndLineMustNotBeLessThanStartLine = "SARIF1012";
-        public const string EndColumnMustNotBeLessThanStartColumn = "SARIF1013";
-        public const string UriBaseIdRequiresRelativeUri = "SARIF1014";
-        public const string UriMustBeAbsolute = "SARIF1015";
-        public const string ContextRegionRequiresRegion = "SARIF1016";
-        public const string InvalidIndex = "SARIF1017";
-        public const string InvalidUriInOriginalUriBaseIds = "SARIF1018";
-        public const string RuleIdMustBePresentAndConsistent = "SARIF1019";
-        public const string ReferToFinalSchema = "SARIF1020";
 
         // TEMPLATE:
-        // public const string RULEFRIENDLYNAME = "RULEID";
->>>>>>> b234ef50
+        // public const string RuleFriendlyName = "SARIFnnnn";
     }
 }