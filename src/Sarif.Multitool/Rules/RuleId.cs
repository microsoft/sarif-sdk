﻿// Copyright (c) Microsoft. All rights reserved.
// Licensed under the MIT license. See LICENSE file in the project root for full license information.

namespace Microsoft.CodeAnalysis.Sarif.Multitool.Rules
{
    public static class RuleId
    {
        public const string RuleIdentifiersMustBeValid = "SARIF1001";
        public const string UrisMustBeValid = "SARIF1002";
        public const string ExpressUriBaseIdsCorrectly = "SARIF1004";
        public const string UriMustBeAbsolute = "SARIF1005";

        public const string InvocationPropertiesMustBeConsistent = "SARIF1006";
        public const string RegionPropertiesMustBeConsistent = "SARIF1007";
        public const string PhysicalLocationPropertiesMustBeConsistent = "SARIF1008";
        public const string IndexPropertiesMustBeConsistentWithArrays = "SARIF1009";
        public const string RuleIdMustBeConsistent = "SARIF1010";

        public const string ReferenceFinalSchema = "SARIF1011";
        public const string MessageArgumentsMustBeConsistentWithRule = "SARIF1012";

        public const string AuthorHighQualityMessages = "SARIF2001"; //TODO: rename and split into multiple
        public const string ProvideMessageArguments = "SARIF2002";
        public const string ProvideVersionControlProvenance = "SARIF2003";
        public const string OptimizeFileSize = "SARIF2004";
<<<<<<< HEAD
        public const string ProvideHelpfulToolInformation = "SARIF2005";
        public const string UrisShouldBeReachable = "SARIF2006";
=======
        public const string ProvideToolProperties = "SARIF2005";

        public const string UrisShouldBeReachable = "SARIF2006"; 
        public const string ExpressPathsRelativeToRepoRoot = "SARIF2007";
>>>>>>> a4eeba5f
        public const string ProvideSchema = "SARIF2008";
        public const string ConsiderConventionalIdentifierValues = "SARIF2009";
        public const string ProvideCodeSnippets = "SARIF2010";

        public const string ProvideContextRegion = "SARIF2011";
        public const string ProvideHelpUris = "SARIF2012";
        public const string ProvideEmbeddedFileContent = "SARIF2013";
        public const string ProvideDynamicMessageContent = "SARIF2014";
        public const string EnquoteDynamicMessageContent = "SARIF2015";
    }
}<|MERGE_RESOLUTION|>--- conflicted
+++ resolved
@@ -23,15 +23,10 @@
         public const string ProvideMessageArguments = "SARIF2002";
         public const string ProvideVersionControlProvenance = "SARIF2003";
         public const string OptimizeFileSize = "SARIF2004";
-<<<<<<< HEAD
-        public const string ProvideHelpfulToolInformation = "SARIF2005";
-        public const string UrisShouldBeReachable = "SARIF2006";
-=======
         public const string ProvideToolProperties = "SARIF2005";
 
         public const string UrisShouldBeReachable = "SARIF2006"; 
         public const string ExpressPathsRelativeToRepoRoot = "SARIF2007";
->>>>>>> a4eeba5f
         public const string ProvideSchema = "SARIF2008";
         public const string ConsiderConventionalIdentifierValues = "SARIF2009";
         public const string ProvideCodeSnippets = "SARIF2010";
