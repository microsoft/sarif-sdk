﻿// Copyright (c) Microsoft. All rights reserved.
// Licensed under the MIT license. See LICENSE file in the project root for full license information.

using System;
using Microsoft.CodeAnalysis.Sarif.Readers;
using Microsoft.CodeAnalysis.Sarif.VersionOne;
using Microsoft.CodeAnalysis.Sarif.Visitors;
using Newtonsoft.Json;

namespace Microsoft.CodeAnalysis.Sarif.Multitool
{
    internal static class TransformCommand
    {
        public static int Run(TransformOptions transformOptions)
        {
            try
            {
                if (transformOptions.Version < 1 || transformOptions.Version > 2)
                {
                    Console.WriteLine(MultitoolResources.ErrorInvalidTransformTargetVersion);
                    return 1;
                }

<<<<<<< HEAD
                OptionallyEmittedData dataToInsert = OptionallyEmittedData.None;
                Array.ForEach(transformOptions.DataToInsert, data => dataToInsert |= data);
=======
                OptionallyEmittedData dataToInsert = transformOptions.DataToInsert.ToFlags();
>>>>>>> 83183d54

                // NOTE: we don't actually utilize the dataToInsert command-line data yet...

                string fileName = CommandUtilities.GetTransformedOutputFileName(transformOptions);

                var formatting = transformOptions.PrettyPrint
                    ? Formatting.Indented
                    : Formatting.None;

                // Assume the input log is the "other" version
                if (transformOptions.Version == 2)
                {
                    SarifLogVersionOne actualLog = MultitoolFileHelpers.ReadSarifFile<SarifLogVersionOne>(transformOptions.InputFilePath, SarifContractResolverVersionOne.Instance);
                    var visitor = new SarifVersionOneToCurrentVisitor();
                    visitor.VisitSarifLogVersionOne(actualLog);

                    MultitoolFileHelpers.WriteSarifFile(visitor.SarifLog, fileName, formatting);
                }
                else
                {
                    SarifLog actualLog = MultitoolFileHelpers.ReadSarifFile<SarifLog>(transformOptions.InputFilePath);
                    var visitor = new SarifCurrentToVersionOneVisitor();
                    visitor.VisitSarifLog(actualLog);

                    MultitoolFileHelpers.WriteSarifFile(visitor.SarifLogVersionOne, fileName, formatting);
                }
            }
            catch (Exception ex)
            {
                Console.WriteLine(ex);
                return 1;
            }

            return 0;
        }
    }
}<|MERGE_RESOLUTION|>--- conflicted
+++ resolved
@@ -21,12 +21,7 @@
                     return 1;
                 }
 
-<<<<<<< HEAD
-                OptionallyEmittedData dataToInsert = OptionallyEmittedData.None;
-                Array.ForEach(transformOptions.DataToInsert, data => dataToInsert |= data);
-=======
                 OptionallyEmittedData dataToInsert = transformOptions.DataToInsert.ToFlags();
->>>>>>> 83183d54
 
                 // NOTE: we don't actually utilize the dataToInsert command-line data yet...
 
