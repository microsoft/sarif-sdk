--- conflicted
+++ resolved
@@ -15,15 +15,7 @@
             {
                 LoggingOptions loggingOptions = LoggingOptions.None;
 
-<<<<<<< HEAD
-                OptionallyEmittedData dataToInsert = OptionallyEmittedData.None;
-                if (convertOptions.DataToInsert != null)
-                {
-                    Array.ForEach(convertOptions.DataToInsert, data => dataToInsert |= data);
-                }
-=======
                 OptionallyEmittedData dataToInsert = convertOptions.DataToInsert.ToFlags();
->>>>>>> 83183d54
 
                 if (convertOptions.PrettyPrint)
                 {
