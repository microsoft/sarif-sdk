--- conflicted
+++ resolved
@@ -11,11 +11,6 @@
     <Product Condition=" '$(Product)' == '' ">Microsoft SARIF SDK</Product>
     <Copyright Condition=" '$(Copyright)' == '' ">© Microsoft Corporation. All rights reserved.</Copyright>
     
-<<<<<<< HEAD
-    <!-- VersionPrefix denotes the current Semantic Version for the SDK. Must be updated before every nuget drop. -->
-    <VersionPrefix>2.1.21</VersionPrefix>
-    
-=======
     <!--
     VersionPrefix denotes the current version of the SDK. You must update it before every nuget drop.
 
@@ -28,29 +23,12 @@
     <VersionPrefix>2.1.23</VersionPrefix>
     <PreviousVersionPrefix>2.1.22</PreviousVersionPrefix>
 
->>>>>>> d1b3f225
      <!-- SchemaVersionAsPublishedToSchemaStoreOrg identifies the current published version on json schema store at https://schemastore.azurewebsites.net/schemas/json/ -->
     <SchemaVersionAsPublishedToSchemaStoreOrg>2.1.0-rtm.4</SchemaVersionAsPublishedToSchemaStoreOrg>
       
     <!-- The stable Version of SARIF Specifications. -->
     <StableSarifVersion>2.1.0</StableSarifVersion>
 
-<<<<<<< HEAD
-    <!--
-    Whenever you increment VersionPrefix or VersionSuffix, copy the old value(s)
-    into the following properties.
-
-    These properties are defined here, not because our MSBuild .props or .targets
-    files use them (they don't), but rather to make it convenient for you to
-    increment the version number by having all the relevant values in one
-    place. These properties are actually used by the PowerShell script that
-    hides the previous package versions on nuget.org.
-    -->
-    <PreviousVersionPrefix>2.1.20</PreviousVersionPrefix>
-    <PreviousSchemaVersionAsPublishedToSchemaStoreOrg>2.1.0-rtm.3</PreviousSchemaVersionAsPublishedToSchemaStoreOrg>
-    <PreviousStableSarifVersion>2.1.0</PreviousStableSarifVersion>
-=======
->>>>>>> d1b3f225
   </PropertyGroup>
 
   <PropertyGroup Label="Build">
