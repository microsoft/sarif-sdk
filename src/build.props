﻿<?xml version="1.0" encoding="utf-8"?>
<Project ToolsVersion="14.0" DefaultTargets="Build" xmlns="http://schemas.microsoft.com/developer/msbuild/2003">

  <PropertyGroup>
    <TargetFrameworks>netcoreapp2.1</TargetFrameworks>
    <LangVersion>8.0</LangVersion>
<<<<<<< HEAD

    <!-- BSOA Version Referenced; used by projects consuming package and generator logic -->
    <BsoaVersion>0.6.0</BsoaVersion>
=======
    <GenerateDocumentationFile>true</GenerateDocumentationFile>
>>>>>>> 018374f3
  </PropertyGroup>

  <PropertyGroup Label="AssemblyAttributes">
    <Company Condition=" '$(Company)' == '' ">Microsoft</Company>
    <Product Condition=" '$(Product)' == '' ">Microsoft SARIF SDK</Product>
    <Copyright Condition=" '$(Copyright)' == '' ">© Microsoft Corporation. All rights reserved.</Copyright>
    
    <!--
    VersionPrefix denotes the current version of the SDK. You must update it before every nuget drop.

    Whenever you increment VersionPrefix, copy the old value into PreviousVersionPrefix.
    PreviousVersionPrefix is defined here, not because our MSBuild .props or .targets files use it
    (they don't), but rather to make it convenient for you to increment the version number by
    having all the relevant values in one place. This property is actually used by the PowerShell
    script that hides ("delists") the previous package versions on nuget.org.
    -->
<<<<<<< HEAD
    <VersionPrefix>3.0.0-prototype</VersionPrefix>
    <PreviousVersionPrefix>2.3.1</PreviousVersionPrefix>
=======
    <VersionPrefix>2.3.8</VersionPrefix>
    <PreviousVersionPrefix>2.3.7</PreviousVersionPrefix>
>>>>>>> 018374f3

     <!-- SchemaVersionAsPublishedToSchemaStoreOrg identifies the current published version on json schema store at https://schemastore.azurewebsites.net/schemas/json/ -->
    <SchemaVersionAsPublishedToSchemaStoreOrg>2.1.0-rtm.5</SchemaVersionAsPublishedToSchemaStoreOrg>
      
    <!-- The stable version of the SARIF specification. -->
    <StableSarifVersion>2.1.0</StableSarifVersion>

  </PropertyGroup>

  <PropertyGroup Label="Build">
    <!--
    Separate out the value of this property from the rest of RootNamespace so we can
    use it in BeforeBuild.ps1.
    -->
    <RootNamespaceBase>Microsoft.CodeAnalysis</RootNamespaceBase>
    <RootNamespace>$(RootNamespaceBase).$(MSBuildProjectName)</RootNamespace>
    <OutputSubDir>$(Platform)_$(Configuration)</OutputSubDir>
    <IntermediateOutputPath>$(MsBuildThisFileDirectory)..\bld\obj\$(OutputSubDir)\$(MSBuildProjectName)\</IntermediateOutputPath>
    <OutputPath>$(MsBuildThisFileDirectory)..\bld\bin\$(OutputSubDir)\$(MSBuildProjectName)\</OutputPath>
    <PublishDir>$(OutputPath)\Publish\$(TargetFramework)\</PublishDir>
    <PublishDir Condition=" '$(RuntimeIdentifier)' != '' ">$(PublishDir)\$(RuntimeIdentifier)\</PublishDir>
    <SolutionDir Condition=" '$(SolutionDir)' == '' ">$(MsBuildThisFileDirectory)</SolutionDir>
    <ErrorReport>prompt</ErrorReport>
    <WarningLevel>4</WarningLevel>
    <TreatWarningsAsErrors>true</TreatWarningsAsErrors>
    <HighEntropyVA>true</HighEntropyVA> 
    <!-- The line causes the assemblies in a project's referenced NuGet packages to be
         copied to the output directory. If we omit it from a test project, the tests
         fail on AppVeyor (and only there, for some reason).
      -->
    <CopyLocalLockFileAssemblies Condition="'$(IsTestProject)' == 'true'">true</CopyLocalLockFileAssemblies>
  </PropertyGroup>

  <!-- Configuration specific properties -->
  <PropertyGroup Condition=" '$(Configuration)' == 'Debug' "
                 Label="Debug build">
    <DebugType>full</DebugType>
    <Optimize>false</Optimize>
    <DefineConstants>DEBUG;TRACE;CODE_ANALYSIS</DefineConstants>
  </PropertyGroup>
  <PropertyGroup Condition=" '$(Configuration)' == 'Release' "
                 Label="Release build">
    <DebugType>pdbonly</DebugType>
    <Optimize>true</Optimize>
    <DefineConstants>TRACE</DefineConstants>
  </PropertyGroup>
  <PropertyGroup Condition="'$(Platform)' == 'x86'"
                 Label="x86 build">
    <PlatformTarget>x86</PlatformTarget>
  </PropertyGroup>
  <PropertyGroup Condition="'$(Platform)' == 'x64'"
                 Label="x64 build">
    <PlatformTarget>x64</PlatformTarget>
  </PropertyGroup>

  <PropertyGroup Label="Signing">
    <SignAssembly>true</SignAssembly>
    <DelaySign>false</DelaySign>
    <AssemblyOriginatorKeyFile>$(MsBuildThisFileDirectory)Key.snk</AssemblyOriginatorKeyFile>
  </PropertyGroup>

  <PropertyGroup Label="Package">
    <Title>$(AssemblyTitle)</Title>
    <Authors>$(Company)</Authors>
    <PackageRequireLicenseAcceptance>false</PackageRequireLicenseAcceptance>
    <PackageLicenseExpression>MIT</PackageLicenseExpression>
    <PackageProjectUrl>https://github.com/Microsoft/sarif-sdk</PackageProjectUrl>
    <PackageIcon>triskelion.png</PackageIcon>

    <PackageReleaseNotes>
     BSOA Prototype Sarif Packages. 
     See https://github.com/microsoft/bion/wiki/Sarif-SDK-BSOA-Prototype for usage recommendations and caveats.
    </PackageReleaseNotes>
    <!--
    Don't complain about SemVer 2.0.0-compatible version strings.
    See https://github.com/NuGet/Home/issues/4687#issuecomment-393302779.
    -->
    <NoWarn>NU5105</NoWarn>
  </PropertyGroup>

  <ItemGroup>
    <None Include="$(MsBuildThisFileDirectory)..\triskelion.png" Pack="true" PackagePath="\"/>
  </ItemGroup>

  <ItemGroup>
    <Compile Include="$(MsBuildThisFileDirectory)Shared\CommonAssemblyInfo.cs" />
  </ItemGroup>

</Project><|MERGE_RESOLUTION|>--- conflicted
+++ resolved
@@ -4,13 +4,10 @@
   <PropertyGroup>
     <TargetFrameworks>netcoreapp2.1</TargetFrameworks>
     <LangVersion>8.0</LangVersion>
-<<<<<<< HEAD
+    <GenerateDocumentationFile>true</GenerateDocumentationFile>
 
     <!-- BSOA Version Referenced; used by projects consuming package and generator logic -->
     <BsoaVersion>0.6.0</BsoaVersion>
-=======
-    <GenerateDocumentationFile>true</GenerateDocumentationFile>
->>>>>>> 018374f3
   </PropertyGroup>
 
   <PropertyGroup Label="AssemblyAttributes">
@@ -27,13 +24,8 @@
     having all the relevant values in one place. This property is actually used by the PowerShell
     script that hides ("delists") the previous package versions on nuget.org.
     -->
-<<<<<<< HEAD
-    <VersionPrefix>3.0.0-prototype</VersionPrefix>
-    <PreviousVersionPrefix>2.3.1</PreviousVersionPrefix>
-=======
-    <VersionPrefix>2.3.8</VersionPrefix>
+    <VersionPrefix>3.0.1-prototype</VersionPrefix>
     <PreviousVersionPrefix>2.3.7</PreviousVersionPrefix>
->>>>>>> 018374f3
 
      <!-- SchemaVersionAsPublishedToSchemaStoreOrg identifies the current published version on json schema store at https://schemastore.azurewebsites.net/schemas/json/ -->
     <SchemaVersionAsPublishedToSchemaStoreOrg>2.1.0-rtm.5</SchemaVersionAsPublishedToSchemaStoreOrg>
