--- conflicted
+++ resolved
@@ -10,11 +10,7 @@
     <Product Condition=" '$(Product)' == '' ">Microsoft SARIF SDK</Product>
     <Copyright Condition=" '$(Copyright)' == '' ">© Microsoft Corporation. All rights reserved.</Copyright>
     <VersionPrefix Condition=" '$(VersionPrefix)' == ''">2.0.0</VersionPrefix>
-<<<<<<< HEAD
-    <VersionSuffix Condition=" '$(VersionSuffix)' == ''">csd.2.beta.2018-10-10.2</VersionSuffix>
-=======
     <VersionSuffix Condition=" '$(VersionSuffix)' == ''">csd.2.beta.2019-01-09</VersionSuffix>
->>>>>>> 8197315f
 
     <!--
     Whenever you increment VersionPrefix or VersionSuffix, copy the old value(s)
@@ -27,11 +23,7 @@
     hides the previous package versions on nuget.org.
     -->
     <PreviousVersionPrefix>2.0.0</PreviousVersionPrefix>
-<<<<<<< HEAD
-    <PreviousVersionSuffix>csd.2.beta.2018-10-10</PreviousVersionSuffix>
-=======
     <PreviousVersionSuffix>csd.2.beta.2018-10-10.2</PreviousVersionSuffix>
->>>>>>> 8197315f
   </PropertyGroup>
 
   <PropertyGroup Label="Build">
@@ -85,14 +77,6 @@
   </PropertyGroup>
 
   <PropertyGroup Label="Package">
-<<<<<<< HEAD
-    <Authors>$(Company)</Authors>
-    <Title>$(AssemblyTitle)</Title>
-    <PackageRequireLicenseAcceptance Condition=" '$(PackageRequireLicenseAcceptance)' == '' ">false</PackageRequireLicenseAcceptance>
-    <PackageLicenseExpression>MIT</PackageLicenseExpression>
-    <PackageProjectUrl Condition=" '$(PackageProjectUrl)' == '' ">https://github.com/Microsoft/sarif-sdk</PackageProjectUrl>
-    <PackageIconUrl Condition=" '$(PackageIconUrl)' == '' ">https://go.microsoft.com/fwlink/?linkid=2008860</PackageIconUrl>
-=======
     <Title>$(AssemblyTitle)</Title>
     <Authors>$(Company)</Authors>
     <PackageRequireLicenseAcceptance>false</PackageRequireLicenseAcceptance>
@@ -103,7 +87,6 @@
     Don't complain about SemVer 2.0.0-compatible version strings.
     See https://github.com/NuGet/Home/issues/4687#issuecomment-393302779.
     -->
->>>>>>> 8197315f
     <NoWarn>NU5105</NoWarn>
   </PropertyGroup>
 
