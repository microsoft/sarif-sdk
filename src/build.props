--- conflicted
+++ resolved
@@ -20,17 +20,12 @@
     having all the relevant values in one place. This property is actually used by the PowerShell
     script that hides ("delists") the previous package versions on nuget.org.
     -->
-<<<<<<< HEAD
     <!-- 
       NOTE: Version in scripts/BuildMultitoolForNpm.ps1 also has to be updated for each release
       until it adopts the same versions as the SDK itself.
     -->
-    <VersionPrefix>2.1.24</VersionPrefix>
-    <PreviousVersionPrefix>2.1.23</PreviousVersionPrefix>
-=======
     <VersionPrefix>2.1.25</VersionPrefix>
     <PreviousVersionPrefix>2.1.24</PreviousVersionPrefix>
->>>>>>> 4128f3fd
 
      <!-- SchemaVersionAsPublishedToSchemaStoreOrg identifies the current published version on json schema store at https://schemastore.azurewebsites.net/schemas/json/ -->
     <SchemaVersionAsPublishedToSchemaStoreOrg>2.1.0-rtm.4</SchemaVersionAsPublishedToSchemaStoreOrg>
