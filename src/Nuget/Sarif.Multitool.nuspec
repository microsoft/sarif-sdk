﻿<?xml version="1.0"?>
<package>
  <metadata>
    <id>Sarif.Multitool.Prototype.BSOA</id>
    <version>$version$</version>
    <title>Microsoft SARIF Multitool (includes SARIF SDK)</title>
    <authors>Microsoft</authors>
    <owners>Microsoft</owners>
    <requireLicenseAcceptance>false</requireLicenseAcceptance>
    <description>Multi-purpose command line tool for analyzing and manipulating SARIF files</description>
    <releaseNotes>Version $version$ of the .NET SARIF Multitool (for SARIF v2.1.0)</releaseNotes>
    <copyright>© Microsoft Corporation. All rights reserved.</copyright>
    <license type="expression">MIT</license>
    <projectUrl>https://github.com/microsoft/sarif-sdk</projectUrl>
    <icon>triskelion.png</icon>
    <iconUrl>https://go.microsoft.com/fwlink/?linkid=2008860</iconUrl>
    <tags>SARIF command line static analysis</tags>
    <packageTypes>
      <packageType name="DotnetTool" />
    </packageTypes>
  </metadata>
  <files>
    <!-- The subfolder layout for the different TargetFrameworks is intentionally inconsistent -->
    <!-- net461 and netcoreapp2.1 pack to tools\TargetFramework\* for backcompat -->
    <file src="bld\bin\$platform$_$configuration$\Sarif.Multitool\Publish\net461\Sarif.Multitool.exe.config"
          target="tools\net461"
          />
    <file src="bld\bin\$platform$_$configuration$\Sarif.Multitool\Publish\net461\**"
          target="tools\net461"
          exclude="bld\bin\$platform$_$configuration$\Sarif.Multitool\Publish\net461\Sarif*;bld\bin\$platform$_$configuration$\Sarif.Multitool\Publish\net461\WorkItems.dll;"
          />
    <file src="bld\bin\Signing\net461\**"
          target="tools\net461"
          />
    <file src="bld\bin\$platform$_$configuration$\Sarif.Multitool\Publish\netcoreapp2.1\**"
          target="tools\netcoreapp2.1"
          exclude="bld\bin\$platform$_$configuration$\Sarif.Multitool\Publish\netcoreapp2.1\Sarif*.dll;bld\bin\$platform$_$configuration$\Sarif.Multitool\Publish\netcoreapp2.1\WorkItems.dll"
          />
    <file src="bld\bin\Signing\netcoreapp2.1\**"
          target="tools\netcoreapp2.1"
          />
    <file src="bld\bin\Signing\netstandard2.0\**"
          target="tools\netcoreapp2.1"
          />

    <!-- netcoreapp2.1 packs to tools\TargetFramework\any\* for compatibility with dotnet tool install -->
    <file src="bld\bin\$platform$_$configuration$\Sarif.Multitool\Publish\netcoreapp2.1\**"
          target="tools\netcoreapp2.1\any"
<<<<<<< HEAD
          exclude="bld\bin\$platform$_$configuration$\Sarif.Multitool\Publish\netcoreapp2.1\Sarif*.dll"
=======
          exclude="bld\bin\$platform$_$configuration$\Sarif.Multitool\Publish\netcoreapp2.1\Sarif*.dll;bld\bin\$platform$_$configuration$\Sarif.Multitool\Publish\netcoreapp2.1\WorkItems.dll"
>>>>>>> 018374f3
          />
    <file src="bld\bin\Signing\netcoreapp2.1\**"
          target="tools\netcoreapp2.1\any"
          />
    <file src="bld\bin\Signing\netstandard2.0\**"
          target="tools\netcoreapp2.1\any"
          />

    <file src="triskelion.png" />
    <file src="src\ReleaseHistory.md" />
    <file src="src\Sarif.Multitool\**\*.cs" target="src" />
  </files>
</package><|MERGE_RESOLUTION|>--- conflicted
+++ resolved
@@ -46,11 +46,7 @@
     <!-- netcoreapp2.1 packs to tools\TargetFramework\any\* for compatibility with dotnet tool install -->
     <file src="bld\bin\$platform$_$configuration$\Sarif.Multitool\Publish\netcoreapp2.1\**"
           target="tools\netcoreapp2.1\any"
-<<<<<<< HEAD
-          exclude="bld\bin\$platform$_$configuration$\Sarif.Multitool\Publish\netcoreapp2.1\Sarif*.dll"
-=======
           exclude="bld\bin\$platform$_$configuration$\Sarif.Multitool\Publish\netcoreapp2.1\Sarif*.dll;bld\bin\$platform$_$configuration$\Sarif.Multitool\Publish\netcoreapp2.1\WorkItems.dll"
->>>>>>> 018374f3
           />
     <file src="bld\bin\Signing\netcoreapp2.1\**"
           target="tools\netcoreapp2.1\any"
