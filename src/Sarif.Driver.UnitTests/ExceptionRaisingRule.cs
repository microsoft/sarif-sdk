﻿// Copyright (c) Microsoft. All rights reserved.
// Licensed under the MIT license. See LICENSE file in the project root for full license information.

using System;
using System.Composition;

namespace Microsoft.CodeAnalysis.Sarif.Driver
{
    [Export(typeof(IRule)), Export(typeof(ISkimmer<TestAnalysisContext>))]
    internal class ExceptionRaisingRule : TestRuleBase
    {
        internal static ExceptionCondition s_exceptionCondition;

        private ExceptionCondition _exceptionCondition;

        public ExceptionRaisingRule()
        {
            _exceptionCondition = s_exceptionCondition;

            if (_exceptionCondition == ExceptionCondition.InvokingConstructor)
            {
                throw new InvalidOperationException(nameof(ExceptionCondition.InvokingConstructor));
            }
        }

        public string ExceptionRaisingRuleId = "TEST1001";

        public override SupportedPlatform SupportedPlatforms
        {
            get
            {
                if(_exceptionCondition ==ExceptionCondition.InvalidPlatform)
                {
                    return SupportedPlatform.Unknown;
                }
                return SupportedPlatform.All;
            }
        }

<<<<<<< HEAD
        public string Help => null;

        public string Id
=======
        public override string Id
>>>>>>> ade0bb63
        {
            get
            {
                if (_exceptionCondition == ExceptionCondition.AccessingId)
                {
                    throw new InvalidOperationException(nameof(ExceptionCondition.AccessingId));
                }
                return ExceptionRaisingRuleId;
            }
        }

<<<<<<< HEAD
        public ResultLevel DefaultLevel => ResultLevel.Warning;
=======
>>>>>>> ade0bb63

        public override string Name
        {
            get
            {
                if (_exceptionCondition == ExceptionCondition.AccessingName)
                {
                    throw new InvalidOperationException(nameof(ExceptionCondition.AccessingName));
                }
                return nameof(ExceptionRaisingRule);
            }
        }

<<<<<<< HEAD
        public string FullDescription => "Test Rule Description";

        public string ShortDescription => throw new NotImplementedException();

        public string RichDescription => throw new NotImplementedException();

        public IDictionary<string, string> Options => throw new NotImplementedException();

        public IDictionary<string, string> MessageTemplates
        {
            get
            {
                return new Dictionary<string, string> { { nameof(SdkResources.NotApplicable_InvalidMetadata) , SdkResources.NotApplicable_InvalidMetadata }};
            }
        }

        public IDictionary<string, string> RichMessageTemplates => throw new NotImplementedException();

        internal override IDictionary<string, SerializedPropertyInfo> Properties
        {
            get
            {
                throw new NotImplementedException();
            }

            set
            {
                throw new NotImplementedException();
            }
        }

        public RuleConfiguration Configuration
=======
        public override void Analyze(TestAnalysisContext context)
>>>>>>> ade0bb63
        {
            switch (_exceptionCondition)
            {
                case ExceptionCondition.InvokingAnalyze:
                {
                    throw new InvalidOperationException(nameof(ExceptionCondition.InvokingAnalyze));
                }

                case ExceptionCondition.ParsingTarget:
                {
                    Errors.LogTargetParseError(
                        context,
                        new Region
                        {
                            StartLine = 42,
                            StartColumn = 54
                        },
                        "Could not parse target.");
                    break;
                }

                case ExceptionCondition.LoadingPdb:
                {
                    Errors.LogExceptionLoadingPdb(context, new InvalidOperationException("Test message"));
                    break;
                }

                default:
                {
                    context.Logger.Log(this,
                        new Result()
                        {
                            RuleId = Id,
                            Level = ResultLevel.Warning,
                            Message = "Default message from exception raising rule."
                        });

                    break;
                }
            }
        }

        public override AnalysisApplicability CanAnalyze(TestAnalysisContext context, out string reasonIfNotApplicable)
        {
            reasonIfNotApplicable = null;
            if (_exceptionCondition == ExceptionCondition.InvokingCanAnalyze)
            {
                throw new InvalidOperationException(nameof(ExceptionCondition.InvokingCanAnalyze));
            }

            if (context.Options.RegardAnalysisTargetAsNotApplicable)
            {
                reasonIfNotApplicable = "testing NotApplicableToSpecifiedTarget";
                return AnalysisApplicability.NotApplicableToSpecifiedTarget;
            }

            return AnalysisApplicability.ApplicableToSpecifiedTarget;
        }

        public override void Initialize(TestAnalysisContext context)
        {
            if (_exceptionCondition == ExceptionCondition.InvokingInitialize)
            {
                throw new InvalidOperationException(nameof(ExceptionCondition.InvokingInitialize));
            }
        }
    }
}<|MERGE_RESOLUTION|>--- conflicted
+++ resolved
@@ -37,13 +37,7 @@
             }
         }
 
-<<<<<<< HEAD
-        public string Help => null;
-
-        public string Id
-=======
         public override string Id
->>>>>>> ade0bb63
         {
             get
             {
@@ -55,10 +49,6 @@
             }
         }
 
-<<<<<<< HEAD
-        public ResultLevel DefaultLevel => ResultLevel.Warning;
-=======
->>>>>>> ade0bb63
 
         public override string Name
         {
@@ -72,42 +62,7 @@
             }
         }
 
-<<<<<<< HEAD
-        public string FullDescription => "Test Rule Description";
-
-        public string ShortDescription => throw new NotImplementedException();
-
-        public string RichDescription => throw new NotImplementedException();
-
-        public IDictionary<string, string> Options => throw new NotImplementedException();
-
-        public IDictionary<string, string> MessageTemplates
-        {
-            get
-            {
-                return new Dictionary<string, string> { { nameof(SdkResources.NotApplicable_InvalidMetadata) , SdkResources.NotApplicable_InvalidMetadata }};
-            }
-        }
-
-        public IDictionary<string, string> RichMessageTemplates => throw new NotImplementedException();
-
-        internal override IDictionary<string, SerializedPropertyInfo> Properties
-        {
-            get
-            {
-                throw new NotImplementedException();
-            }
-
-            set
-            {
-                throw new NotImplementedException();
-            }
-        }
-
-        public RuleConfiguration Configuration
-=======
         public override void Analyze(TestAnalysisContext context)
->>>>>>> ade0bb63
         {
             switch (_exceptionCondition)
             {
