﻿<?xml version="1.0" encoding="utf-8"?>
<Project ToolsVersion="14.0" DefaultTargets="Build" xmlns="http://schemas.microsoft.com/developer/msbuild/2003">
  <Import Project="..\packages\xunit.runner.visualstudio.2.1.0\build\net20\xunit.runner.visualstudio.props" Condition="Exists('..\packages\xunit.runner.visualstudio.2.1.0\build\net20\xunit.runner.visualstudio.props')" />
  <PropertyGroup>
    <ProjectGuid>{D0210D4B-32A8-46CA-8BA4-0703517481B4}</ProjectGuid>
    <OutputType>Library</OutputType>
    <RootNamespace>Microsoft.Sarif.Viewer.VisualStudio.UnitTests</RootNamespace>
    <AssemblyName>Sarif.Viewer.VisualStudio.UnitTests</AssemblyName>
    <SignAssembly>true</SignAssembly>
    <AssemblyOriginatorKeyFile>..\TestKey.snk</AssemblyOriginatorKeyFile>
    <NuGetPackageImportStamp>
    </NuGetPackageImportStamp>
  </PropertyGroup>
  <Import Project="$([MSBuild]::GetDirectoryNameOfFileAbove($(MSBuildThisFileDirectory).., build.props))\build.props" />
  <PropertyGroup>
    <TargetFrameworkVersion>v4.5.2</TargetFrameworkVersion>
  </PropertyGroup>
  <ItemGroup>
    <Reference Include="FluentAssertions, Version=4.2.1.0, Culture=neutral, PublicKeyToken=33f2691a05b67b6a, processorArchitecture=MSIL">
      <HintPath>..\packages\FluentAssertions.4.2.1\lib\net45\FluentAssertions.dll</HintPath>
      <Private>True</Private>
    </Reference>
    <Reference Include="FluentAssertions.Core, Version=4.2.1.0, Culture=neutral, PublicKeyToken=33f2691a05b67b6a, processorArchitecture=MSIL">
      <HintPath>..\packages\FluentAssertions.4.2.1\lib\net45\FluentAssertions.Core.dll</HintPath>
      <Private>True</Private>
    </Reference>
    <Reference Include="Microsoft.VisualStudio.Shell.14.0, Version=14.0.0.0, Culture=neutral, PublicKeyToken=b03f5f7f11d50a3a" />
    <Reference Include="PresentationCore" />
    <Reference Include="System" />
    <Reference Include="System.Core" />
    <Reference Include="System.Drawing" />
    <Reference Include="System.Xml.Linq" />
    <Reference Include="System.Data.DataSetExtensions" />
    <Reference Include="Microsoft.CSharp" />
    <Reference Include="System.Data" />
    <Reference Include="System.Net.Http" />
    <Reference Include="System.Xml" />
    <Reference Include="xunit.abstractions, Version=2.0.0.0, Culture=neutral, PublicKeyToken=8d05b1bb7a6fdb6c, processorArchitecture=MSIL">
      <HintPath>..\packages\xunit.abstractions.2.0.0\lib\net35\xunit.abstractions.dll</HintPath>
      <Private>True</Private>
    </Reference>
    <Reference Include="xunit.assert, Version=2.1.0.3179, Culture=neutral, PublicKeyToken=8d05b1bb7a6fdb6c, processorArchitecture=MSIL">
      <HintPath>..\packages\xunit.assert.2.1.0\lib\dotnet\xunit.assert.dll</HintPath>
      <Private>True</Private>
    </Reference>
    <Reference Include="xunit.core, Version=2.1.0.3179, Culture=neutral, PublicKeyToken=8d05b1bb7a6fdb6c, processorArchitecture=MSIL">
      <HintPath>..\packages\xunit.extensibility.core.2.1.0\lib\dotnet\xunit.core.dll</HintPath>
      <Private>True</Private>
    </Reference>
    <Reference Include="xunit.execution.desktop, Version=2.1.0.3179, Culture=neutral, PublicKeyToken=8d05b1bb7a6fdb6c, processorArchitecture=MSIL">
      <HintPath>..\packages\xunit.extensibility.execution.2.1.0\lib\net45\xunit.execution.desktop.dll</HintPath>
      <Private>True</Private>
    </Reference>
  </ItemGroup>
  <ItemGroup>
<<<<<<< HEAD
    <Compile Include="Models\CallTreeCollectionTests.cs" />
    <Compile Include="Models\CallTreeTests.cs" />
=======
    <Compile Include="ErrorList\SarifSnapshotTests.cs" />
>>>>>>> 19020996
    <Compile Include="UriExtensionsTests.cs" />
    <Compile Include="CallTreeTraversalTests.cs" />
    <Compile Include="Converters\CallTreeNodeToTextConverterTests.cs" />
    <Compile Include="CodeFlowToTreeConverterTests.cs" />
    <Compile Include="Models\CallTreeNodeTests.cs" />
    <Compile Include="Properties\AssemblyInfo.cs" />
  </ItemGroup>
  <ItemGroup>
    <None Include="packages.config" />
  </ItemGroup>
  <ItemGroup>
    <Service Include="{82A7F48D-3B50-4B1E-B82E-3ADA8210C358}" />
  </ItemGroup>
  <ItemGroup>
    <ProjectReference Include="..\Sarif.Viewer.VisualStudio\Sarif.Viewer.VisualStudio.csproj">
      <Project>{febe7a56-524c-4b76-a899-23dbd8951c23}</Project>
      <Name>Sarif.Viewer.VisualStudio</Name>
    </ProjectReference>
    <ProjectReference Include="..\Sarif\Sarif.csproj">
      <Project>{CC9B247E-7103-4BF7-BDAB-6E625B3680A8}</Project>
      <Name>Sarif</Name>
    </ProjectReference>
  </ItemGroup>
  <ItemGroup />
  <Import Project="$(MSBuildToolsPath)\Microsoft.CSharp.targets" />
  <Target Name="EnsureNuGetPackageBuildImports" BeforeTargets="PrepareForBuild">
    <PropertyGroup>
      <ErrorText>This project references NuGet package(s) that are missing on this computer. Use NuGet Package Restore to download them.  For more information, see http://go.microsoft.com/fwlink/?LinkID=322105. The missing file is {0}.</ErrorText>
    </PropertyGroup>
    <Error Condition="!Exists('..\packages\xunit.runner.visualstudio.2.1.0\build\net20\xunit.runner.visualstudio.props')" Text="$([System.String]::Format('$(ErrorText)', '..\packages\xunit.runner.visualstudio.2.1.0\build\net20\xunit.runner.visualstudio.props'))" />
  </Target>
</Project><|MERGE_RESOLUTION|>--- conflicted
+++ resolved
@@ -53,12 +53,9 @@
     </Reference>
   </ItemGroup>
   <ItemGroup>
-<<<<<<< HEAD
+    <Compile Include="ErrorList\SarifSnapshotTests.cs" />
     <Compile Include="Models\CallTreeCollectionTests.cs" />
     <Compile Include="Models\CallTreeTests.cs" />
-=======
-    <Compile Include="ErrorList\SarifSnapshotTests.cs" />
->>>>>>> 19020996
     <Compile Include="UriExtensionsTests.cs" />
     <Compile Include="CallTreeTraversalTests.cs" />
     <Compile Include="Converters\CallTreeNodeToTextConverterTests.cs" />
