# Sarif Driver and SDK Release History

## **v2.1.0** [Driver](https://www.nuget.org/packages/Sarif.Driver/2.1.0) | [SDK](https://www.nuget.org/packages/Sarif.Sdk/2.1.0)
* Add support for converting TSLint logs to SARIF
* Add support for converting Pylint logs to SARIF

## **v1.5.19-beta** [Driver](https://www.nuget.org/packages/Sarif.Driver/1.5.19-beta) | [SDK](https://www.nuget.org/packages/Sarif.Sdk/1.5.19-beta)
* Moved SarifLogger and its dependencies from driver to SDK package
* Include this file and JSON schema in packages

## **v1.5.20-beta** [Driver](https://www.nuget.org/packages/Sarif.Driver/1.5.20-beta) | [SDK](https://www.nuget.org/packages/Sarif.Sdk/1.5.20-beta)
* Rename Microsoft.CodeAnalysis.Sarif.Sdk namespace to Microsoft.CodeAnalysis.Sarif
* Rename Microsoft.CodeAnalysis.Sarif.Driver namespace to Microsoft.CodeAnalysis.Driver
* Eliminate some tool version details. Add SarifLogger version as tool property

## **v1.5.21-beta** [Driver](https://www.nuget.org/packages/Sarif.Driver/1.5.21-beta) | [SDK](https://www.nuget.org/packages/Sarif.Sdk/1.5.21-beta)
* Persist mime-type for files in SarifLogger
* Remove stack persistence for configuration notification exceptions
* Reclassify `could not parse target` as a configuration notification
* Fix diffing visitor to diff using value type semantics rather than by reference equality

## **v1.5.22-beta** [Driver](https://www.nuget.org/packages/Sarif.Driver/1.5.22-beta) | [SDK](https://www.nuget.org/packages/Sarif.Sdk/1.5.22-beta)
* Add suppressionStates enum (with a single current value, indicating `suppressedInSource`)
* Add `id` and `correlationId` as arguments to ResultLogJsonWriter.Initialize. Log `id` is populated with a generated guid by default.
* Add `sarifLoggerVersion` that identifies the SDK logger version used to produce a log file.
* Provide serialization of arbitrary JSON content to `properties` members.
* Move `tags` into properties (but provide top-level Tags member for setting/retrieving this data)
* Add annotatedCodeLocation.kind enum (with values such as `branch`, `declaration`, et al.)
* Update all converters to Sarif beta.5
* Add optional `id` to each result, to allow correlation with external data, annotations, work items, etc.
* Add flag to configure file hash computation to FileData.Create helper
* Add `uriBaseId` conceptual base URI to all format URI properties (to allow all URIs to be relative)
* Add `analysisTargetUri` to run object, for cases where a single target is associated with a run
* Add `threadId` to notification, annotatedCodeLocation and stackFrame.
* Rework files and logicalLocations dictionary to store discrete items (with parent keys), not arrays
* Add logicalLocationKey and fullyQualifiedLogicalLocationName to annotatedCodeLocation
* Add `id` and `essential` properties to annotatedCodeLocation
* Rename `toolFingerprint` to `toolFingerprintContribution`
* Add baselineId. Rename `correlationId` to `automationId`
* Add `physicalLocation` property to notification

## **v1.5.23-beta** [Driver](https://www.nuget.org/packages/Sarif.Driver/1.5.23-beta) | [SDK](https://www.nuget.org/packages/Sarif.Sdk/1.5.23-beta)
* Rename `codeSnippet` to `snippet`
* Remove requirement to specify `description` on code fixes
* Add `architecture` back to `run` object

## **v1.5.24-beta** [Driver](https://www.nuget.org/packages/Sarif.Driver/1.5.24-beta) | [SDK](https://www.nuget.org/packages/Sarif.Sdk/1.5.24-beta)
* Permit annotatedCodeLocation.id to be a numeric value (in addition to a string)

## **v1.5.25** [Driver](https://www.nuget.org/packages/Sarif.Driver/1.5.25) | [SDK](https://www.nuget.org/packages/Sarif.Sdk/1.5.25)
* NOTE: NON-BETA RELEASE
* Add a converter for Static Driver Verifier trace files
* Add SuppressedExternally to SuppressionStates enum

## **v1.5.26** [Driver](https://www.nuget.org/packages/Sarif.Driver/1.5.26) | [SDK](https://www.nuget.org/packages/Sarif.Sdk/1.5.26)  
* API BREAKING change on SarifLogger to explicitly specify hash computation for all files  
* SarifLogger now automatically persists file data for all URIs through format  
* Add run.stableId, a consistent run-over-run log identifier  
* Add annotatedCodeLocation.callee and annotatedCodeLocation.calleeKey for annotation call sites  
* Add invocation.responseFiles to capture response file contents
* Drop .NET framework dependency to 4.5 (from 4.5.1)

## **v1.5.27** [Driver](https://www.nuget.org/packages/Sarif.Driver/1.5.27) | [SDK](https://www.nuget.org/packages/Sarif.Sdk/1.5.27)
* Ship checked in CommandLine.dll in order to allow this `beta` NuGet component to ship in Driver non-beta release

## **v1.5.28** [Driver](https://www.nuget.org/packages/Sarif.Driver/1.5.28) | [SDK](https://www.nuget.org/packages/Sarif.Sdk/1.5.28)
* API BREAKING change: rename PropertyBagDictionary to PropertiesDictionary
* Add `functionReturn` to annotatedCodeLocation.kind
* Remove `source`, `sink` and `sanitizer` from annotatedCodeLocation.kind
* Add `taint` enum to annotatedCodeLocation with values `source`, `sink` and `sanitizer`
* Add `parameters` and `variables` members to annotatedCodeLocation
* Rename annotatedCodeLocation.callee member to `target`
* Rename annotatedCodeLocation.calleeKey member to `targetKey`

## **v1.5.29** [Driver](https://www.nuget.org/packages/Sarif.Driver/1.5.29) | [SDK](https://www.nuget.org/packages/Sarif.Sdk/1.5.29)

* Add `--quiet` option to suppress console output.

## **v1.5.30** [Driver](https://www.nuget.org/packages/Sarif.Driver/1.5.30) | [SDK](https://www.nuget.org/packages/Sarif.Sdk/1.5.30)

* Add static helper method `AnalyzeCommandBase.LogToolNotification`.

## **v1.5.31** [Driver](https://www.nuget.org/packages/Sarif.Driver/1.5.31) | [SDK](https://www.nuget.org/packages/Sarif.Sdk/1.5.31)

* API BREAKING CHANGE: RuleUtilities.BuildResult no longer automatically prepends the target file path to the list of FormattedRuleMessage.Arguments array in the Result object being built.

## **v1.5.32** [Driver](https://www.nuget.org/packages/Sarif.Driver/1.5.32) | [SDK](https://www.nuget.org/packages/Sarif.Sdk/1.5.32)

* Add `annotations` member to annotatedCodeLocation object.
* Rename annotatedCodeLocation `variables` member to `state`
* Rename annotatedCodeLocation `parameters` member to `values`

## **v1.5.33** [Driver](https://www.nuget.org/packages/Sarif.Driver/1.5.33) | [SDK](https://www.nuget.org/packages/Sarif.Sdk/1.5.33)

* Resolve crash generating `not applicable` messages

## **v1.5.34** [Driver](https://www.nuget.org/packages/Sarif.Driver/1.5.34) | [SDK](https://www.nuget.org/packages/Sarif.Sdk/1.5.34)

* Update schema for `annotations` object required properties

## **v1.5.35** [Driver](https://www.nuget.org/packages/Sarif.Driver/1.5.35) | [SDK](https://www.nuget.org/packages/Sarif.Sdk/1.5.35)

* Add `configuration` member to rule objects

## **v1.5.36** [Driver](https://www.nuget.org/packages/Sarif.Driver/1.5.36) | [SDK](https://www.nuget.org/packages/Sarif.Sdk/1.5.36)

* Provide better reporting for non-fatal messages.

## **v1.5.37** [Driver](https://www.nuget.org/packages/Sarif.Driver/1.5.37) | [SDK](https://www.nuget.org/packages/Sarif.Sdk/1.5.37)

* Further refinements to output on analysis completion.

## **v1.5.38** [Driver](https://www.nuget.org/packages/Sarif.Driver/1.5.38) | [SDK](https://www.nuget.org/packages/Sarif.Sdk/1.5.38)

* Preliminary Semmle converter

## **v1.5.39** [Driver](https://www.nuget.org/packages/Sarif.Driver/1.5.39) | [SDK](https://www.nuget.org/packages/Sarif.Sdk/1.5.39)

* Loosen requirement to explicitly provide --config argument for default configuration
* Convert Semmle embedded links to related locations
* Add File/Open of Semmle CSV to VS add-ing
* Eliminate redundant output of notifications
* Update FileSpecifier to resolve patternts such as File* properly

## **v1.5.40** [Driver](https://www.nuget.org/packages/Sarif.Driver/1.5.40) | [SDK](https://www.nuget.org/packages/Sarif.Sdk/1.5.40)

* Add JSON settings persistence 
* Populate context objects from configuration file argument

## **v1.5.41** [Driver](https://www.nuget.org/packages/Sarif.Driver/1.5.41) | [SDK](https://www.nuget.org/packages/Sarif.Sdk/1.5.41)
 * Control invocation property logging

## **v1.5.42** [Driver](https://www.nuget.org/packages/Sarif.Driver/1.5.42) | [SDK](https://www.nuget.org/packages/Sarif.Sdk/1.5.42)
 * Add EntryPointUtilities class that provides response file injection assistance
 * Rich return code support

## **v1.5.43** [Driver](https://www.nuget.org/packages/Sarif.Driver/1.5.43) | [SDK](https://www.nuget.org/packages/Sarif.Sdk/1.5.43)
 * Expose EntryPointUtilities helpers as public

## **v1.5.44** [Driver](https://www.nuget.org/packages/Sarif.Driver/1.5.44) | [SDK](https://www.nuget.org/packages/Sarif.Sdk/1.5.44)
 * Update default AnalyzeCommandBase behavior to utilize rich return code, if specified.

## **v1.5.45** [Driver](https://www.nuget.org/packages/Sarif.Driver/1.5.45) | [SDK](https://www.nuget.org/packages/Sarif.Sdk/1.5.45)
 * Track RuntimeConditions.OneOrMoreWarnings|ErrorsFired in RuleUtilities.BuildResult

## **v1.5.46** [Driver](https://www.nuget.org/packages/Sarif.Driver/1.5.46) | [SDK](https://www.nuget.org/packages/Sarif.Sdk/1.5.46)
 * Resolved crash deserializing empty property bags

## **v1.5.47** [Driver](https://www.nuget.org/packages/Sarif.Driver/1.5.47) | [SDK](https://www.nuget.org/packages/Sarif.Sdk/1.5.47)
 * Enable converter plugins
 * Adjust RuntimeConditions enum so that `command line parse` error is 0x1. 

## **v1.6.0** [Driver](https://www.nuget.org/packages/Sarif.Driver/1.6.0) | [SDK](https://www.nuget.org/packages/Sarif.Sdk/1.6.0)
 * Enable persistence of base64-encoded file contents via SarifLogger.
 * Rename AnalyzeOptions.ComputeTargetsHash to ComputeFileHashes
 * Fix bug in Semmle conversion (crash on embedded file:// scheme links)

## **v1.7.0** [Sdk](https://www.nuget.org/packages/Sarif.Sdk/1.7.0) | [Driver](https://www.nuget.org/packages/Sarif.Driver/1.7.0) | [Converters](https://www.nuget.org/packages/Sarif.Converters/1.7.0) | [Multitool](https://www.nuget.org/packages/Sarif.Multitool/1.7.0)
 * Security and accessibility clean-up
 * TSLint converter fixes
 * Provide .NET core version
 * VSIX improvements (including auto-expansion of file contents persisted to SARIF logs)

## **v1.7.1** [Sdk](https://www.nuget.org/packages/Sarif.Sdk/1.7.1) | [Driver](https://www.nuget.org/packages/Sarif.Driver/1.7.1) | [Converters](https://www.nuget.org/packages/Sarif.Converters/1.7.1) | [Multitool](https://www.nuget.org/packages/Sarif.Multitool/1.7.1)
 * Update nuget package build

## **v1.7.2** [Sdk](https://www.nuget.org/packages/Sarif.Sdk/1.7.2) | [Driver](https://www.nuget.org/packages/Sarif.Driver/1.7.2) | [Converters](https://www.nuget.org/packages/Sarif.Converters/1.7.2) | [Multitool](https://www.nuget.org/packages/Sarif.Multitool/1.7.2)
 * Update Multitool nuget package build
 * Enable "pretty print" .sarif formatting via --pretty argument
 * Code sign 3rd party dependency assemblies (CommandLineParser, CsvHelper, Newtonsoft.Json)
 * Remove -beta flag from Driver and Multitool packages
 
 ## **v1.7.3** [Sdk](https://www.nuget.org/packages/Sarif.Sdk/1.7.3) | [Driver](https://www.nuget.org/packages/Sarif.Driver/1.7.3) | [Converters](https://www.nuget.org/packages/Sarif.Converters/1.7.3) | [Multitool](https://www.nuget.org/packages/Sarif.Multitool/1.7.3)
 * Make SupportedPlatform a first class concept for skimmers
 * Rename --pretty argument to --pretty-print

 ## **v1.7.4** [Sdk](https://www.nuget.org/packages/Sarif.Sdk/1.7.4) | [Driver](https://www.nuget.org/packages/Sarif.Driver/1.7.4) | [Converters](https://www.nuget.org/packages/Sarif.Converters/1.7.4) | [Multitool](https://www.nuget.org/packages/Sarif.Multitool/1.7.4)
* Platform Specific Tooling Text Fix
* Skimmers can now be disabled via the configuration file
* The Driver will now pull configuration from a default location to allow for easier re-packaging of tools with custom configurations

## **v1.7.5** [Sdk](https://www.nuget.org/packages/Sarif.Sdk/1.7.5) | [Driver](https://www.nuget.org/packages/Sarif.Driver/1.7.5) | [Converters](https://www.nuget.org/packages/Sarif.Converters/1.7.5) | [Multitool](https://www.nuget.org/packages/Sarif.Multitool/1.7.5)
* Disabling skimmers text fix
* Fix a serialization bug with strings in a PropertyBag (not correctly escaped after a reserializing the data structure).
* Multitool improvements--added "rebaseUri" and "absoluteUri" tasks, which will either make the URIs in a SARIF log relative to some base URI, or take base URIs stored in SARIF and make the URIs absolute again.
* Added a "processing pipeline" model to the SARIF SDK in order to allow easy chaining of operations on SARIF logs (like making all URIs relative/absolute).

## **v2.0.0-csd.1** [Sdk](https://www.nuget.org/packages/Sarif.Sdk/2.0.0-csd.1) | [Driver](https://www.nuget.org/packages/Sarif.Driver/2.0.0-csd.1) | [Converters](https://www.nuget.org/packages/Sarif.Converters/2.0.0-csd.1) | [Multitool](https://www.nuget.org/packages/Sarif.Multitool/2.0.0-csd.1)
* Convert object model to conform to SARIF v2 CSD.1 draft specification
* Distinguish textual vs. binary file persistence in rewrite option (and allow for both in multitool rewrite verb)
*   NOTE: the change above introduces a command-line breaking change. --persist-file-contents is now renamed to --insert
* Add ComprehensiveRegionProperties, RegionSnippets and ContextCodeSnippets as possible qualifier to --insert option
* Provide SARIF v1.0 object model and v1 <-> v2 transformation API

## **v2.0.0-csd.1.0.1** [Sdk](https://www.nuget.org/packages/Sarif.Sdk/2.0.0-csd.1.0.1) | [Driver](https://www.nuget.org/packages/Sarif.Driver/2.0.0-csd.1.0.1) | [Converters](https://www.nuget.org/packages/Sarif.Converters/2.0.0-csd.1.0.1) | [Multitool](https://www.nuget.org/packages/Sarif.Multitool/2.0.0-csd.1.0.1)
* API BREAKING CHANGE: Fix weakly typed CreateNotification calls and make API more strongly typed
* API BREAKING CHANGE: Rename OptionallyEmittedData.ContextCodeSnippets to ContextRegionSnippets
* API BREAKING CHANGE: Eliminate result.ruleMessageId (in favor of result.message.messageId)

## **v2.0.0-csd.1.0.2** [Sdk](https://www.nuget.org/packages/Sarif.Sdk/2.0.0-csd.1.0.2) | [Driver](https://www.nuget.org/packages/Sarif.Driver/2.0.0-csd.1.0.2) | [Converters](https://www.nuget.org/packages/Sarif.Converters/2.0.0-csd.1.0.2) | [Multitool](https://www.nuget.org/packages/Sarif.Multitool/2.0.0-csd.1.0.2)
* BUGFIX: In result matching algorithm, an empty or null previous log no longer causes a NullReferenceException.
* BUGFIX: In result matching algorithm, duplicate data is no longer incorrectly detected across files. Also: changed a "NotImplementedException" to the correct "InvalidOperationException".

## **v2.0.0-csd.2.beta.2018-10-10** [Sdk](https://www.nuget.org/packages/Sarif.Sdk/2.0.0-csd.2.beta.2018-10-10) | [Driver](https://www.nuget.org/packages/Sarif.Driver/2.0.0-csd.2.beta.2018-10-10) | [Converters](https://www.nuget.org/packages/Sarif.Converters/2.0.0-csd.2.beta.2018-10-10) | [Multitool](https://www.nuget.org/packages/Sarif.Multitool/2.0.0-csd.2.beta.2018-10-10)
* FEATURE:Add --sarif-version command to driver (to transform SARIF output to v1 format)
* BUGFIX: Drop erroneous persistence of redaction tokens as files objects.
* API NON-BREAKING: Add `result.occurrenceCount` (denotes # of occurrences of an identical results within an analysisRun)
* API NON-BREAKING: Add `run.externalFiles` object to schema. Sync generally to OASIS TC schema.
* API BREAKING: `originalUriBaseIds` is now a dictionary of file locations, not strings.
* API BREAKING: Suffix `invocation.startTime`, `invocation.endTime`, `file.lastModifiedTime` and `notification.time` with Utc (`startTimeUtc`, `endTimeUtc`, etc.).
* API BREAKING: `threadflowLocation.timestamp` renamed to `executionTimeUtc`.
* API BREAKING: `versionControlDetails.timestamp` renamed to `asOfTimeUtc`.
* API BREAKING: `versionControlDetails.uri` renamed to `repositoryUri`.
* API BREAKING: `versionControlDetails.tag` renamed to `revisionTag`
* API BREAKING: `exception.message` type converted from string to message object.
* API BREAKING: `file.hashes` is now a string/string dictionary, not an array of `hash` objects (the type for which is deleted)
* API BREAKING: `run.instanceGuid`, `run.correlationGuid`, `run.logicalId`, `run.description` combined into new `runAutomationDetails` object instance defined at `run.id`.
* API BREAKING: `run.automationLogicalId` subsumed by `run.aggregateIds`, an array of `runAutomationDetails` objects.
* API BREAKING: Remove `threadFlowLocation.step`
* API BREAKING: `invocation.workingDirectory` is now a FileLocation object (and not a URI expressed as a string)

## **v2.0.0-csd.2.beta.2018-10-10.1** [Sdk](https://www.nuget.org/packages/Sarif.Sdk/2.0.0-csd.2.beta.2018-10-10.1) | [Driver](https://www.nuget.org/packages/Sarif.Driver/2.0.0-csd.2.beta.2018-10-10.1) | [Converters](https://www.nuget.org/packages/Sarif.Converters/2.0.0-csd.2.beta.2018-10-10.1) | [Multitool](https://www.nuget.org/packages/Sarif.Multitool/2.0.0-csd.2.beta.2018-10-10.1)
* BUGFIX: Persist region information associated with analysis target

## **v2.0.0-csd.2.beta.2018-10-10.2** [Sdk](https://www.nuget.org/packages/Sarif.Sdk/2.0.0-csd.2.beta.2018-10-10.2) | [Driver](https://www.nuget.org/packages/Sarif.Driver/2.0.0-csd.2.beta.2018-10-10.2) | [Converters](https://www.nuget.org/packages/Sarif.Converters/2.0.0-csd.2.beta.2018-10-10.2) | [Multitool](https://www.nuget.org/packages/Sarif.Multitool/2.0.0-csd.2.beta.2018-10-10.2)
* BUGFIX: Don`t emit v2 analysisTarget if there is no v1 resultFile.
* BUILD: Bring NuGet publishing scripts into conformance with new Microsoft requirements.

## **v2.0.0-csd.2.beta.2019-01-09** [Sdk](https://www.nuget.org/packages/Sarif.Sdk/2.0.0-csd.2.beta.2019-01-09) | [Driver](https://www.nuget.org/packages/Sarif.Driver/2.0.0-csd.2.beta.2019-01-09) | [Converters](https://www.nuget.org/packages/Sarif.Converters/2.0.0-csd.2.beta.2019-01-09) | [Multitool](https://www.nuget.org/packages/Sarif.Multitool/2.0.0-csd.2.beta.2019-01-09)
* BUGFIX: Result matching improvements in properties persistence.
* FEATURE: Fortify FPR converter improvements.
* API NON-BREAKING: Remove uniqueness requirement from `result.locations`.
* API NON-BREAKING: Add `run.newlineSequences` to schema. https://github.com/oasis-tcs/sarif-spec/issues/169
* API NON-BREAKING: Add `rule.deprecatedIds` to schema. https://github.com/oasis-tcs/sarif-spec/issues/293
* API NON-BREAKING: Add `versionControlDetails.mappedTo`. https://github.com/oasis-tcs/sarif-spec/issues/248
* API NON-BREAKING: Add result.rank`. Add `ruleConfiguration.defaultRank`.
* API NON-BREAKING: Add `file.sourceLocation` and `region.sourceLanguage` to guide in snippet colorization. `run.defaultSourceLanguage` provides a default value. https://github.com/oasis-tcs/sarif-spec/issues/286
* API NON-BREAKING: default values for `result.rank` and `ruleConfiguration.defaultRank` is now -1.0 (from 0.0). https://github.com/oasis-tcs/sarif-spec/issues/303
* API BREAKING: Remove `run.architecture` https://github.com/oasis-tcs/sarif-spec/issues/262
* API BREAKING: `result.message` is now a required property https://github.com/oasis-tcs/sarif-spec/issues/283
* API BREAKING: Rename `tool.fileVersion` to `tool.dottedQuadFileVersion` https://github.com/oasis-tcs/sarif-spec/issues/274
* API BREAKING: Remove `open` from valid rule default configuration levels. https://github.com/oasis-tcs/sarif-spec/issues/288. The transformer remaps this value to `note`.
* API BREAKING: `run.columnKind` default value is now `unicodeCodePoints`. https://github.com/Microsoft/sarif-sdk/pull/1160. The transformer will inject `utf16CodeUnits`, however, when this property is absent, as this value is a more appropriate default for the Windows platform.
* API BREAKING: Make `run.logicalLocations` an array, not a dictionary. Add result.logicalLocationIndex to point to associated logical location.
* API BREAKING: `run.externalFiles` renamed to `run.externalPropertyFiles`, which is not a bundle of external property file objects. NOTE: no transformation will be provided for legacy versions of the external property files API.
* API BREAKING: rework `result.provenance` object, including moving result.conversionProvenance to `result.provenance.conversionSources`. NOTE: no transformation currently exists for this update.
* API BREAKING: Make `run.files` an array, not a dictionary. Add fileLocation.fileIndex to point to a file object associated with the location within `run.files`.
* API BREAKING: Make `resources.rules` an array, not a dictionary. Add result.ruleIndex to point to a rule object associated with the result within `resources.rules`.
* API BREAKING: `run.logicalLocations` now requires unique array elements. https://github.com/oasis-tcs/sarif-spec/issues/304

## **v2.0.0-csd.2.beta.2019.01-24** [Sdk](https://www.nuget.org/packages/Sarif.Sdk/2.0.0-csd.2.beta.2019.01-24) | [Driver](https://www.nuget.org/packages/Sarif.Driver/2.0.0-csd.2.beta.2019.01-24) | [Converters](https://www.nuget.org/packages/Sarif.Converters/2.0.0-csd.2.beta.2019.01-24)) | [Multitool](https://www.nuget.org/packages/Sarif.Multitool/2.0.0-csd.2.beta.2019.01-24))
* BUGFIX: SDK compatibility update for sample apps.
* BUGFIX: Add Sarif.Multitool.exe.config file to multitool package to resolve "Could not load file or assembly `Newtonsoft.Json, Version=9.0.0.0`" exception on using validate command.
* API BREAKING: rename baselineState `existing` value to `unchanged`. Add new baselineState value `updated`. https://github.com/oasis-tcs/sarif-spec/issues/312
* API BREAKING: unify result and notification failure levels (`note`, `warning`, `error`). Break out result evaluation state into `result.kind` property with values `pass`, `fail`, `open`, `review`, `notApplicable`. https://github.com/oasis-tcs/sarif-spec/issues/317
* API BREAKING: remove IRule entirely, in favor of utilizing ReportingDescriptor base class.
* API BREAKING: define `toolComponent` object to persist tool data. The `tool.driver` component documents the standard driver metadata. `tool.extensions` is an array of `toolComponent` instances that describe extensions to the core analyzer. This change also deletes `tool.sarifLoggerVersion` (from the newly created `toolComponent` object) due to its lack of utility. Adds `result.extensionIndex` to allow results to be associated with a plug-in. `toolComponent` also added as a new file role. https://github.com/oasis-tcs/sarif-spec/issues/179
* API BREAKING: Remove `run.resources` object. Rename `rule` object to `reportingDescriptor`. Move rule and notification reportingDescriptor objects to `tool.notificationDescriptors` and `tool.ruleDescriptors`. `resources.messageStrings` now located at `toolComponent.globalMessageStrings`. `rule.configuration` property now named `reportingDescriptor.defaultConfiguration`. `reportingConfiguration.defaultLevel` and `reportingConfiguration.defaultRank` simplified to `reportingConfiguration.level` and `reportingConfiguration.rank`. Actual runtime reportingConfiguration persisted to new array of reportingConfiguration objects at `invocation.reportingConfiguration`. https://github.com/oasis-tcs/sarif-spec/issues/311
* API BREAKING: `run.richTextMessageMimeType` renamed to `run.markdownMessageMimeType`. `message.richText` renamed to `message.markdown`. `message.richMessageId` deleted. Create `multiformatMessageString` object, that holds plain text and markdown message format strings. `reportingDescriptor.messageStrings` is now a dictionary of these objects, keyed by message id. `reporting.Descriptor.richMessageStrings` dictionary is deleted. https://github.com/oasis-tcs/sarif-spec/issues/319
* API BREAKING: `threadflowLocation.kind` is now `threadflowLocation.kinds`, an array of strings that categorize the thread flow location. https://github.com/oasis-tcs/sarif-spec/issues/202
* API BREAKING: `file` renamed to `artifact`. `fileLocation` renamed to `artifactLocation`. `run.files` renamed to `run.artifacts`. https://github.com/oasis-tcs/sarif-spec/issues/309

## **v2.0.0-csd.2.beta.2019.01-24.1** [Sdk](https://www.nuget.org/packages/Sarif.Sdk/2.0.0-csd.2.beta.2019.01-24.1) | [Driver](https://www.nuget.org/packages/Sarif.Driver/2.0.0-csd.2.beta.2019.01-24.1) | [Converters](https://www.nuget.org/packages/Sarif.Converters/2.0.0-csd.2.beta.2019.01-24.1)) | [Multitool](https://www.nuget.org/packages/Sarif.Multitool/2.0.0-csd.2.beta.2019.01-24.1))
* BUGFIX: `region.charOffset` default value should be -1 (invalid value) rather than 0. Fixes an issue where `region.charLength` is > 0 but `region.charOffset` is absent (because its value of 0 was incorrectly elided due to being the default value). 

## **v2.0.0-csd.2.beta.2019.02-20** [Sdk](https://www.nuget.org/packages/Sarif.Sdk/2.0.0-csd.2.beta.2019.02-20) | [Driver](https://www.nuget.org/packages/Sarif.Driver/2.0.0-csd.2.beta.2019.02-20) | [Converters](https://www.nuget.org/packages/Sarif.Converters/2.0.0-csd.2.beta.2019.02-20)) | [Multitool](https://www.nuget.org/packages/Sarif.Multitool/2.0.0-csd.2.beta.2019.02-20))
* COMMAND-LINE BREAKING: Rename `--sarif-version` to `--sarif-output-version`. Remove duplicative tranform `--target-version` command-line argument.
* COMMAND-LINE NON-BREAKING: add `--inline` option to multitool `rebaseuri` verb, to write output directly into input files.
* API NON-BREAKING: Add additional properties to `toolComponent`. https://github.com/oasis-tcs/sarif-spec/issues/336
* API NON-BREAKING: Provide a caching mechanism for duplicated code flow data. https://github.com/oasis-tcs/sarif-spec/issues/320
* API NON-BREAKING: Add `inlineExternalPropertyFiles` at the log level. https://github.com/oasis-tcs/sarif-spec/issues/321
* API NON-BREAKING: Update logical location kinds to accommodate XML and JSON paths. https://github.com/oasis-tcs/sarif-spec/issues/291
* API NON-BREAKING: Define result taxonomies. https://github.com/oasis-tcs/sarif-spec/issues/314
* API BREAKING: Remove `invocation.attachments`, now replaced by `run.tool.extensions`. https://github.com/oasis-tcs/sarif-spec/issues/327
* API NON-BREAKING: Introduce new localization mechanism. https://github.com/oasis-tcs/sarif-spec/issues/338
* API BREAKING: Remove `tool.language` and localization support. https://github.com/oasis-tcs/sarif-spec/issues/325
* API NON-BREAKING: Add additional properties to toolComponent. https://github.com/oasis-tcs/sarif-spec/issues/336
* API BREAKING: Rename `invocation.toolNotifications` and `invocation.configurationNotifications` to `toolExecutionNotifications` and `toolConfigurationNotifications`. https://github.com/oasis-tcs/sarif-spec/issues/330
* API BREAKING: Add address property to a location object (and other nodes). https://github.com/oasis-tcs/sarif-spec/issues/302
* API BREAKING: External property file related renames. https://github.com/oasis-tcs/sarif-spec/issues/335

## **v2.0.0-csd.2.beta.2019.04-03.0** [Sdk](https://www.nuget.org/packages/Sarif.Sdk/2.0.0-csd.2.beta.2019.04-03.0) | [Driver](https://www.nuget.org/packages/Sarif.Driver/2.0.0-csd.2.beta.2019.04-03.0) | [Converters](https://www.nuget.org/packages/Sarif.Converters/2.0.0-csd.2.beta.2019.04-03.0)) | [Multitool](https://www.nuget.org/packages/Sarif.Multitool/2.0.0-csd.2.beta.2019.04-03.0))
* API NON-BREAKING: Introduce new localization mechanism (post ballot changes). https://github.com/oasis-tcs/sarif-spec/issues/338
* API BREAKING: Add `address` property to a `location` object (post ballot changes). https://github.com/oasis-tcs/sarif-spec/issues/302
* API NON-BREAKING: Define result `taxonomies`. https://github.com/oasis-tcs/sarif-spec/issues/314
* API NON-BREAKING: Define a `reportingDescriptorReference` object. https://github.com/oasis-tcs/sarif-spec/issues/324
* API BREAKING: Change `run.graphs` and `result.graphs` from objects to arrays. https://github.com/oasis-tcs/sarif-spec/issues/326
* API BREAKING: External property file related renames (post ballot changes). https://github.com/oasis-tcs/sarif-spec/issues/335
* API NON-BREAKING: Allow toolComponents to be externalized. https://github.com/oasis-tcs/sarif-spec/issues/337
* API BREAKING: Rename all `instanceGuid` properties to `guid`. https://github.com/oasis-tcs/sarif-spec/issues/341
* API NON-BREAKING: Add `reportingDescriptor.deprecatedNames` and `deprecatedGuids` to match `deprecatedIds` property. https://github.com/oasis-tcs/sarif-spec/issues/346
* API NON-BREAKING: Add `referencedOnCommandLine` as a role. https://github.com/oasis-tcs/sarif-spec/issues/347
* API NON-BREAKING: Rename `reportingConfigurationOverride` to `configurationOverride`. https://github.com/oasis-tcs/sarif-spec/issues/350

## **v2.0.0-csd.2.beta.2019.04-03.1** [Sdk](https://www.nuget.org/packages/Sarif.Sdk/2.0.0-csd.2.beta.2019.04-03.1) | [Driver](https://www.nuget.org/packages/Sarif.Driver/2.0.0-csd.2.beta.2019.04-03.1) | [Converters](https://www.nuget.org/packages/Sarif.Converters/2.0.0-csd.2.beta.2019.04-03.1)) | [Multitool](https://www.nuget.org/packages/Sarif.Multitool/2.0.0-csd.2.beta.2019.04-03.1))
* API BREAKING: Rename `message.messageId` property to `message.id`. https://github.com/oasis-tcs/sarif-spec/issues/352

## **v2.0.0-csd.2.beta.2019.04-03.2** [Sdk](https://www.nuget.org/packages/Sarif.Sdk/2.0.0-csd.2.beta.2019.04-03.2) | [Driver](https://www.nuget.org/packages/Sarif.Driver/2.0.0-csd.2.beta.2019.04-03.2) | [Converters](https://www.nuget.org/packages/Sarif.Converters/2.0.0-csd.2.beta.2019.04-03.2)) | [Multitool](https://www.nuget.org/packages/Sarif.Multitool/2.0.0-csd.2.beta.2019.04-03.2))
* API NON-BREAKING: Add `module` to `address.kind`. https://github.com/oasis-tcs/sarif-spec/issues/353
* API BREAKING: `address.baseAddress` & `address.offset` to int. https://github.com/oasis-tcs/sarif-spec/issues/353
* API BREAKING: Update how reporting descriptors describe their taxonomic relationships. https://github.com/oasis-tcs/sarif-spec/issues/356
* API NON-BREAKING: Add `initialState` and `immutableState` properties to thread flow object. Add `immutableState` to `graphTraversal` object. https://github.com/oasis-tcs/sarif-spec/issues/168

## **v2.0.0-csd.2.beta.2019.04-03.3** [Sdk](https://www.nuget.org/packages/Sarif.Sdk/2.0.0-csd.2.beta.2019.04-03.3) | [Driver](https://www.nuget.org/packages/Sarif.Driver/2.0.0-csd.2.beta.2019.04-03.3) | [Converters](https://www.nuget.org/packages/Sarif.Converters/2.0.0-csd.2.beta.2019.04-03.3)) | [Multitool](https://www.nuget.org/packages/Sarif.Multitool/2.0.0-csd.2.beta.2019.04-03.3))
* API BREAKING: Rename `reportingDescriptor.descriptor` to `reportingDescriptor.target`. https://github.com/oasis-tcs/sarif-spec/issues/356
* API NON-BREAKING: Remove `canPrecedeOrFollow` from relationship kind list. https://github.com/oasis-tcs/sarif-spec/issues/356

## **v2.1.0-beta.0** [Sdk](https://www.nuget.org/packages/Sarif.Sdk/2.1.0-beta.0) | [Driver](https://www.nuget.org/packages/Sarif.Driver/2.1.0-beta.0) | [Converters](https://www.nuget.org/packages/Sarif.Converters/2.1.0-beta.0)) | [Multitool](https://www.nuget.org/packages/Sarif.Multitool/2.1.0-beta.0))
* API BREAKING: All SARIF state dictionaries now contains multiformat strings as values. https://github.com/oasis-tcs/sarif-spec/issues/361
* API NON-BREAKING: Define `request` and `response` objects. https://github.com/oasis-tcs/sarif-spec/issues/362

## **v2.1.0-beta.1** [Sdk](https://www.nuget.org/packages/Sarif.Sdk/2.1.0-beta.1) | [Driver](https://www.nuget.org/packages/Sarif.Driver/2.1.0-beta.1) | [Converters](https://www.nuget.org/packages/Sarif.Converters/2.1.0-beta.1)) | [Multitool](https://www.nuget.org/packages/Sarif.Multitool/2.1.0-beta.1))
* API BREAKING: Change `request.uri` to `request.target`. https://github.com/oasis-tcs/sarif-spec/issues/362

## **v2.1.0-beta.2** [Sdk](https://www.nuget.org/packages/Sarif.Sdk/2.1.0-beta.2) | [Driver](https://www.nuget.org/packages/Sarif.Driver/2.1.0-beta.2) | [Converters](https://www.nuget.org/packages/Sarif.Converters/2.1.0-beta.2)) | [Multitool](https://www.nuget.org/packages/Sarif.Multitool/2.1.0-beta.2)
* API NON-BREAKING: Change `request.target` type to string. https://github.com/oasis-tcs/sarif-spec/issues/362
* API BREAKING: anyOf `physicalLocation.artifactLocation` and `physicalLocation.address` is required. https://github.com/oasis-tcs/sarif-spec/issues/353
* API BREAKING: Rename `run.defaultFileEncoding` to `run.defaultEncoding`.
* API NON-BREAKING: Add `threadFlowLocation.taxa`. https://github.com/oasis-tcs/sarif-spec/issues/381
* API BREAKING: anyOf `message.id` and `message.text` is required.
* API NON-BREAKING: Add `request.noResponseReceived` and `request.failureReason`. https://github.com/oasis-tcs/sarif-spec/issues/378
* API BREAKING: anyOf `externalPropertyFileReference.guid` and `externalPropertyFileReference.location` is required.
* API BREAKING: `artifact.length` should have `default: -1, minimum: -1` values.
* API BREAKING: Rename `fix.changes` to `fix.artifactChanges`.
* API BREAKING: Each redaction token in an originalUriBaseId represents a unique location. https://github.com/oasis-tcs/sarif-spec/issues/377
* API BREAKING: Rename file related enums in `artifact.roles`.
* API BREAKING: anyOf `artifactLocation.uri` and `artifactLocation.index` is required.
* API BREAKING: `multiformatMessageString.text` is required.
* API BREAKING: `inlineExternalProperties` array must have unique items.
* API BREAKING: `run.externalPropertyFileReferences`, update unique flag and minItems on every item according to spec.
* API BREAKING: `run.markdownMessageMimeType` should be removed from schema.
* API BREAKING: `externalPropertyFileReference.itemCount` should have a minimum value of 1.
* API NON-BREAKING: Add `toolComponent.informationUri` property.
* API NON-BREAKING: `toolComponent.isComprehensive` default value should be false.
* API BREAKING: `artifact.offset` minimum value allowed should be 0.
* API NON-BREAKING: Add `directory` enum value in `artifact.roles`.
* API BREAKING: `result.suppressions` array items should be unique and default to null.
* API NON-BREAKING: Add `suppression.guid` in schema.
* API BREAKING: `graph.id` should be removed from schema.
* API BREAKING: `edgeTraversal.stepOverEdgeCount` minimum should be 0.
* API BREAKING: `threadFlowLocation.nestingLevel` minimum should be 0.
* API BREAKING: `threadFlowLocation.importance` should default to `important`.
* API BREAKING: `request.index` should have default: -1, minimum: -1.
* API BREAKING: `response.index` should have default: -1, minimum: -1.
* API NON-BREAKING: `externalProperties.version` is not a required property if it is not root element.
* API NON-BREAKING: Add artifact roles for configuration files. https://github.com/oasis-tcs/sarif-spec/issues/372
* API NON-BREAKING: Add suppression.justification. https://github.com/oasis-tcs/sarif-spec/issues/373
* API NON-BREAKING: Associate descriptor metadata with thread flow locations. https://github.com/oasis-tcs/sarif-spec/issues/381
* API BREAKING: Move `location.physicalLocation.id` to `location.id`. https://github.com/oasis-tcs/sarif-spec/issues/375
* API BREAKING: `result.stacks` array should have unique items.
* API BREAKING: `result.relatedLocations` array should have unique items.
* API BREAKING: Separate `suppression` `status` from `kind`. https://github.com/oasis-tcs/sarif-spec/issues/371
* API BREAKING: `reportingDescriptorReference` requires anyOf (`index`, `guid`, `id`).
* API BREAKING: Rename `request` object and related properties to `webRequest`.
* API BREAKING: Rename `response` object and related properties to `webResponse`.
* API NON-BREAKING: Add `locationRelationship` object. https://github.com/oasis-tcs/sarif-spec/issues/375
* API BREAKING: `externalPropertyFileReference.itemCount` can be 0 and defaults to minimum: -1, default: -1.
* API BREAKING: `threadFlowLocation.executionOrder` can be 0 and defaults to -1, so minimum: -1, default: -1
* API BREAKING: Rename artifact role `traceFile` to `tracedFile`.
* API NON-BREAKING: Add artifact role `debugOutputFile`.
* API NON-BREAKING: Add `value` to `threadFlowLocation.kinds`.
* API NON-BREAKING: Add a new value to `result.kind`: `informational`.
* API NON-BREAKING: add `address.kind`values `function` and `page`.
* API NON-BREAKING: `run.columnKind` has no default value.
* API NON-BREAKING: In the `reportingDescriptorRelationship` object, add a property `description` of type `message`, optional.
* API NON-BREAKING: In the `locationRelationship` object, add a property `description` of type `message`, optional.
* API BREAKING: `region.byteOffset` should have default: -1, minimum: -1.
* API BREAKING: Change `notification.physicalLocation` of type `physicalLocation` to `notification.locations` of type `locations`.

## **v2.1.0-rtm.0** [Sdk](https://www.nuget.org/packages/Sarif.Sdk/2.1.0-rtm.0) | [Driver](https://www.nuget.org/packages/Sarif.Driver/2.1.0-rtm.0) | [Converters](https://www.nuget.org/packages/Sarif.Converters/2.1.0-rtm.0)) | [Multitool](https://www.nuget.org/packages/Sarif.Multitool/2.1.0-rtm.0)
* API BREAKING: OneOf `graphTraversal.runGraphIndex` and `graphTraversal.resultGraphIndex` is required.
* API NON-BREAKING: Add address.kind well-known values "instruction" and "data". https://github.com/oasis-tcs/sarif-spec/issues/397
* API BREAKING: Rename `invocation.toolExecutionSuccessful` to `invocation.executionSuccessful`. https://github.com/oasis-tcs/sarif-spec/issues/399 
* API BREAKING: Add regex patterns for guid and language in schema.
* API NON-BREAKING: Add `run.specialLocations` in schema. https://github.com/oasis-tcs/sarif-spec/issues/396
* API BREAKING: Improve `address` object design. https://github.com/oasis-tcs/sarif-spec/issues/401

## **v2.1.0** [Sdk](https://www.nuget.org/packages/Sarif.Sdk/2.1.0) | [Driver](https://www.nuget.org/packages/Sarif.Driver/2.1.0) | [Converters](https://www.nuget.org/packages/Sarif.Converters/2.1.0) | [Multitool](https://www.nuget.org/packages/Sarif.Multitool/2.1.0)
* API NON-BREAKING: `PhysicalLocation.id` property is getting lost during 2.1.0 pre-release transformation. https://github.com/microsoft/sarif-sdk/issues/1479

## **v2.1.1** [Sdk](https://www.nuget.org/packages/Sarif.Sdk/2.1.1) | [Driver](https://www.nuget.org/packages/Sarif.Driver/2.1.1) | [Converters](https://www.nuget.org/packages/Sarif.Converters/2.1.1) | [Multitool](https://www.nuget.org/packages/Sarif.Multitool/2.1.1)
* BUGFIX: Multitool crashes on launch: Can't find CommandLine.dll. https://github.com/microsoft/sarif-sdk/issues/1487

## **v2.1.2** [Sdk](https://www.nuget.org/packages/Sarif.Sdk/2.1.2) | [Driver](https://www.nuget.org/packages/Sarif.Driver/2.1.2) | [Converters](https://www.nuget.org/packages/Sarif.Converters/2.1.2) | [Multitool](https://www.nuget.org/packages/Sarif.Multitool/2.1.2)
* API BREAKING: Change location.logicalLocation to logicalLocations array. https://github.com/oasis-tcs/sarif-spec/issues/414

## **v2.1.3** [Sdk](https://www.nuget.org/packages/Sarif.Sdk/2.1.3) | [Driver](https://www.nuget.org/packages/Sarif.Driver/2.1.3) | [Converters](https://www.nuget.org/packages/Sarif.Converters/2.1.3) | [Multitool](https://www.nuget.org/packages/Sarif.Multitool/2.1.3)
* Change schema uri to secure (https) instance.
* BUGFIX: Fix tranformer bug where schema id would not be updated if no other transformation occurred.
* BUGFIX: `threadFlowLocation.kind` value is getting lost during pre-release transformation. https://github.com/microsoft/sarif-sdk/issues/1502
* BUGFIX: `location.logicalLocation` convenience setter mishandles null. https://github.com/microsoft/sarif-sdk/issues/1514
* BUGFIX: Upgrade schemas to latest version (remove `draft-04` from `$schema` property and change `id` to `$id`). This is necessary because the schemas use the `uri-reference` format, which was not defined in draft-04. https://github.com/microsoft/sarif-sdk/issues/1521
* API BREAKING: The `Init` methods in the Autogenerated SARIF object model classes are now `protected virtual`. This enables derived classes to add additional properties without having to copy the entire code of the `Init` method.
* BUGFIX: Transformation from SARIF 1.0 to 2.x throws ArgumentOutOfRangeException, if `result.locations` is an empty array. https://github.com/microsoft/sarif-sdk/issues/1526
* BUGFIX: Add `Result.Level` (and remove `Result.Rank`) for Fortify Converter based on MicroFocus feedback.
* BUGFIX: Invocation constructor should set 'executionSuccessful' to true by default.
<<<<<<< HEAD
* BUGFIX: Contrast security converter now populates threadFlowLocation.location. https://github.com/microsoft/sarif-sdk/issues/1530
* BUGFIX: Contrast Security converter no longer emits incomplete `artifact` objects. https://github.com/microsoft/sarif-sdk/issues/1529
=======
* BUGFIX: Fix crashing bugs and logic flaws in ArtifactLocation.TryReconstructAbsoluteUri.
>>>>>>> 84280ba8
<|MERGE_RESOLUTION|>--- conflicted
+++ resolved
@@ -394,9 +394,6 @@
 * BUGFIX: Transformation from SARIF 1.0 to 2.x throws ArgumentOutOfRangeException, if `result.locations` is an empty array. https://github.com/microsoft/sarif-sdk/issues/1526
 * BUGFIX: Add `Result.Level` (and remove `Result.Rank`) for Fortify Converter based on MicroFocus feedback.
 * BUGFIX: Invocation constructor should set 'executionSuccessful' to true by default.
-<<<<<<< HEAD
 * BUGFIX: Contrast security converter now populates threadFlowLocation.location. https://github.com/microsoft/sarif-sdk/issues/1530
 * BUGFIX: Contrast Security converter no longer emits incomplete `artifact` objects. https://github.com/microsoft/sarif-sdk/issues/1529
-=======
-* BUGFIX: Fix crashing bugs and logic flaws in ArtifactLocation.TryReconstructAbsoluteUri.
->>>>>>> 84280ba8
+* BUGFIX: Fix crashing bugs and logic flaws in ArtifactLocation.TryReconstructAbsoluteUri.