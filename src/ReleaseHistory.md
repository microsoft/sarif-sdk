--- conflicted
+++ resolved
@@ -2,11 +2,8 @@
 
 ## Unreleased
 
-<<<<<<< HEAD
 * BUGFIX: Fix merge bug in Linux when only pass file name without path. [#2408](https://github.com/microsoft/sarif-sdk/pull/2408)
-=======
 * BREAKING: `AnalyzeCommandBase` previously persisted all scan target artifacts to SARIF logs rather than only persisting artifacts referenced by an analysis result, when an option to persist hashes, text file or binary information was set. `MultithreadedAnalyzeCommandBase` previously persisted all scan targets artifacts to SARIF logs in cases when hash insertion was eenabled rather than only persisting artifacts referenced by an analysis result. [#2433](https://github.com/microsoft/sarif-sdk/pull/2433)
->>>>>>> 78514412
 * BUGFIX: Adjust Json Serialization field order for ReportingDescriptor and skip emit empty AutomationDetails node. [#2420](https://github.com/microsoft/sarif-sdk/pull/2420)
 * BREAKING: Fix `InvalidOperationException` when using PropertiesDictionary in a multithreaded application, and remove `[Serializable]` from it. Now use of BinaryFormatter on it will result in `SerializationException`: Type `PropertiesDictionary` is not marked as serializable. [#2415](https://github.com/microsoft/sarif-sdk/pull/2415)
 * BREAKING: `SarifLogger` now emits an artifacts table entry if `artifactLocation` is not null for tool configuration and tool execution notifications. [#2437](https://github.com/microsoft/sarif-sdk/pull/2437)
