﻿// Copyright (c) Microsoft. All rights reserved.
// Licensed under the MIT license. See LICENSE file in the project root for full license information.

using System;
using System.Collections.Generic;
using System.IO;
using System.Linq;
using FluentAssertions;
using Microsoft.CodeAnalysis.Sarif.Multitool;
using Microsoft.CodeAnalysis.Sarif.Multitool.Rules;
using Microsoft.CodeAnalysis.Sarif.Visitors;
using Moq;
using Newtonsoft.Json;
using Xunit;
using Xunit.Abstractions;

namespace Microsoft.CodeAnalysis.Sarif.FunctionalTests.Multitool
{
    public class ValidateCommandTests : FileDiffingFunctionalTests
    {
        public ValidateCommandTests(ITestOutputHelper outputHelper, bool testProducesSarifCurrentVersion = true) :
            base(outputHelper, testProducesSarifCurrentVersion)
        { }

        // Pass this parameter to RunTest for those rules that can produce "pass"-level results.
        private const bool Verbose = true;

        protected override string IntermediateTestFolder => @"Multitool";

        [Fact]
        public void JSON1001_SyntaxError()
            => RunTest("JSON1001.SyntaxError.sarif");

        [Fact]
        public void JSON1002_DeserializationError()
            => RunTest("JSON1002.DeserializationError.sarif");

        [Fact]
        public void SARIF1001_RuleIdentifiersMustBeValid_Valid()
            => RunTest(MakeValidTestFileName(RuleId.RuleIdentifiersMustBeValid, nameof(RuleId.RuleIdentifiersMustBeValid)));

        [Fact]
        public void SARIF1001_RuleIdentifiersMustBeValid_Invalid()
            => RunTest(MakeInvalidTestFileName(RuleId.RuleIdentifiersMustBeValid, nameof(RuleId.RuleIdentifiersMustBeValid)));

        [Fact]
        public void SARIF1002_UrisMustBeValid_Valid()
            => RunTest(MakeValidTestFileName(RuleId.UrisMustBeValid, nameof(RuleId.UrisMustBeValid)));

        [Fact]
        public void SARIF1002_UrisMustBeValid_Invalid()
            => RunTest(MakeInvalidTestFileName(RuleId.UrisMustBeValid, nameof(RuleId.UrisMustBeValid)));

        [Fact]
        public void SARIF1004_ExpressUriBaseIdsCorrectly_Valid()
            => RunTest(MakeValidTestFileName(RuleId.ExpressUriBaseIdsCorrectly, nameof(RuleId.ExpressUriBaseIdsCorrectly)));

        [Fact]
        public void SARIF1004_ExpressUriBaseIdsCorrectly_Invalid()
            => RunTest(MakeInvalidTestFileName(RuleId.ExpressUriBaseIdsCorrectly, nameof(RuleId.ExpressUriBaseIdsCorrectly)));

        [Fact]
        public void SARIF1005_UriMustBeAbsolute_Valid()
            => RunTest(MakeValidTestFileName(RuleId.UriMustBeAbsolute, nameof(RuleId.UriMustBeAbsolute)));

        [Fact]
        public void SARIF1005_UriMustBeAbsolute_Invalid()
            => RunTest(MakeInvalidTestFileName(RuleId.UriMustBeAbsolute, nameof(RuleId.UriMustBeAbsolute)));

        [Fact]
        public void SARIF1006_InvocationPropertiesMustBeConsistent_Valid()
            => RunTest(MakeValidTestFileName(RuleId.InvocationPropertiesMustBeConsistent, nameof(RuleId.InvocationPropertiesMustBeConsistent)));

        [Fact]
        public void SARIF1006_InvocationPropertiesMustBeConsistent_Invalid()
            => RunTest(MakeInvalidTestFileName(RuleId.InvocationPropertiesMustBeConsistent, nameof(RuleId.InvocationPropertiesMustBeConsistent)));

        /******************
         * This set of tests constructs a full file path that exceeds MAX_PATH when running in some AzureDevOps build and test
         * environments. As a result, we slightly truncate the file names so that they are within ADO's tolerance. If/when
         * we chase down a more satisfying solution, we can restore the nameof() pattern (and updated the corresponding
         * test file names in TestData\Inputs and TestData\ExpectedOutputs.
         ******************/
        [Fact]
        public void SARIF1007_RegionPropertiesMustBeConsistent_Valid()
            => RunTest(MakeValidTestFileName(RuleId.RegionPropertiesMustBeConsistent, "RegionPropertiesMustBeConsistent"));

        [Fact]
        public void SARIF1007_RegionPropertiesMustBeConsistent_Invalid()
            => RunTest(MakeInvalidTestFileName(RuleId.RegionPropertiesMustBeConsistent, "RegionPropertiesMustBeConsistent"));

        /********** END PROBLEMATIC TESTS*******/

        [Fact]
        public void SARIF1008_PhysicalLocationPropertiesMustBeConsistent_Valid()
            => RunTest(MakeValidTestFileName(RuleId.PhysicalLocationPropertiesMustBeConsistent, nameof(RuleId.PhysicalLocationPropertiesMustBeConsistent)));

        [Fact]
        public void SARIF1008_PhysicalLocationPropertiesMustBeConsistent_Invalid()
            => RunTest(MakeInvalidTestFileName(RuleId.PhysicalLocationPropertiesMustBeConsistent, nameof(RuleId.PhysicalLocationPropertiesMustBeConsistent)));

        [Fact]
        public void SARIF1009_IndexPropertiesMustBeConsistentWithArrays_Valid()
            => RunTest(MakeValidTestFileName(RuleId.IndexPropertiesMustBeConsistentWithArrays, nameof(RuleId.IndexPropertiesMustBeConsistentWithArrays)));

        [Fact]
        public void SARIF1009_IndexPropertiesMustBeConsistentWithArrays_Invalid()
            => RunTest(MakeInvalidTestFileName(RuleId.IndexPropertiesMustBeConsistentWithArrays, nameof(RuleId.IndexPropertiesMustBeConsistentWithArrays)));

        [Fact]
        public void SARIF1010_RuleIdMustBeConsistent_Valid()
            => RunTest(MakeValidTestFileName(RuleId.RuleIdMustBeConsistent, nameof(RuleId.RuleIdMustBeConsistent)));

        [Fact]
        public void SARIF1010_RuleIdMustBeConsistent_Invalid()
            => RunTest(MakeInvalidTestFileName(RuleId.RuleIdMustBeConsistent, nameof(RuleId.RuleIdMustBeConsistent)));

        [Fact]
        public void SARIF1011_ReferenceFinalSchema_Valid()
            => RunTest(MakeValidTestFileName(RuleId.ReferenceFinalSchema, nameof(RuleId.ReferenceFinalSchema)));

        [Fact]
        public void SARIF1011_ReferenceFinalSchema_Invalid()
            => RunTest(MakeInvalidTestFileName(RuleId.ReferenceFinalSchema, nameof(RuleId.ReferenceFinalSchema)));

        [Fact]
        public void SARIF2001_AuthorHighQualityMessages_Valid()
            => RunTest(MakeValidTestFileName(RuleId.AuthorHighQualityMessages, nameof(RuleId.AuthorHighQualityMessages)));

        [Fact]
        public void SARIF2001_AuthorHighQualityMessages_Invalid()
            => RunTest(MakeInvalidTestFileName(RuleId.AuthorHighQualityMessages, nameof(RuleId.AuthorHighQualityMessages)));

        [Fact]
<<<<<<< HEAD
        public void SARIF2004_OptimizeFileSize_Valid()
            => RunTest(MakeValidTestFileName(RuleId.OptimizeFileSize, nameof(RuleId.OptimizeFileSize)));

        [Fact]
        public void SARIF2004_OptimizeFileSize_Invalid()
            => RunTest(MakeInvalidTestFileName(RuleId.OptimizeFileSize, nameof(RuleId.OptimizeFileSize)));

        [Fact]
        public void SARIF2005_ProvideHelpfulToolInformation_Valid()
=======
        public void SARIF2005_ProvideToolProperties_Valid()
>>>>>>> 367b1810
            => RunTest(MakeValidTestFileName(RuleId.ProvideHelpfulToolInformation, nameof(RuleId.ProvideHelpfulToolInformation)));

        [Fact]
        public void SARIF2005_ProvideToolProperties_Invalid()
            => RunTest(MakeInvalidTestFileName(RuleId.ProvideHelpfulToolInformation, nameof(RuleId.ProvideHelpfulToolInformation)));

        [Fact]
        public void SARIF2008_ProvideSchema_Valid()
            => RunTest(MakeValidTestFileName(RuleId.ProvideSchema, nameof(RuleId.ProvideSchema)));

        [Fact]
        public void SARIF2008_ProvideSchema_Invalid()
            => RunTest(MakeInvalidTestFileName(RuleId.ProvideSchema, nameof(RuleId.ProvideSchema)));

        [Fact]
        public void SARIF2009_ConsiderConventionalIdentifierValues_Valid()
            => RunTest(MakeValidTestFileName(RuleId.ConsiderConventionalIdentifierValues, nameof(RuleId.ConsiderConventionalIdentifierValues)), parameter: Verbose);

        [Fact]
        public void SARIF2009_ConsiderConventionalIdentifierValues_Invalid()
            => RunTest(MakeInvalidTestFileName(RuleId.ConsiderConventionalIdentifierValues, nameof(RuleId.ConsiderConventionalIdentifierValues)), parameter: Verbose);

        private const string ValidTestFileNameSuffix = "_Valid.sarif";
        private const string InvalidTestFileNameSuffix = "_Invalid.sarif";

        private string MakeValidTestFileName(string ruleId, string ruleName)
            => $"{ruleId}.{ruleName}{ValidTestFileNameSuffix}";

        private string MakeInvalidTestFileName(string ruleId, string ruleName)
            => $"{ruleId}.{ruleName}{InvalidTestFileNameSuffix}";

        protected override string ConstructTestOutputFromInputResource(string inputResourceName, object parameter)
        {
            string v2LogText = GetResourceText(inputResourceName);

            string inputLogDirectory = this.OutputFolderPath;
            string inputLogFileName = Path.GetFileName(inputResourceName);
            string inputLogFilePath = Path.Combine(this.OutputFolderPath, inputLogFileName);

            string actualLogFilePath = Guid.NewGuid().ToString();

            string ruleUnderTest = Path.GetFileNameWithoutExtension(inputLogFilePath).Split('.')[1];

            // All SARIF rule prefixes require update to current release.
            // All rules with JSON prefix are low level syntax/deserialization checks.
            // We can't transform these test inputs as that operation fixes up errors in the file.
            // Also, don't transform the tests for SARIF1011 or SARIF2008, because these rules
            // examine the actual contents of the $schema property.

            string[] shouldNotTransform = { "SARIF1011", "SARIF2008" };

            bool updateInputsToCurrentSarif = ruleUnderTest.StartsWith("SARIF") 
                && !shouldNotTransform.Contains(ruleUnderTest);

            var validateOptions = new ValidateOptions
            {
                SarifOutputVersion = SarifVersion.Current,
                TargetFileSpecifiers = new[] { inputLogFilePath },
                OutputFilePath = actualLogFilePath,
                Quiet = true,
                UpdateInputsToCurrentSarif = updateInputsToCurrentSarif,
                PrettyPrint = true,
                Optimize = true
            };

            if (parameter != null && parameter is bool verbose)
            {
                validateOptions.Verbose = verbose;
            }

            var mockFileSystem = new Mock<IFileSystem>();

            mockFileSystem.Setup(x => x.DirectoryExists(inputLogDirectory)).Returns(true);
            mockFileSystem.Setup(x => x.GetDirectoriesInDirectory(It.IsAny<string>())).Returns(new string[0]);
            mockFileSystem.Setup(x => x.GetFilesInDirectory(inputLogDirectory, inputLogFileName)).Returns(new string[] { inputLogFilePath });
            mockFileSystem.Setup(x => x.ReadAllText(inputLogFilePath)).Returns(v2LogText);
            mockFileSystem.Setup(x => x.ReadAllText(It.IsNotIn<string>(inputLogFilePath))).Returns<string>(path => File.ReadAllText(path));
            mockFileSystem.Setup(x => x.WriteAllText(It.IsAny<string>(), It.IsAny<string>()));

            var validateCommand = new ValidateCommand(mockFileSystem.Object);

            int returnCode = validateCommand.Run(validateOptions);

            if (validateCommand.ExecutionException != null)
            {
                Console.WriteLine(validateCommand.ExecutionException.ToString());
            }

            returnCode.Should().Be(0);

            string actualLogFileContents = File.ReadAllText(actualLogFilePath);
            SarifLog actualLog = JsonConvert.DeserializeObject<SarifLog>(actualLogFileContents);

            // First, we'll strip any validation results that don't originate with the rule under test
            var newResults = new List<Result>();

            foreach (Result result in actualLog.Runs[0].Results)
            {
                if (result.RuleId == ruleUnderTest)
                {
                    newResults.Add(result);
                }
            }

            // Next, we'll remove non-deterministic information, most notably, timestamps emitted for the invocation data.
            var removeTimestampsVisitor = new RemoveOptionalDataVisitor(OptionallyEmittedData.NondeterministicProperties);
            removeTimestampsVisitor.Visit(actualLog);

            // Finally, we'll elide non-deterministic build root details
            var rebaseUrisVisitor = new RebaseUriVisitor("TEST_DIR", new Uri(inputLogDirectory));
            rebaseUrisVisitor.Visit(actualLog);

            // There are differences in log file output depending on whether we are invoking xunit
            // from within Visual Studio or at the command-line via xunit.exe. We elide these differences.

            ToolComponent driver = actualLog.Runs[0].Tool.Driver;
            driver.Name = "SARIF Functional Testing";
            driver.Version = null;
            driver.FullName = null;
            driver.SemanticVersion = null;
            driver.DottedQuadFileVersion = null;
            driver.Product = null;
            driver.Organization = null;
            driver.Properties?.Clear();
            actualLog.Runs[0].OriginalUriBaseIds = null;

            return JsonConvert.SerializeObject(actualLog, Formatting.Indented);
        }
    }
}<|MERGE_RESOLUTION|>--- conflicted
+++ resolved
@@ -132,7 +132,6 @@
             => RunTest(MakeInvalidTestFileName(RuleId.AuthorHighQualityMessages, nameof(RuleId.AuthorHighQualityMessages)));
 
         [Fact]
-<<<<<<< HEAD
         public void SARIF2004_OptimizeFileSize_Valid()
             => RunTest(MakeValidTestFileName(RuleId.OptimizeFileSize, nameof(RuleId.OptimizeFileSize)));
 
@@ -141,10 +140,7 @@
             => RunTest(MakeInvalidTestFileName(RuleId.OptimizeFileSize, nameof(RuleId.OptimizeFileSize)));
 
         [Fact]
-        public void SARIF2005_ProvideHelpfulToolInformation_Valid()
-=======
         public void SARIF2005_ProvideToolProperties_Valid()
->>>>>>> 367b1810
             => RunTest(MakeValidTestFileName(RuleId.ProvideHelpfulToolInformation, nameof(RuleId.ProvideHelpfulToolInformation)));
 
         [Fact]
