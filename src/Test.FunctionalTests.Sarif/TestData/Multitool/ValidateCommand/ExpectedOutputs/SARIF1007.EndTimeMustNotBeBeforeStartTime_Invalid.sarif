--- conflicted
+++ resolved
@@ -5,7 +5,6 @@
     {
       "tool": {
         "driver": {
-<<<<<<< HEAD
           "name": "Sarif Functional Testing",
           "rules": [
             {
@@ -25,9 +24,6 @@
               "helpUri": "http://docs.oasis-open.org/sarif/sarif/v2.0/csprd01/sarif-v2.0-csprd01.html"
             }
           ]
-=======
-          "name": "Sarif Functional Testing"
->>>>>>> 14829e26
         }
       },
       "invocations": [
