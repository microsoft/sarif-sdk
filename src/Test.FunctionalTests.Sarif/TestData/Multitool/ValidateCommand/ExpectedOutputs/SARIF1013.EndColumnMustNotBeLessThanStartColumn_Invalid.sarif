--- conflicted
+++ resolved
@@ -21,11 +21,7 @@
                   "text": "{0}: The value of the \"endLine\" property is {1}, which is less than the value of the \"startLine\" property, which is {2}."
                 }
               },
-<<<<<<< HEAD
               "helpUri": "http://docs.oasis-open.org/sarif/sarif/v2.1.0/sarif-v2.1.0.html"
-=======
-              "helpUri": "http://docs.oasis-open.org/sarif/sarif/v2.0/csprd01/sarif-v2.0-csprd01.html"
->>>>>>> fbe73e68
             }
           ]
         }
