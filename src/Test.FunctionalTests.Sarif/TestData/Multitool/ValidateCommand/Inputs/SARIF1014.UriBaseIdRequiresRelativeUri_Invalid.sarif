--- conflicted
+++ resolved
@@ -4,14 +4,9 @@
   "runs": [
     {
       "tool": {
-<<<<<<< HEAD
-        "name": "CodeScanner",
-        "version": "1.0.0"
-=======
         "driver": {
           "name": "CodeScanner"
         }
->>>>>>> 72231bc4
       },
       "invocations": [
         {
@@ -80,14 +75,9 @@
       ],
       "conversion": {
         "tool": {
-<<<<<<< HEAD
-          "name": "ConversionTool",
-          "version": "0.0.0"
-=======
           "driver": {
             "name": "ConversionTool"
           }
->>>>>>> 72231bc4
         },
         "analysisToolLogFiles": [
           {
