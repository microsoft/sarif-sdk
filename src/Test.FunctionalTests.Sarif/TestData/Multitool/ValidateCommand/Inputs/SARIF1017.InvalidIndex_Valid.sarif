--- conflicted
+++ resolved
@@ -1,34 +1,4 @@
 {
-<<<<<<< HEAD
-    "$schema": "https://schemastore.azurewebsites.net/schemas/json/sarif-2.1.0-rtm.5.json",
-    "version": "2.1.0",
-    "runs": [
-      {
-        "tool": {
-          "driver": {
-            "name": "Sarif Functional Testing",
-            "rules": [
-              {
-                "id": "TST0001",
-                "helpUri": "http://www.example.com/rules/tst0001.html",
-                "shortDescription": {
-                  "text": "Some testing occurred."
-                },
-                "fullDescription": {
-                  "text": "Some testing occurred. Full text."
-                },
-                "messageStrings": {
-                  "RuleId": {
-                    "text": "Some testing occurred."
-                  },
-                  "SchemaReferenceMissing": {
-                    "text": "{0}: The SARIF log file does not contain a $schema property. Add a $schema property that refers to the final version of the SARIF 2.1.0 schema. This enables IDEs to provide Intellisense for SARIF log files."
-                  }
-                }
-              }
-            ]
-          }
-=======
   "$schema": "https://schemastore.azurewebsites.net/schemas/json/sarif-2.1.0-rtm.5.json",
   "version": "2.1.0",
   "runs": [
@@ -41,7 +11,6 @@
       "logicalLocations": [
         {
           "name": "A"
->>>>>>> 72231bc4
         },
         {
           "name": "B"
@@ -53,33 +22,6 @@
           "message": {
             "text": "Message."
           },
-<<<<<<< HEAD
-          {
-              "name": "B"
-          }
-        ],
-        "results": [
-          {
-            "ruleId": "TST0001",
-            "message": {
-              "id": "RuleId"
-            },
-            "locations": [
-              {
-                "logicalLocations": [
-                  {
-                    "index": 1
-                  }
-                ]
-              }
-            ]
-          }
-        ],
-        "columnKind": "utf16CodeUnits"
-      }
-    ]
-  }
-=======
           "locations": [
             {
               "logicalLocations": [
@@ -94,5 +36,4 @@
       "columnKind": "utf16CodeUnits"
     }
   ]
-}
->>>>>>> 72231bc4
+}