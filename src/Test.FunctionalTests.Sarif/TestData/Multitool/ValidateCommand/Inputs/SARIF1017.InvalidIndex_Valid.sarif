--- conflicted
+++ resolved
@@ -1,15 +1,4 @@
 {
-<<<<<<< HEAD
-    "$schema": "https://schemastore.azurewebsites.net/schemas/json/sarif-2.1.0-rtm.5.json",
-    "version": "2.1.0",
-    "runs": [
-      {
-        "tool": {
-          "driver": {
-            "name": "Sarif Functional Testing",
-            "version": "1.0.0"
-          }
-=======
   "$schema": "https://schemastore.azurewebsites.net/schemas/json/sarif-2.1.0-rtm.5.json",
   "version": "2.1.0",
   "runs": [
@@ -22,7 +11,6 @@
       "logicalLocations": [
         {
           "name": "A"
->>>>>>> 72231bc4
         },
         {
           "name": "B"
