--- conflicted
+++ resolved
@@ -4,18 +4,6 @@
   "runs": [
     {
       "tool": {
-<<<<<<< HEAD
-        "name": "CodeScanner",
-        "version": "1.0.0"
-      },
-      "results": [],
-      "resources": {
-        "rules": {
-          "RULE0001": {
-            "id": "RULE0001",
-            "name": {
-              "text": "RULE0001"
-=======
         "driver": {
           "name": "CodeScanner",
           "rules": [
@@ -26,7 +14,6 @@
             {
               "id": "RULE0002",
               "name": "RULE0002"
->>>>>>> 72231bc4
             }
           ]
         }
