--- conflicted
+++ resolved
@@ -4,14 +4,9 @@
   "runs": [
     {
       "tool": {
-<<<<<<< HEAD
-        "name": "CodeScanner",
-        "version": "1.0.0"
-=======
         "driver": {
           "name": "CodeScanner"
         }
->>>>>>> 72231bc4
       },
       "results": [
         {
