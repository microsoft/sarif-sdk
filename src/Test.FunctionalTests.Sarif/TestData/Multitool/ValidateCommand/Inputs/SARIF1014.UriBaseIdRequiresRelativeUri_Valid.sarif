--- conflicted
+++ resolved
@@ -4,32 +4,8 @@
   "runs": [
     {
       "tool": {
-<<<<<<< HEAD
-        "name": "CodeScanner",
-        "version": "1.0.0"
-      },
-      "conversion": {
-        "tool": {
-          "name": "ConversionTool",
-          "version": "0.0.0"
-        },
-        "analysisToolLogFiles": [
-          {
-            "uri": "file.c",
-            "uriBaseId": "%SRCROOT%"
-          }
-        ]
-      },
-      "files": {
-        "file.c": {
-          "fileLocation": {
-            "uri": "file.c",
-            "uriBaseId": "%SRCROOT%"
-          }
-=======
         "driver": {
           "name": "CodeScanner"
->>>>>>> 72231bc4
         }
       },
       "invocations": [
