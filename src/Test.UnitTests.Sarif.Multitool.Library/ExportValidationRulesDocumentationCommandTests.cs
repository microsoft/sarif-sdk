﻿// Copyright (c) Microsoft. All rights reserved.
// Licensed under the MIT license. See LICENSE file in the project root for full license information.

using System.Collections.Generic;
using System.Text;
using FluentAssertions;
using Microsoft.CodeAnalysis.Sarif.Multitool.Rules;
using Xunit;

namespace Microsoft.CodeAnalysis.Sarif.Multitool
{
    public class ExportValidationRulesDocumentationCommandTests
    {
        [Fact]
        public void BuildRule_GeneratesExpectedMarkdown()
        {
            var tests = new Dictionary<string, SarifValidationSkimmerBase>
            {
                { "MarkdownFullDescription.md", new TestRule4() },
                { "MarkdownShortDescription.md", new TestRule5() },
                { "NoDescription.md", new TestRule3() },
                { "NonStandardMessageStringKey.md", new TestRule6() },
                { "StandardMessageStringKey.md", new TestRule1() },
                { "TextShortDescription.md", new TestRule2() },
            };

            var resourceExtractor = new ResourceExtractor(this.GetType());
<<<<<<< HEAD
            foreach (KeyValuePair<string, SarifValidationSkimmerBase> test in tests)
            {
                var sb = new StringBuilder();
                var command = new ExportValidationRulesDocumentationCommand();
                command.BuildRule(test.Value, sb);
=======
            var sb = new StringBuilder();
            var testRule = new TestRule();
            var command = new ExportValidationDocumentationCommand();
            command.BuildRule(testRule, sb);
>>>>>>> eb9d7f2a

                string expectedMarkdown = resourceExtractor.GetResourceText(test.Key);

                sb.ToString().Should().Be(expectedMarkdown);
            }            
        }

        private class TestRule1 : SarifValidationSkimmerBase
        {
            public override string Id => "TEST0001";
            public override string Name => "TEST";
            public override FailureLevel DefaultLevel => FailureLevel.Note;
            public override MultiformatMessageString FullDescription => new MultiformatMessageString { Text = "full description text" };
            public override IDictionary<string, MultiformatMessageString> MessageStrings => new Dictionary<string, MultiformatMessageString>
            {
                { "TEST0001_TEST_Note_Default", new MultiformatMessageString{ Text="default text"} }
            };
        }

        private class TestRule2 : SarifValidationSkimmerBase
        {
            public override string Id => "TEST0002";
            public override string Name => "TEST2";
            public override FailureLevel DefaultLevel => FailureLevel.Note;
            public override MultiformatMessageString FullDescription => null;
            public override MultiformatMessageString ShortDescription => new MultiformatMessageString { Text = "short description text" };
            public override IDictionary<string, MultiformatMessageString> MessageStrings => new Dictionary<string, MultiformatMessageString>
            {
                { "TEST0002_TEST2_Note_Default", new MultiformatMessageString{ Markdown = "# markdown example" } }
            };
        }

        private class TestRule3 : SarifValidationSkimmerBase
        {
            public override string Id => "TEST0003";
            public override string Name => "TEST3";
            public override FailureLevel DefaultLevel => FailureLevel.Note;
            public override MultiformatMessageString FullDescription => null;
            public override MultiformatMessageString ShortDescription => null;
            public override IDictionary<string, MultiformatMessageString> MessageStrings => new Dictionary<string, MultiformatMessageString>
            {
                { "TEST0003_TEST3_Note_Default", new MultiformatMessageString{ Text="default text"} }
            };
        }

        private class TestRule4 : SarifValidationSkimmerBase
        {
            public override string Id => "TEST0004";
            public override string Name => "TEST";
            public override FailureLevel DefaultLevel => FailureLevel.Note;
            public override MultiformatMessageString FullDescription => new MultiformatMessageString { Text = "full description text", Markdown = "markdown text" };
            public override IDictionary<string, MultiformatMessageString> MessageStrings => new Dictionary<string, MultiformatMessageString>
            {
                { "TEST0004_TEST_Note_Default", new MultiformatMessageString{ Text = "default text"} }
            };
        }

        private class TestRule5 : SarifValidationSkimmerBase
        {
            public override string Id => "TEST0005";
            public override string Name => "TEST";
            public override FailureLevel DefaultLevel => FailureLevel.Note;
            public override MultiformatMessageString FullDescription => null;
            public override MultiformatMessageString ShortDescription => new MultiformatMessageString { Text = "short description text", Markdown = "markdown text" };
            public override IDictionary<string, MultiformatMessageString> MessageStrings => new Dictionary<string, MultiformatMessageString>
            {
                { "TEST0005_TEST_Note_Default", new MultiformatMessageString{ Markdown = "# markdown example" } }
            };
        }

        private class TestRule6 : SarifValidationSkimmerBase
        {
            public override string Id => "TEST0006";
            public override string Name => "TEST";
            public override FailureLevel DefaultLevel => FailureLevel.Note;
            public override MultiformatMessageString FullDescription => new MultiformatMessageString { Text = "full description text" };
            public override IDictionary<string, MultiformatMessageString> MessageStrings => new Dictionary<string, MultiformatMessageString>
            {
                { "Default_Note_TEST_TEST0006", new MultiformatMessageString{ Text = "default text" } }
            };
        }
    }
}<|MERGE_RESOLUTION|>--- conflicted
+++ resolved
@@ -25,18 +25,11 @@
             };
 
             var resourceExtractor = new ResourceExtractor(this.GetType());
-<<<<<<< HEAD
             foreach (KeyValuePair<string, SarifValidationSkimmerBase> test in tests)
             {
                 var sb = new StringBuilder();
-                var command = new ExportValidationRulesDocumentationCommand();
+                var command = new ExportValidationDocumentationCommand();
                 command.BuildRule(test.Value, sb);
-=======
-            var sb = new StringBuilder();
-            var testRule = new TestRule();
-            var command = new ExportValidationDocumentationCommand();
-            command.BuildRule(testRule, sb);
->>>>>>> eb9d7f2a
 
                 string expectedMarkdown = resourceExtractor.GetResourceText(test.Key);
 
