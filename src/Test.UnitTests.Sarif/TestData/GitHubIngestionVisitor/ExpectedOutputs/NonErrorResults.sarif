--- conflicted
+++ resolved
@@ -1,10 +1,5 @@
-<<<<<<< HEAD
-﻿{
+{
   "$schema": "https://schemastore.azurewebsites.net/schemas/json/sarif-2.1.0-rtm.5.dotnet.json",
-=======
-{
-  "$schema": "https://schemastore.azurewebsites.net/schemas/json/sarif-2.1.0-rtm.6.json",
->>>>>>> afc9681b
   "version": "2.1.0",
   "runs": [
     {
