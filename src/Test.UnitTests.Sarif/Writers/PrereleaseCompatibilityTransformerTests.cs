﻿// Copyright (c) Microsoft. All rights reserved. Licensed under the MIT        
// license. See LICENSE file in the project root for full license information. 

using System;
using System.IO;
using Newtonsoft.Json;
using Xunit;
using Xunit.Abstractions;

namespace Microsoft.CodeAnalysis.Sarif.Writers
{
    public class PrereleaseCompatibilityTransformerTests : FileDiffingUnitTests, IClassFixture<PrereleaseCompatibilityTransformerTests.PrereleaseCompatibilityTransformerTestsFixture>
    {
        public class PrereleaseCompatibilityTransformerTestsFixture : DeletesOutputsDirectoryOnClassInitializationFixture { }

        public PrereleaseCompatibilityTransformerTests(ITestOutputHelper outputHelper) : base(outputHelper) { }

        protected override string ConstructTestOutputFromInputResource(string inputResourceName)
        {
            string inputResourceText = GetResourceText(inputResourceName);

            PrereleaseCompatibilityTransformer.UpdateToCurrentVersion(
                inputResourceText,
                formatting: Formatting.Indented,
                out string transformedLog);

            return transformedLog;
        }

        [Fact]
        public void PrereleaseCompatibilityTransformer_UpgradesPrereleaseTwoZeroZero()
        {
            string comprehensiveSarifPath = Path.Combine(Environment.CurrentDirectory, @"v2\ObsoleteFormats\ComprehensivePrereleaseTwoZeroZero.sarif");

            string sarifText = File.ReadAllText(comprehensiveSarifPath);

            PrereleaseCompatibilityTransformer.UpdateToCurrentVersion(sarifText, formatting: Formatting.None, out sarifText);

            SarifLog sarifLog = JsonConvert.DeserializeObject<SarifLog>(sarifText);
            JsonConvert.SerializeObject(sarifLog);
        }

        [Fact]
        public void PrereleaseCompatibilityTransformer_NestedFiles()
        {
            RunTest("NestedFiles.sarif");
        }

        [Fact]
        public void PrereleaseCompatibilityTransformer_ComprehensiveFileProperties()
        {
            RunTest("ComprehensiveFileProperties.sarif");
        }

        [Fact]
        public void PrereleaseCompatibilityTransformer_RuleIdCollisions()
        {
            RunTest("RuleIdCollisions.sarif");
        }

        [Fact]
        public void PrereleaseCompatibilityTransformer_RunResources()
        {
            RunTest("RunResources.sarif");
        }

        [Fact]
        public void PrereleaseCompatibilityTransformer_ComprehensiveToolProperties()
        {
            RunTest("ComprehensiveToolProperties.sarif");
        }

        [Fact]
        public void PrereleaseCompatibilityTransformer_ComprehensiveToolProperties_01_24()
        {
            RunTest("ComprehensiveToolProperties.01-24.sarif");
        }

        [Fact]
        public void PrereleaseCompatibilityTransformer_MultiformatMessageStrings()
        {
            RunTest("MultiformatMessageStrings.sarif");
        }

        [Fact]
        public void PrereleaseCompatibilityTransformer_ToolWithLanguage()
        {
            RunTest("ToolWithLanguage.sarif");
        }

        [Fact]
        public void PrereleaseCompatibilityTransformer_NestedInnerExceptionsInNotifications()
        {
            RunTest("NestedInnerExceptionsInNotifications.sarif");
        }

        [Fact]
        public void PrereleaseCompatibilityTransformer_WithExternalPropertyFiles_01_24()
        {
            RunTest("WithExternalPropertyFiles.01-24.sarif");
        }

        [Fact]
        public void PrereleaseCompatibilityTransformer_WithSuppressions()
        {
            RunTest("WithSuppressions.sarif");
        }

        [Fact]
        public void PrereleaseCompatibilityTransformer_ArtifactsWithRoles()
        {
            RunTest("ArtifactsWithRoles.sarif");
        }

        [Fact]
        public void PrereleaseCompatibilityTransformer_OneRunWithRedactionToken()
        {
            RunTest("OneRunWithRedactionToken.sarif");
        }

        [Fact]
        public void PrereleaseCompatibilityTransformer_OneRunWithBasicInvocation()
        {
            RunTest("OneRunWithBasicInvocation.sarif");
        }

        [Fact]
        public void PrereleaseCompatibilityTransformer_OneRunWithInvocationExitCode()
        {
            RunTest("OneRunWithInvocationExitCode.sarif");
        }

        [Fact]
        public void PrereleaseCompatibilityTransformer_LocationWithId()
        {
            RunTest("LocationWithId.sarif");
        }

        [Fact]
        public void PrereleaseCompatibilityTransformer_ThreadFlowLocationWithKind()
        {
            RunTest("ThreadFlowLocationWithKind.sarif");
        }

        [Fact]
<<<<<<< HEAD
        [Trait(TestTraits.Bug, "1577")]
        public void PrereleaseCompatibilityTransformer_DateTimeInPropertyBag()
        {
            RunTest("DateTimeInPropertyBag.sarif");
=======
        [Trait(TestTraits.Bug, "1584")]
        public void PrereleaseCompatibilityTransformer_Rtm1SchemaLocation()
        {
            RunTest("Rtm1SchemaLocation.sarif");
>>>>>>> 1fa26cc5
        }

        [Fact]
        public void PrereleaseCompatibilityTransformer_FromSarifV1()
        {
            // We only need one test for the SARIF v1 conversion because for this
            // transformation, the PrereleaseCompatibilityTransformer invokes the
            // SarifVersionOneToCurrentVisitor, which already has an extensive set
            // of tests. Here, we just need to verify that the plumbing from the
            // PrereleaseCompatibilityTransformer to the SarifVersionOneToCurrentVisitor.
            // is in place.
            RunTest("V1.sarif");
        }
    }
}<|MERGE_RESOLUTION|>--- conflicted
+++ resolved
@@ -143,17 +143,17 @@
         }
 
         [Fact]
-<<<<<<< HEAD
         [Trait(TestTraits.Bug, "1577")]
         public void PrereleaseCompatibilityTransformer_DateTimeInPropertyBag()
         {
             RunTest("DateTimeInPropertyBag.sarif");
-=======
+        }
+
+        [Fact]
         [Trait(TestTraits.Bug, "1584")]
         public void PrereleaseCompatibilityTransformer_Rtm1SchemaLocation()
         {
             RunTest("Rtm1SchemaLocation.sarif");
->>>>>>> 1fa26cc5
         }
 
         [Fact]
