--- conflicted
+++ resolved
@@ -28,92 +28,6 @@
         [InlineData("some alias", "some suppress justification", true, true, 1, SuppressionStatus.Accepted, new object[] { new string[] { } })]
         public void SuppressVisitor_ShouldFlowPropertiesCorrectly(string alias, string justification, bool uuids, bool timestamps, int expiryInDays, SuppressionStatus suppressionStatus, params object[] resultsGuids)
         {
-<<<<<<< HEAD
-            var guids = new List<string>() { "704cf481-0cfd-46ae-90cd-533cdc6c3bb4", "ecaa7988-5cef-411b-b468-6c20851d6994", "c65b76c7-3cd6-4381-9216-430bcc7fab2d", "04753e26-d297-43e2-a7f7-ae2d34c398c9", "54cb1f58-f401-4f8e-8f42-f2482a123b85" };
-            var testCases = new[]
-            {
-                new
-                {
-                    Alias = string.Empty,
-                    Justification = "some suppress justification",
-                    Uuids = false,
-                    Timestamps = false,
-                    ExpiryInDays = 0,
-                    SuppressionStatus = SuppressionStatus.Accepted,
-                    Guids = new List<string>()
-                },
-                new
-                {
-                    Alias = "some alias",
-                    Justification = "some suppress justification",
-                    Uuids = false,
-                    Timestamps = false,
-                    ExpiryInDays = 0,
-                    SuppressionStatus = SuppressionStatus.Accepted,
-                    Guids = new List<string>()
-                },
-                new
-                {
-                    Alias = "some alias",
-                    Justification = "some suppress justification",
-                    Uuids = true,
-                    Timestamps = false,
-                    ExpiryInDays = 0,
-                    SuppressionStatus = SuppressionStatus.Accepted,
-                    Guids = new List<string>()
-                },
-                new
-                {
-                    Alias = "some alias",
-                    Justification = "some suppress justification",
-                    Uuids = true,
-                    Timestamps = true,
-                    ExpiryInDays = 0,
-                    SuppressionStatus = SuppressionStatus.Accepted,
-                    Guids = new List<string>()
-                },
-                new
-                {
-                    Alias = "some alias",
-                    Justification = "some suppress justification",
-                    Uuids = true,
-                    Timestamps = true,
-                    ExpiryInDays = 1,
-                    SuppressionStatus = SuppressionStatus.Accepted,
-                    Guids = new List<string>()
-                },
-                new
-                {
-                    Alias = "some alias",
-                    Justification = "some suppress justification",
-                    Uuids = true,
-                    Timestamps = true,
-                    ExpiryInDays = 1,
-                    SuppressionStatus = SuppressionStatus.UnderReview,
-                    Guids = new List<string>()
-                },
-                new
-                {
-                    Alias = "some alias",
-                    Justification = "some suppress justification",
-                    Uuids = true,
-                    Timestamps = true,
-                    ExpiryInDays = 1,
-                    SuppressionStatus = SuppressionStatus.Accepted,
-                    Guids = guids.ToList()
-                },
-            };
-
-            foreach (var testCase in testCases)
-            {
-                VerifySuppressVisitor(testCase.Alias,
-                                      testCase.Justification,
-                                      testCase.Uuids,
-                                      testCase.Timestamps,
-                                      testCase.ExpiryInDays,
-                                      testCase.SuppressionStatus,
-                                      testCase.Guids);
-=======
             List<string> guids = default(List<string>);
             if (resultsGuids != null)
             {
@@ -173,7 +87,6 @@
             {
                 result.Suppressions.Should().NotBeNullOrEmpty();
                 result.Suppressions.Count.Should().Be(1);
->>>>>>> 7ccd409a
             }
 
         }
@@ -191,11 +104,7 @@
                                               uuids,
                                               timestamps,
                                               expiryInDays,
-<<<<<<< HEAD
-                                              suppressionStatus, 
-=======
                                               suppressionStatus,
->>>>>>> 7ccd409a
                                               guids);
 
             var random = new Random();
