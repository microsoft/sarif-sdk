--- conflicted
+++ resolved
@@ -687,12 +687,8 @@
         public void InsertOptionalDataVisitor_ResolvesOriginalUriBaseIds()
         {
             string inputFileName = "InsertOptionalDataVisitor.txt";
-<<<<<<< HEAD
             string inputFileText = GetResourceText(inputFileName);
             string testDirectory = Path.GetDirectoryName(GetResourceDiskPath(inputFileName));
-=======
-            string testDirectory = GetTestDirectory("InsertOptionalDataVisitor") + Path.DirectorySeparatorChar;
->>>>>>> ed38f391
             string uriBaseId = "TEST_DIR";
 
             IDictionary<string, ArtifactLocation> originalUriBaseIds = new Dictionary<string, ArtifactLocation> { { uriBaseId, new ArtifactLocation { Uri = new Uri(testDirectory, UriKind.Absolute) } } };
