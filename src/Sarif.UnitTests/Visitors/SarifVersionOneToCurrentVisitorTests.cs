--- conflicted
+++ resolved
@@ -20,85 +20,8 @@
             var transformer = new SarifVersionOneToCurrentVisitor();
             transformer.VisitSarifLogVersionOne(v1Log);
 
-<<<<<<< HEAD
-            return transformer.SarifLog;
-        }
-
-        private static void VerifyVersionOneToCurrentTransformation(string v1LogText, string v2LogExpectedText)
-        {
-            SarifLog v2Log = TransformVersionOneToCurrent(v1LogText);
-            string v2LogText = JsonConvert.SerializeObject(v2Log, SarifTransformerUtilities.JsonSettingsIndented);
-            v2LogText.Should().Be(v2LogExpectedText);
-        }
-
-        private static bool s_Rebaseline = false;
-
-        private void VerifyVersionOneToCurrentTransformationFromResource(string v1InputResourceName, string v2ExpectedResourceName = null)
-        {
-            v2ExpectedResourceName = v2ExpectedResourceName ?? v1InputResourceName;
-
-            string v1LogText = GetResourceText($"v1.{v1InputResourceName}");
-            string v2ExpectedLogText = GetResourceText($"v2.{v2ExpectedResourceName}");
-
-            v2ExpectedLogText = PrereleaseCompatibilityTransformer.UpdateToCurrentVersion(v2ExpectedLogText, forceUpdate: true, formatting: Formatting.Indented);
-
-            SarifLog v2Log = TransformVersionOneToCurrent(v1LogText);
-            string v2ActualLogText = JsonConvert.SerializeObject(v2Log, SarifTransformerUtilities.JsonSettingsIndented);
-
-            StringBuilder sb = new StringBuilder();
-
-            string expectedFilePath = null;
-            string actualFilePath = null;
-
-            if (!Utilities.RunningInAppVeyor)
-            {
-                expectedFilePath = GetOutputFilePath("expected", v2ExpectedResourceName);
-                actualFilePath = GetOutputFilePath("actual", v2ExpectedResourceName);
-            }
-
-                if (!AreEquivalentSarifLogs<SarifLog>(v2ActualLogText, v2ExpectedLogText))
-            {
-                string errorMessage = string.Format(@"V2 conversion from V1 produced unexpected diffs for test: '{0}'.", v1InputResourceName);
-                sb.AppendLine(errorMessage);
-
-                if (!Utilities.RunningInAppVeyor)
-                {
-                    string expectedRootDirectory = Path.GetDirectoryName(expectedFilePath);
-                    string actualRootDirectory = Path.GetDirectoryName(actualFilePath);
-
-                    Directory.CreateDirectory(expectedRootDirectory);
-                    Directory.CreateDirectory(actualRootDirectory);
-
-                    File.WriteAllText(expectedFilePath, v2ExpectedLogText);
-                    File.WriteAllText(actualFilePath, v2ActualLogText);
-
-                    sb.AppendLine("Check individual differences with:");
-                    sb.AppendLine(GenerateDiffCommand(expectedFilePath, actualFilePath) + Environment.NewLine);
-
-                    sb.AppendLine("To compare all difference for this test suite:");
-                    sb.AppendLine(GenerateDiffCommand(Path.GetDirectoryName(expectedFilePath), Path.GetDirectoryName(actualFilePath)) + Environment.NewLine);
-                }
-            }
-
-            if (s_Rebaseline && !Utilities.RunningInAppVeyor)
-            {
-                // We rewrite to test output directory. This allows subsequent tests to 
-                // pass without requiring a rebuild that recopies SARIF test files
-                File.WriteAllText(expectedFilePath, v2ActualLogText);
-
-                string subdirectory = ProductTestDataDirectory;
-                expectedFilePath = Path.Combine(ProductTestDataDirectory, "v2", Path.GetFileName(expectedFilePath));
-
-                // We also rewrite the checked in test baselines
-                File.WriteAllText(expectedFilePath, v2ActualLogText);
-            }
-
-            s_Rebaseline.Should().BeFalse();
-            ValidateResults(sb.ToString());
-=======
             SarifLog v2Log = transformer.SarifLog;
             return JsonConvert.SerializeObject(v2Log, SarifTransformerUtilities.JsonSettingsIndented);
->>>>>>> b52d4b04
         }
 
         [Fact]
