﻿<Project Sdk="Microsoft.NET.Sdk">

  <PropertyGroup>
    <TargetFrameworks>netcoreapp2.0</TargetFrameworks>
    <IsPackable>false</IsPackable>
    <IsTestProject>true</IsTestProject>
  </PropertyGroup>

  <PropertyGroup Label="AssemblyAttributes">
    <AssemblyTitle>SARIF Library Unit Tests</AssemblyTitle>
    <Description>Unit tests for the SARIF library</Description>
  </PropertyGroup>

  <Import Project="$([MSBuild]::GetDirectoryNameOfFileAbove($(MSBuildThisFileDirectory), build.props))\build.props" />

  <ItemGroup>
    <None Remove="Transformers\TestLogs\**\*.sarif" />
  </ItemGroup>

  <ItemGroup>
    <PackageReference Include="FluentAssertions" Version="5.4.1" />
    <PackageReference Include="Microsoft.NET.Test.Sdk" Version="15.5.0" />
    <PackageReference Include="Moq" Version="4.8.3" />
    <PackageReference Include="xunit" Version="2.3.1" />
    <PackageReference Include="xunit.runner.console" Version="2.3.1" />
    <PackageReference Include="xunit.runner.visualstudio" Version="2.3.1" />
    <DotNetCliToolReference Include="dotnet-xunit" Version="2.3.1" />
  </ItemGroup>

  <ItemGroup>
    <EmbeddedResource Include="Transformers\TestLogs\**\*.sarif" />
  </ItemGroup>

  <ItemGroup>
    <ProjectReference Include="..\Sarif\Sarif.csproj" />
    <ProjectReference Include="..\Sarif.Driver\Sarif.Driver.csproj" />
    <ProjectReference Include="..\Sarif.TestUtilities\Sarif.TestUtilities.csproj" />
    <ProjectReference Include="..\Sarif.Converters\Sarif.Converters.csproj" />
  </ItemGroup>

<<<<<<< HEAD
  <ItemGroup>
    <Folder Include="Baseline\ResultMatching\SarifElementRemappers\" />
  </ItemGroup>
=======
>>>>>>> 1e2f0df9
</Project><|MERGE_RESOLUTION|>--- conflicted
+++ resolved
@@ -38,10 +38,7 @@
     <ProjectReference Include="..\Sarif.Converters\Sarif.Converters.csproj" />
   </ItemGroup>
 
-<<<<<<< HEAD
   <ItemGroup>
     <Folder Include="Baseline\ResultMatching\SarifElementRemappers\" />
   </ItemGroup>
-=======
->>>>>>> 1e2f0df9
 </Project>