﻿// Copyright (c) Microsoft. All rights reserved.
// Licensed under the MIT license. See LICENSE file in the project root for full license information.
using System;
using System.Collections.ObjectModel;
using FluentAssertions;
using Xunit;

namespace Microsoft.CodeAnalysis.Sarif.UnitTests
{
    public class FileRegionsCacheTests
    {
        public FileRegionsCacheTests()
        {
            SarifUtilities.UnitTesting = true;
        }

        private class TestCaseData
        {
            public TestCaseData(Region inputRegion, Region outputRegion)
            {
                InputRegion = inputRegion;
                OutputRegion = outputRegion;
            }

            public string ExpectedSnippet { get; set; }
            public Region InputRegion { get; }
            public Region OutputRegion { get; }
        }

        //                                   0            10         19
        //                                   0123 4 5678 9 01234 5 6789 
        private const string SPEC_EXAMPLE = "abcd\r\nefg\r\nhijk\r\nlmn";


        // Breaking the lines for readability and per-line column details
        // 
        // Column: 123 4 5 6
        // Line 1: abc d\r\n
        //      2: efg\r\n
        //      3: hij k\r\n
        //      4: lmn

        private const string COMPLETE_FILE = SPEC_EXAMPLE;

        private const string LINE3 = "hijk";
        private const string NEW_LINE = "\n";
        private const string INSERTION_POINT = "";
        private const string CARRIAGE_RETURN = "\r";
        private const string LINE1_NO_NEWLINES = "abcd";
        private const string INTERIOR_CHARACTERS = "ij";
        private const string INTERIOR_NEWLINES = "\nefg\r";
        private const string LINES_2_AND_3 = "efg\r\nhijk";
        private const string CARRIAGE_RETURN_NEW_LINE = "\r\n";

        private readonly static Region s_Insertion_Beginning_Of_Binary_File = 
            new Region() { Snippet = null,
                           StartLine = 0, StartColumn = 0, EndLine = 0, EndColumn = 0, CharOffset = 0, CharLength = 0 };

        private readonly static Region s_Insertion_Beginning_Of_Text_File = 
            new Region() { Snippet = new ArtifactContent() { Text = INSERTION_POINT },
                           StartLine = 1, StartColumn = 1, EndLine = 1, EndColumn = 1, CharOffset = 0, CharLength = 0 };

        private readonly static Region s_Insertion_End_Of_File =
            new Region() { Snippet = new ArtifactContent() { Text = INSERTION_POINT },
                           StartLine = 4, StartColumn = 4, EndLine = 4, EndColumn = 4, CharOffset = 20, CharLength = 0 };

        private readonly static Region s_Insertion_Between_New_Line_Chars = 
            new Region() { Snippet = new ArtifactContent() { Text = INSERTION_POINT },
                           StartLine = 2, StartColumn = 5, EndLine = 2, EndColumn = 5, CharOffset = 10, CharLength = 0 };

        private readonly static Region s_Interior_New_Line = 
            new Region() { Snippet = new ArtifactContent() { Text = NEW_LINE },
                           StartLine = 2, StartColumn = 5, EndLine = 3, EndColumn = 1, CharOffset = 10, CharLength = 1 };

        private readonly static Region s_Interior_Carriage_Return = 
            new Region() { Snippet = new ArtifactContent() { Text = CARRIAGE_RETURN },
                           StartLine = 2, StartColumn = 4, EndLine = 2, EndColumn = 5, CharOffset = 9, CharLength = 1 };

        // Version 1 of this region defines it by using the insertion point of the following line as the terminus
        private readonly static Region s_Interior_Carriage_Return_New_Line_V1 = 
            new Region() { Snippet = new ArtifactContent() { Text = CARRIAGE_RETURN_NEW_LINE },
                           StartLine = 3, StartColumn = 5, EndLine = 4, EndColumn = 1, CharOffset = 15, CharLength = 2 };

        // Version 2 of this region defines it by using an endColumn value that extends past the actual line ending
        private readonly static Region s_Interior_Carriage_Return_New_Line_V2 = 
            new Region() { Snippet = new ArtifactContent() { Text = CARRIAGE_RETURN_NEW_LINE },
                           StartLine = 3, StartColumn = 5, EndLine = 3, EndColumn = 7, CharOffset = 15, CharLength = 2 };

        // Version 1 of this region defines it by using the insertion point of the following line as the terminus
        private readonly static Region s_Complete_File_V1 = 
            new Region() { Snippet = new ArtifactContent() { Text = COMPLETE_FILE },
                           StartLine = 1, StartColumn = 1, EndLine = 5, EndColumn = 1, CharOffset = 0, CharLength = 20 };

        // Version 2 of this region defines it by using an endColumn value that extends past the actual line ending
        private readonly static Region s_Complete_File_V2 = 
            new Region() { Snippet = new ArtifactContent() { Text = COMPLETE_FILE },
                           StartLine = 1, StartColumn = 1, EndLine = 4, EndColumn = 4, CharOffset = 0, CharLength = 20 };

        private readonly static Region s_Line_3 = 
            new Region() { Snippet = new ArtifactContent() { Text = LINE3 },
                           StartLine = 3, StartColumn = 1, EndLine = 3, EndColumn = 5, CharOffset = 11, CharLength = 4 };

        private readonly static Region s_Lines_2_And_3 = 
            new Region() { Snippet = new ArtifactContent() { Text = LINES_2_AND_3 },
                           StartLine = 2, StartColumn = 1, EndLine = 3, EndColumn = 5, CharOffset = 6, CharLength = 9 };

        private readonly static Region s_Interior_Characters = 
            new Region() { Snippet = new ArtifactContent() { Text = INTERIOR_CHARACTERS },
                           StartLine = 3, StartColumn = 2, EndLine = 3, EndColumn = 4, CharOffset = 12, CharLength = 2 };

        private const string COMPLETE_FILE_NEW_LINES_ONLY = "123\n456\n789\n";
        private const string FRAGMENT_NEW_LINES_ONLY = "\n456\n789\n";

        private const string COMPLETE_FILE_CARRIAGE_RETURNS_ONLY = "\r\r\r12\r345\r";
        private const string FRAGMENT_CARRIAGE_RETURNS_ONLY = "2\r345\r";

        private readonly static Region s_Complete_File_New_Lines_Only = 
            new Region() { Snippet = new ArtifactContent() { Text = COMPLETE_FILE_NEW_LINES_ONLY },
                           StartLine = 1, StartColumn = 1, EndLine = 4, EndColumn = 1, CharOffset = 0, CharLength = 12 };

        private readonly static Region s_Fragment_New_Lines_Only = 
            new Region() { Snippet = new ArtifactContent() { Text = FRAGMENT_NEW_LINES_ONLY },
                           StartLine = 1, StartColumn = 4, EndLine = 4, EndColumn = 1, CharOffset = 3, CharLength = 9 };

        private readonly static Region s_Complete_File_Carriage_Returns_Only = 
            new Region() { Snippet = new ArtifactContent() { Text = COMPLETE_FILE_CARRIAGE_RETURNS_ONLY },
                           StartLine = 1, StartColumn = 1, EndLine = 6, EndColumn = 1, CharOffset = 0, CharLength = 10 };

        private readonly static Region s_Fragment_Carriage_Returns_Only = 
            new Region() { Snippet = new ArtifactContent() { Text = FRAGMENT_CARRIAGE_RETURNS_ONLY },
                           StartLine = 4, StartColumn = 2, EndLine = 6, EndColumn = 1, CharOffset = 4, CharLength = 6 };

        private static ReadOnlyCollection<TestCaseData> s_specExampleTestCases =
            new ReadOnlyCollection<TestCaseData>(new TestCaseData[]
            {   
                // Insertion point at beginning of binary file
                new TestCaseData(outputRegion : s_Insertion_Beginning_Of_Binary_File,
                    inputRegion: new Region() { CharOffset = 0}),

                // Insertion point at beginning of text file, can only
                // be denoted by use of startLine
                new TestCaseData(outputRegion : s_Insertion_Beginning_Of_Text_File,
                    inputRegion: new Region() { StartLine = 1, StartColumn = 1, EndColumn = 1, CharOffset = 0 }),

                new TestCaseData(outputRegion : s_Insertion_End_Of_File,
                    inputRegion: new Region() { CharOffset = 20 }),

                new TestCaseData(outputRegion : s_Insertion_Between_New_Line_Chars,
                    inputRegion: new Region() { CharOffset = 10 }),

                new TestCaseData(outputRegion : s_Interior_Carriage_Return,
                    inputRegion: new Region() { CharOffset = 9, CharLength = 1 }),

                new TestCaseData(outputRegion : s_Interior_New_Line,
                    inputRegion: new Region() { CharOffset = 10, CharLength = 1 }),

                new TestCaseData(outputRegion : s_Interior_Carriage_Return_New_Line_V1,
                    inputRegion: new Region() { CharOffset = 15, CharLength = 2 }),

                new TestCaseData(outputRegion : s_Interior_Carriage_Return_New_Line_V1,
                    inputRegion: new Region() { StartLine = 3, StartColumn = 5, EndLine = 4, EndColumn = 1 }),

                new TestCaseData(outputRegion : s_Interior_Carriage_Return_New_Line_V2,
                    inputRegion: new Region() { StartLine = 3, StartColumn = 5, EndLine = 3, EndColumn = 7 }),

                new TestCaseData(outputRegion : s_Complete_File_V2,
<<<<<<< HEAD
                    inputRegion: new Region() { CharOffset = 0, CharLength = 20 }),
=======
                    inputRegion: new Region() { CharLength = 20, CharOffset = 0 }),
>>>>>>> 1800248c

                new TestCaseData(outputRegion : s_Complete_File_V2,
                    inputRegion: new Region() { StartLine = 1, EndLine = 4, EndColumn = 4, CharOffset = 0 }),

                new TestCaseData(outputRegion : s_Complete_File_V2,
                    inputRegion: new Region() { StartLine = 1, EndLine = 4, EndColumn = 4, CharOffset = 0, CharLength = 20 }),

                new TestCaseData(outputRegion : s_Complete_File_V1,
                    inputRegion: new Region() { StartLine = 1, EndLine = 5, CharOffset = 0 }),

                new TestCaseData(outputRegion: s_Line_3,
                    inputRegion: new Region() {CharOffset = 11, CharLength = 4 }),

                new TestCaseData(outputRegion: s_Line_3,
                    inputRegion: new Region() {StartLine = 3 }),

                new TestCaseData(outputRegion: s_Lines_2_And_3,
                    inputRegion: new Region() {StartLine = 2, EndLine = 3 }),

                new TestCaseData(outputRegion: s_Interior_Characters,
                    inputRegion: new Region() {CharOffset = 12, CharLength = 2 })
    });

        private static ReadOnlyCollection<TestCaseData> s_newLineTestCases =
            new ReadOnlyCollection<TestCaseData>(new TestCaseData[]
            { 
                // 
                // Sanity check sample with new line characters only
                new TestCaseData(outputRegion: s_Complete_File_New_Lines_Only,
<<<<<<< HEAD
                    inputRegion: new Region() { CharOffset = 0, CharLength = 12 }),
=======
                    inputRegion: new Region() { CharLength = 12, CharOffset = 0 }),
>>>>>>> 1800248c

                new TestCaseData(outputRegion: s_Complete_File_New_Lines_Only,
                    inputRegion: new Region() { StartLine = 1, EndLine = 4, CharOffset = 0 }),

                new TestCaseData(outputRegion: s_Complete_File_New_Lines_Only,
                    inputRegion: new Region() { StartLine = 1, EndLine = 4, CharOffset = 0, CharLength = 12 }),


                new TestCaseData(outputRegion: s_Fragment_New_Lines_Only,
                    inputRegion: new Region() { CharOffset = 3, CharLength = 9 }),

                new TestCaseData(outputRegion: s_Fragment_New_Lines_Only,
<<<<<<< HEAD
                    inputRegion: new Region() { StartLine = 1, EndLine = 4, StartColumn = 4, EndColumn = 1 }),

                new TestCaseData(outputRegion: s_Fragment_New_Lines_Only,
                    inputRegion: new Region() { StartLine = 1, EndLine = 4, StartColumn = 4, EndColumn = 1, CharOffset = 0, CharLength = 9 })
=======
                    inputRegion: new Region() { StartLine = 1, EndLine = 4, StartColumn = 4, EndColumn = 1, CharOffset = 0 })
>>>>>>> 1800248c
            });

        private static ReadOnlyCollection<TestCaseData> s_carriageReturnTestCasess =
            new ReadOnlyCollection<TestCaseData>(new TestCaseData[]
            {
                // 
                // Sanity check sample with carriage return characters only
                new TestCaseData(outputRegion: s_Complete_File_Carriage_Returns_Only,
<<<<<<< HEAD
                    inputRegion: new Region() { CharOffset = 0, CharLength = 10  }),
=======
                    inputRegion: new Region() { CharLength = 10, CharOffset = 0 }),
>>>>>>> 1800248c

                new TestCaseData(outputRegion: s_Complete_File_Carriage_Returns_Only,
                    inputRegion: new Region() { StartLine = 1, EndLine = 6, EndColumn = 1, CharOffset = 0 }),

                new TestCaseData(outputRegion: s_Complete_File_Carriage_Returns_Only,
                    inputRegion: new Region() { StartLine = 1, EndLine = 6, EndColumn = 1, CharOffset = 0, CharLength = 10 }),

                new TestCaseData(outputRegion: s_Fragment_Carriage_Returns_Only,
                    inputRegion: new Region() { CharOffset = 4, CharLength = 6 }),

                new TestCaseData(outputRegion: s_Fragment_Carriage_Returns_Only,
                    inputRegion: new Region() { StartLine = 4, EndLine = 6, StartColumn = 2, EndColumn = 1 })
            });

        [Fact]
        public void FileRegionsCache_PopulatesFromMissingFile()
        {
            var run = new Run();
            var fileRegionsCache = new FileRegionsCache(run);

            Uri uri = new Uri(@"c:\temp\DoesNotExist\" + Guid.NewGuid().ToString() + ".cpp");

            Region region = new Region() { CharOffset = 17 };

            // Region should not be touched in any way if the file it references is missing
            fileRegionsCache.PopulateTextRegionProperties(region, uri, populateSnippet: false).ValueEquals(region).Should().BeTrue();
            fileRegionsCache.PopulateTextRegionProperties(region, uri, populateSnippet: true).ValueEquals(region).Should().BeTrue();
        }

        [Fact]
        public void FileRegionsCache_PopulatesSpecExampleRegions()
        {
            ExecuteTests(SPEC_EXAMPLE, s_specExampleTestCases);
        }

        [Fact]
        public void FileRegionsCache_PopulatesNewLineFileRegions()
        {
            ExecuteTests(COMPLETE_FILE_NEW_LINES_ONLY, s_newLineTestCases);
        }

        [Fact]
        public void FileRegionsCache_PopulatesCarriageReturnFileRegions()
        {
            ExecuteTests(COMPLETE_FILE_CARRIAGE_RETURNS_ONLY, s_carriageReturnTestCasess);
        }

        private static void ExecuteTests(string fileText, ReadOnlyCollection<TestCaseData> testCases)
        {
            var run = new Run();
            var fileRegionsCache = new FileRegionsCache(run);

            Uri uri = new Uri(@"c:\temp\myFile.cpp");
            var mockFileSystem = MockFactory.MakeMockFileSystem(uri.LocalPath, fileText);

            fileRegionsCache._fileSystem = mockFileSystem;

            ExecuteTests(testCases, fileRegionsCache, uri);
        }

        private static void ExecuteTests(ReadOnlyCollection<TestCaseData>  testCases, FileRegionsCache fileRegionsCache, Uri uri)
        {
            foreach (TestCaseData testCase in testCases)
            {
                Region inputRegion = testCase.InputRegion;
                Region expectedRegion = testCase.OutputRegion.DeepClone();
                ArtifactContent snippet = expectedRegion.Snippet;

                expectedRegion.Snippet = null;
                Region actualRegion = fileRegionsCache.PopulateTextRegionProperties(inputRegion, uri, populateSnippet: false);

                actualRegion.ValueEquals(expectedRegion).Should().BeTrue();
                actualRegion.Snippet.Should().BeNull();

                expectedRegion.Snippet = snippet;
                actualRegion = fileRegionsCache.PopulateTextRegionProperties(inputRegion, uri, populateSnippet: true);

                actualRegion.ValueEquals(expectedRegion).Should().BeTrue();

                if (snippet == null)
                {
                    actualRegion.Snippet.Should().BeNull();
                }
                else
                {
                    actualRegion.Snippet.Text.Should().Be(snippet.Text);
                }
            }
        }

        [Fact]
        public void FileRegionsCache_PopulatesNullRegion()
        {
            var run = new Run();
            var fileRegionsCache = new FileRegionsCache(run);

            Uri uri = new Uri(@"c:\temp\myFile.cpp");
            var mockFileSystem = MockFactory.MakeMockFileSystem(uri.LocalPath, SPEC_EXAMPLE);

            fileRegionsCache._fileSystem = mockFileSystem;

            Region region = fileRegionsCache.PopulateTextRegionProperties(inputRegion: null, uri: uri, populateSnippet: false);
            region.Should().BeNull();

            region = fileRegionsCache.PopulateTextRegionProperties(inputRegion: null, uri: uri, populateSnippet: true);
            region.Should().BeNull();
        }
    }
}<|MERGE_RESOLUTION|>--- conflicted
+++ resolved
@@ -164,11 +164,7 @@
                     inputRegion: new Region() { StartLine = 3, StartColumn = 5, EndLine = 3, EndColumn = 7 }),
 
                 new TestCaseData(outputRegion : s_Complete_File_V2,
-<<<<<<< HEAD
                     inputRegion: new Region() { CharOffset = 0, CharLength = 20 }),
-=======
-                    inputRegion: new Region() { CharLength = 20, CharOffset = 0 }),
->>>>>>> 1800248c
 
                 new TestCaseData(outputRegion : s_Complete_File_V2,
                     inputRegion: new Region() { StartLine = 1, EndLine = 4, EndColumn = 4, CharOffset = 0 }),
@@ -198,11 +194,7 @@
                 // 
                 // Sanity check sample with new line characters only
                 new TestCaseData(outputRegion: s_Complete_File_New_Lines_Only,
-<<<<<<< HEAD
                     inputRegion: new Region() { CharOffset = 0, CharLength = 12 }),
-=======
-                    inputRegion: new Region() { CharLength = 12, CharOffset = 0 }),
->>>>>>> 1800248c
 
                 new TestCaseData(outputRegion: s_Complete_File_New_Lines_Only,
                     inputRegion: new Region() { StartLine = 1, EndLine = 4, CharOffset = 0 }),
@@ -215,14 +207,10 @@
                     inputRegion: new Region() { CharOffset = 3, CharLength = 9 }),
 
                 new TestCaseData(outputRegion: s_Fragment_New_Lines_Only,
-<<<<<<< HEAD
                     inputRegion: new Region() { StartLine = 1, EndLine = 4, StartColumn = 4, EndColumn = 1 }),
 
                 new TestCaseData(outputRegion: s_Fragment_New_Lines_Only,
                     inputRegion: new Region() { StartLine = 1, EndLine = 4, StartColumn = 4, EndColumn = 1, CharOffset = 0, CharLength = 9 })
-=======
-                    inputRegion: new Region() { StartLine = 1, EndLine = 4, StartColumn = 4, EndColumn = 1, CharOffset = 0 })
->>>>>>> 1800248c
             });
 
         private static ReadOnlyCollection<TestCaseData> s_carriageReturnTestCasess =
@@ -231,11 +219,7 @@
                 // 
                 // Sanity check sample with carriage return characters only
                 new TestCaseData(outputRegion: s_Complete_File_Carriage_Returns_Only,
-<<<<<<< HEAD
                     inputRegion: new Region() { CharOffset = 0, CharLength = 10  }),
-=======
-                    inputRegion: new Region() { CharLength = 10, CharOffset = 0 }),
->>>>>>> 1800248c
 
                 new TestCaseData(outputRegion: s_Complete_File_Carriage_Returns_Only,
                     inputRegion: new Region() { StartLine = 1, EndLine = 6, EndColumn = 1, CharOffset = 0 }),
