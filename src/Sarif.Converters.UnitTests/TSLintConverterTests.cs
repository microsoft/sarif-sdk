// Copyright (c) Microsoft. All rights reserved.
// Licensed under the MIT license. See LICENSE file in the project root for full license information.

using System;
using System.IO;
using System.Collections.Generic;
using System.Text;
using Microsoft.CodeAnalysis.Sarif.Converters.TSLintObjectModel;
using Moq;
using Xunit;
using FluentAssertions;


namespace Microsoft.CodeAnalysis.Sarif.Converters
{
    public class TSLintConverterTests
    {
        private const string InputJson = @"
        [
            {
                ""endPosition"": {
                    ""character"": 1,
                    ""line"" : 113,
                    ""position"": 4429
                },

                ""failure"": ""file should end with a newline"",
                ""fix"": {
                    ""innerStart"": 4429,
                    ""innerLength"": 0,
                    ""innerText"": ""\r\n""
                },

                ""name"": ""SecureApp/js/index.d.ts"",
                ""ruleName"": ""eofline"",
                ""ruleSeverity"": ""ERROR"",

                ""startPosition"": {
                    ""character"":1,
                    ""line"": 113,
                    ""position"": 4429
                }
            }
        ]";

        private TSLintLogEntry CreateTestLogEntry()
        {
            return new TSLintLogEntry
            {
                Failure = "failure.test.value",
                Name = "name.test.value",
                RuleName = "ruleName.test.value",
                RuleSeverity = "WARN",
                Fixes = new List<TSLintLogFix>()
                {
                    new TSLintLogFix
                    {
                        InnerLength = 5,
                        InnerStart = 10,
                        InnerText = "fix.innerText.test.value"
                    }
                },

                StartPosition = new TSLintLogPosition
                {
                    Character = 1,
                    Line = 2,
                    Position = 3
                },

                EndPosition = new TSLintLogPosition
                {
                    Character = 11,
                    Line = 12,
                    Position = 13
                }
            };
        }

        private Result CreateTestResult()
        {
            Result testResult = new Result()
            {
                RuleId = "ruleName.test.value",
                Message = new Message { Text = "failure.test.value" },
                Level = ResultLevel.Warning
            };

            Region region = new Region()
            {
                StartLine = 3,
                StartColumn = 2,
                EndLine = 13,
                EndColumn = 12,

                ByteOffset = 3,
                ByteLength = 11
            };
            PhysicalLocation physLoc = new PhysicalLocation()
            {
                FileLocation = new FileLocation
                {
                    Uri = new Uri("name.test.value", UriKind.Relative)
                },
                Region = region
            };
            Location location = new Location()
            {
                PhysicalLocation = physLoc
            };

            testResult.Locations = new List<Location>()
            {
                location
            };

            Replacement replacement = new Replacement()
            {
                DeletedRegion = new Region
                {
                    ByteLength = 5,
                    ByteOffset = 10
                },
                InsertedContent = new FileContent
                {
                    Text = "fix.innerText.test.value"
                }
            };

            testResult.Fixes = new List<Fix>()
            {
                new Fix()
                {
                    FileChanges = new List<FileChange>()
                    {
                        new FileChange()
                        {
                            FileLocation = new FileLocation
                            {
                                Uri = new Uri("name.test.value", UriKind.Relative)
                            },
                            Replacements = new List<Replacement>()
                            {
                                replacement
                            }
                        }
                    }
                }
            };

            return testResult;
        }

        [Fact]
        public void TSLintConverter_Convert_WhenInputIsNull_ThrowsArgumentNullException()
        {
            var converter = new TSLintConverter();

            var mockWriter = new Mock<IResultLogWriter>();

            Action action = () => converter.Convert(null, mockWriter.Object, OptionallyEmittedData.None);
<<<<<<< HEAD
            action.ShouldThrow<ArgumentNullException>();

            action = () => converter.Convert(new MemoryStream(), null, OptionallyEmittedData.None);
            action.ShouldThrow<ArgumentNullException>();
=======
            action.Should().Throw<ArgumentNullException>();

            action = () => converter.Convert(new MemoryStream(), null, OptionallyEmittedData.None);
            action.Should().Throw<ArgumentNullException>();
>>>>>>> 83183d54
        }

        [Fact]
        public void TSLintConverter_Convert_WhenInputIsValid_Passes()
        {
            byte[] data = Encoding.UTF8.GetBytes(InputJson);
            MemoryStream stream = new MemoryStream(data);

            var mockWriter = new Mock<IResultLogWriter>();
            mockWriter.Setup(writer => writer.Initialize(It.IsAny<Run>()));
            mockWriter.Setup(writer => writer.WriteFiles(It.IsAny<IDictionary<string, FileData>>()));
            mockWriter.Setup(writer => writer.OpenResults());
            mockWriter.Setup(writer => writer.CloseResults());
            mockWriter.Setup(writer => writer.WriteResults(It.IsAny<List<Result>>()));

            var converter = new TSLintConverter();

            converter.Convert(stream, mockWriter.Object, OptionallyEmittedData.None);

            mockWriter.Verify(writer => writer.Initialize(It.IsAny<Run>()), Times.Once);
            mockWriter.Verify(writer => writer.WriteFiles(It.IsAny<IDictionary<string, FileData>>()), Times.Once);
            mockWriter.Verify(writer => writer.OpenResults(), Times.Once);
            mockWriter.Verify(writer => writer.CloseResults(), Times.Once);
            mockWriter.Verify(writer => writer.WriteResults(It.IsAny<List<Result>>()), Times.Once);
        }

        [Fact]
        public void TSLintConverter_CreateResult_WhenInputIsNull_ThrowsArgumentNullException()
        {
            var converter = new TSLintConverter();

            Action action = () => converter.CreateResult(null);
            action.Should().Throw<ArgumentNullException>();
        }

        [Fact]
        public void TSLintConverter_CreateResult_CreatesExpectedResult()
        {
            var converter = new TSLintConverter();
            TSLintLogEntry tSLintLogEntry = CreateTestLogEntry();

            Result actualResult = converter.CreateResult(tSLintLogEntry);
            Result expectedResult = CreateTestResult();

            Result.ValueComparer.Equals(actualResult, expectedResult).Should().BeTrue();
        }
    }
}<|MERGE_RESOLUTION|>--- conflicted
+++ resolved
@@ -159,17 +159,10 @@
             var mockWriter = new Mock<IResultLogWriter>();
 
             Action action = () => converter.Convert(null, mockWriter.Object, OptionallyEmittedData.None);
-<<<<<<< HEAD
-            action.ShouldThrow<ArgumentNullException>();
-
-            action = () => converter.Convert(new MemoryStream(), null, OptionallyEmittedData.None);
-            action.ShouldThrow<ArgumentNullException>();
-=======
             action.Should().Throw<ArgumentNullException>();
 
             action = () => converter.Convert(new MemoryStream(), null, OptionallyEmittedData.None);
             action.Should().Throw<ArgumentNullException>();
->>>>>>> 83183d54
         }
 
         [Fact]
