﻿// Copyright (c) Microsoft. All rights reserved.
// Licensed under the MIT license. See LICENSE file in the project root for full license information.

using System;
using System.IO;
using System.Collections.Generic;
using System.Text;
using FluentAssertions;
using Microsoft.CodeAnalysis.Sarif;
using Microsoft.CodeAnalysis.Sarif.Converters;
using Microsoft.CodeAnalysis.Sarif.Converters.PylintObjectModel;
using Moq;
using Xunit;

namespace Sarif.Converters.UnitTests
{
    public class PylintConverterTests
    {
        // Pylint is a static code analyzer on python source code.
        // The source code can be found in https://github.com/PyCQA/pylint
        // Running Pylint- pylint test_file.py --output-format=json

        private const string InputJson = @"
        [
            {
                ""type"": ""convention"",
                ""module"": ""kmeans"",
                ""line"": 21,
                ""column"": 0,
                ""path"": ""kmeans.py"",
                ""symbol"": ""wrong-import-order"",
                ""message"": ""standard import \""from time import time\"" should be placed before \""from sklearn.datasets import fetch_20newsgroups\"""",
                ""message-id"": ""C0411""
            }
        ]";

        private PylintLogEntry CreateTestLogEntry()
        {
            return new PylintLogEntry
            {
                Type = "convention",
                ModuleName = "test",
                Object = "",
                Line = "1",
                Column = "120",
                FilePath = "test.py",
                Symbol = "testSymbol",
                Message = "testMessage",
                MessageId = "C0412"
            };
        }

        private static Result CreateResult()
        {
            return new Result()
            {
                RuleId = "C0412(testSymbol)",
                Message = new Message { Text = "testMessage" },
                Level = ResultLevel.Warning,
                Locations = new List<Location>
                {
                    new Location
                    {
                        PhysicalLocation = new PhysicalLocation
                        {
                            FileLocation = new FileLocation
                            {
                                Uri = new Uri("test.py", UriKind.RelativeOrAbsolute)
                            },
                            Region = new Region
                            {
                                StartLine = 1,
                                StartColumn = 120,
                            }
                        }
                    }
                }
            };
        }

        [Fact]
        public void PylintConverter_Convert_WhenInputIsNull_ThrowsArgumentNullException()
        {
            var converter = new PylintConverter();
            var mockLogWriter = new Mock<IResultLogWriter>();

            Action action = () => converter.Convert(null, mockLogWriter.Object, OptionallyEmittedData.None);
<<<<<<< HEAD
            action.ShouldThrow<ArgumentNullException>();
=======
            action.Should().Throw<ArgumentNullException>();
>>>>>>> 83183d54
        }

        [Fact]
        public void PylintConverter_Convert_WhenInputIsValid_Passes()
        {
            byte[] data = Encoding.UTF8.GetBytes(InputJson);
            MemoryStream stream = new MemoryStream(data);

            var mockWriter = new Mock<IResultLogWriter>();
            mockWriter.Setup(writer => writer.Initialize(It.IsAny<Run>()));
            mockWriter.Setup(writer => writer.WriteFiles(It.IsAny<IDictionary<string, FileData>>()));
            mockWriter.Setup(writer => writer.OpenResults());
            mockWriter.Setup(writer => writer.CloseResults());
            mockWriter.Setup(writer => writer.WriteResults(It.IsAny<List<Result>>()));

            var converter = new PylintConverter();

            converter.Convert(stream, mockWriter.Object, OptionallyEmittedData.None);

            mockWriter.Verify(writer => writer.Initialize(It.IsAny<Run>()), Times.Once);
            mockWriter.Verify(writer => writer.WriteFiles(It.IsAny<IDictionary<string, FileData>>()), Times.Once);
            mockWriter.Verify(writer => writer.OpenResults(), Times.Once);
            mockWriter.Verify(writer => writer.CloseResults(), Times.Once);
            mockWriter.Verify(writer => writer.WriteResults(It.IsAny<List<Result>>()), Times.Once);
        }

        [Fact]
        public void PylintConverter_Convert_WhenOutputIsNull_ThrowsArgumentNullException()
        {
            var converter = new PylintConverter();

            Action action = () => converter.Convert(new MemoryStream(), null, OptionallyEmittedData.None);
<<<<<<< HEAD
            action.ShouldThrow<ArgumentNullException>();
=======
            action.Should().Throw<ArgumentNullException>();
>>>>>>> 83183d54
        }

        [Fact]
        public void PylintConverter_CreateResult_WhenInputIsNull_ThrowsArgumentNullException()
        {
            var converter = new PylintConverter();

            Action action = () => converter.CreateResult(null);
            action.Should().Throw<ArgumentNullException>();
        }

        [Fact]
        public void PylintConverter_CreateResult_CreatesExpectedResult()
        {
            var converter = new PylintConverter();
            PylintLogEntry PylintLog = CreateTestLogEntry();

            Result actualResult = converter.CreateResult(PylintLog);
            Result expectedResult = CreateResult();

            Result.ValueComparer.Equals(actualResult, expectedResult).Should().BeTrue();
        }
    }
}<|MERGE_RESOLUTION|>--- conflicted
+++ resolved
@@ -85,11 +85,7 @@
             var mockLogWriter = new Mock<IResultLogWriter>();
 
             Action action = () => converter.Convert(null, mockLogWriter.Object, OptionallyEmittedData.None);
-<<<<<<< HEAD
-            action.ShouldThrow<ArgumentNullException>();
-=======
             action.Should().Throw<ArgumentNullException>();
->>>>>>> 83183d54
         }
 
         [Fact]
@@ -122,11 +118,7 @@
             var converter = new PylintConverter();
 
             Action action = () => converter.Convert(new MemoryStream(), null, OptionallyEmittedData.None);
-<<<<<<< HEAD
-            action.ShouldThrow<ArgumentNullException>();
-=======
             action.Should().Throw<ArgumentNullException>();
->>>>>>> 83183d54
         }
 
         [Fact]
