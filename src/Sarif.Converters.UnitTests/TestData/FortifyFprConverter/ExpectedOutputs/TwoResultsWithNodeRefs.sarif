{
  "$schema": "http://json.schemastore.org/sarif-2.0.0-csd.2.beta.2019-01-24",
  "version": "2.0.0-csd.2.beta.2019-01-24",
  "runs": [
    {
      "id": {
        "instanceId": "The_Build_ID/"
      },
      "originalUriBaseIds": {
        "SRCROOT": {
          "uri": "file:///C:/projects/myproject/src/"
        }
      },
      "columnKind": "utf16CodeUnits",
      "results": [
        {
          "ruleId": "31D4607A-A3FF-447C-908A-CA2BBE4CE4B7",
          "ruleIndex": 0,
          "message": {
            "text": "Sample abstract text. SQL injection vulnerability."
          },
          "locations": [
            {
              "physicalLocation": {
                "artifactLocation": {
                  "uri": "Helpers/InvoiceHelper.cs",
                  "uriBaseId": "SRCROOT",
                  "index": 0
                },
                "region": {
                  "startLine": 57,
                  "endLine": 57,
                  "snippet": {
                    "text": "            \"SELECT * FROM invoices WHERE id = @id\", conn);"
                  }
                },
                "contextRegion": {
                  "startLine": 54,
                  "endLine": 60,
                  "snippet": {
                    "text": "string str = null;\nint16 id = System.Convert.ToInt16(invoiceID.Text);\nSqlCommand query = new SqlCommand(\n            \"SELECT * FROM invoices WHERE id = @id\", conn);\nquery.Parameters.AddWithValue(\"@id\", id);\n\nSqlDataReader objReader = query.ExecuteReader();"
                  }
                }
              }
            }
          ],
          "codeFlows": [
            {
              "threadFlows": [
                {
                  "locations": [
                    {
                      "location": {
                        "physicalLocation": {
                          "artifactLocation": {
                            "uri": "Helpers/InvoiceHelper.cs",
                            "uriBaseId": "SRCROOT",
                            "index": 0
                          },
                          "region": {
                            "startLine": 57,
                            "endLine": 57,
                            "snippet": {
                              "text": "            \"SELECT * FROM invoices WHERE id = @id\", conn);"
                            }
                          },
                          "contextRegion": {
                            "startLine": 54,
                            "endLine": 60,
                            "snippet": {
                              "text": "string str = null;\nint16 id = System.Convert.ToInt16(invoiceID.Text);\nSqlCommand query = new SqlCommand(\n            \"SELECT * FROM invoices WHERE id = @id\", conn);\nquery.Parameters.AddWithValue(\"@id\", id);\n\nSqlDataReader objReader = query.ExecuteReader();"
                            }
                          }
                        },
                        "message": {
                          "text": "SqlCommand.ctor()"
                        }
                      },
                      "kinds": [
                        "InCall"
                      ]
                    }
                  ]
                }
              ]
            }
          ],
          "relatedLocations": [
            {
              "physicalLocation": {
                "id": 1,
                "artifactLocation": {
                  "uri": "Helpers/InvoiceHelper.cs",
                  "uriBaseId": "SRCROOT",
                  "index": 0
                },
                "region": {
                  "startLine": 57,
                  "endLine": 57
                }
              }
            }
          ]
        },
        {
          "ruleId": "F7A2423A-1927-40A3-920E-17ADB5430412",
          "ruleIndex": 1,
          "message": {
            "text": "The function WriteLog() in [Logger.cs](1) reveals system data or debugging information by calling WriteLine() on line [65](1). The information revealed by WriteLine() could help an adversary form a plan of attack.\r\nRevealing system data or debugging information helps an adversary learn about the system and form a plan of attack."
          },
          "locations": [
            {
              "physicalLocation": {
                "artifactLocation": {
                  "uri": "Helpers/Logger.cs",
                  "uriBaseId": "SRCROOT",
                  "index": 1
                },
                "region": {
                  "startLine": 65,
                  "endLine": 65,
                  "snippet": {
                    "text": "                    Console.WriteLine(type + \" : \" + message);"
                  }
                },
                "contextRegion": {
                  "startLine": 62,
                  "endLine": 68,
                  "snippet": {
                    "text": "                using (System.IO.StreamWriter writer = new System.IO.StreamWriter(filePath, true))\n                {\n                    writer.WriteLine(type + \" : \" +message);\n                    Console.WriteLine(type + \" : \" + message);\n                    //writer.Close();\n                }\n            }\n"
                  }
                }
              }
            }
          ],
          "codeFlows": [
            {
              "threadFlows": [
                {
                  "locations": [
                    {
                      "location": {
                        "physicalLocation": {
                          "artifactLocation": {
                            "uri": "Program.cs",
                            "uriBaseId": "SRCROOT",
                            "index": 2
                          },
                          "region": {
                            "startLine": 82,
                            "endLine": 82,
                            "snippet": {
                              "text": "                            Logger.Error(ex.ToString());"
                            }
                          },
                          "contextRegion": {
                            "startLine": 79,
                            "endLine": 85,
                            "snippet": {
                              "text": "                                Logger.Error(LogMessage.RETRY_ATTEMPTS_EXCEEDED, new object[] { tool, server});\n                                continue;\n                            }\n                            Logger.Error(ex.ToString());\n                        }\n                    }\n\n"
                            }
                          }
                        },
                        "message": {
                          "text": "Read ex"
                        }
                      },
                      "kinds": [
                        "Read"
                      ]
                    },
                    {
                      "location": {
                        "physicalLocation": {
                          "artifactLocation": {
                            "uri": "Program.cs",
                            "uriBaseId": "SRCROOT",
                            "index": 2
                          },
                          "region": {
                            "startLine": 82,
                            "endLine": 82,
                            "snippet": {
                              "text": "                            Logger.Error(ex.ToString());"
                            }
                          },
                          "contextRegion": {
                            "startLine": 79,
                            "endLine": 85,
                            "snippet": {
                              "text": "                                Logger.Error(LogMessage.RETRY_ATTEMPTS_EXCEEDED, new object[] { tool, server});\n                                continue;\n                            }\n                            Logger.Error(ex.ToString());\n                        }\n                    }\n\n"
                            }
                          }
                        },
                        "message": {
                          "text": "ToString(this : return)"
                        }
                      },
                      "kinds": [
                        "InOutCall"
                      ]
                    },
                    {
                      "location": {
                        "physicalLocation": {
                          "artifactLocation": {
                            "uri": "Program.cs",
                            "uriBaseId": "SRCROOT",
                            "index": 2
                          },
                          "region": {
                            "startLine": 82,
                            "endLine": 82,
                            "snippet": {
                              "text": "                            Logger.Error(ex.ToString());"
                            }
                          },
                          "contextRegion": {
                            "startLine": 79,
                            "endLine": 85,
                            "snippet": {
                              "text": "                                Logger.Error(LogMessage.RETRY_ATTEMPTS_EXCEEDED, new object[] { tool, server});\n                                continue;\n                            }\n                            Logger.Error(ex.ToString());\n                        }\n                    }\n\n"
                            }
                          }
                        },
                        "message": {
                          "text": "Error(0)"
                        }
                      },
                      "kinds": [
                        "InCall"
                      ]
                    },
                    {
                      "location": {
                        "physicalLocation": {
                          "artifactLocation": {
                            "uri": "Helpers/Logger.cs",
                            "uriBaseId": "SRCROOT",
                            "index": 1
                          },
                          "region": {
                            "startLine": 101,
                            "endLine": 101
                          }
                        },
                        "message": {
                          "text": "WriteLog(1)"
                        }
                      },
                      "kinds": [
                        "InCall"
                      ]
                    },
                    {
                      "location": {
                        "physicalLocation": {
                          "artifactLocation": {
                            "uri": "Helpers/Logger.cs",
                            "uriBaseId": "SRCROOT",
                            "index": 1
                          },
                          "region": {
                            "startLine": 65,
                            "endLine": 65,
                            "snippet": {
                              "text": "                    Console.WriteLine(type + \" : \" + message);"
                            }
                          },
                          "contextRegion": {
                            "startLine": 62,
                            "endLine": 68,
                            "snippet": {
                              "text": "                using (System.IO.StreamWriter writer = new System.IO.StreamWriter(filePath, true))\n                {\n                    writer.WriteLine(type + \" : \" +message);\n                    Console.WriteLine(type + \" : \" + message);\n                    //writer.Close();\n                }\n            }\n"
                            }
                          }
                        },
                        "message": {
                          "text": "Concat(1 : return)"
                        }
                      },
                      "kinds": [
                        "InOutCall"
                      ]
                    },
                    {
                      "location": {
                        "physicalLocation": {
                          "artifactLocation": {
                            "uri": "Helpers/Logger.cs",
                            "uriBaseId": "SRCROOT",
                            "index": 1
                          },
                          "region": {
                            "startLine": 65,
                            "endLine": 65,
                            "snippet": {
                              "text": "                    Console.WriteLine(type + \" : \" + message);"
                            }
                          },
                          "contextRegion": {
                            "startLine": 62,
                            "endLine": 68,
                            "snippet": {
                              "text": "                using (System.IO.StreamWriter writer = new System.IO.StreamWriter(filePath, true))\n                {\n                    writer.WriteLine(type + \" : \" +message);\n                    Console.WriteLine(type + \" : \" + message);\n                    //writer.Close();\n                }\n            }\n"
                            }
                          }
                        },
                        "message": {
                          "text": "WriteLine(0)"
                        }
                      },
                      "kinds": [
                        "InCall"
                      ]
                    }
                  ]
                }
              ]
            }
          ],
          "relatedLocations": [
            {
              "physicalLocation": {
                "id": 1,
                "artifactLocation": {
                  "uri": "Helpers/Logger.cs",
                  "uriBaseId": "SRCROOT",
                  "index": 1
                },
                "region": {
                  "startLine": 65,
                  "endLine": 65
                }
              }
            }
          ]
        }
      ],
      "tool": {
        "driver": {
          "name": "HP Fortify Static Code Analyzer",
          "ruleDescriptors": [
            {
              "id": "31D4607A-A3FF-447C-908A-CA2BBE4CE4B7",
              "shortDescription": {
                "text": "Sample abstract text. SQL injection vulnerability."
              },
              "fullDescription": {
                "text": "The quick brown fox jumps over the lazy dog.\nThis section explains the rule in detail."
              }
            },
            {
              "id": "F7A2423A-1927-40A3-920E-17ADB5430412",
              "shortDescription": {
                "text": "The function <Replace key=\"EnclosingFunction.name\"/> in <Replace key=\"PrimaryLocation.file\"/> reveals system data or debugging information by calling <Replace key=\"PrimaryCall.name\"/> on line <Replace key=\"PrimaryLocation.line\"/>. The information revealed by <Replace key=\"PrimaryCall.name\"/> could help an adversary form a plan of attack.\r\nRevealing system data or debugging information helps an adversary learn about the system and form a plan of attack."
              },
              "fullDescription": {
                "text": "An information leak occurs when system data or debugging information leaves the program through an output stream or logging function.\r\n\r\nIn this case the data from <Replace key=\"SourceFunction\" link=\"SourceLocation\"/> in <Replace key=\"SourceLocation.file\"/> at line <Replace key=\"SourceLocation.line\"/> leaves the program through <Replace key=\"SinkFunction\" link=\"SinkLocation\"/> in <Replace key=\"SinkLocation.file\"/> at line <Replace key=\"SinkLocation.line\"/>.\r\n\r\n**Example:** The following code constructs a database connection string, uses it to create a new connection to the database, and prints it to the console.\r\n\r\n`\nstring cs=\"database=northwind;server=mySQLServer...\";\nSqlConnection conn=new SqlConnection(cs);\n...\nConsole.Writeline(cs);\n`\r\n\r\nDepending on the system configuration, this information can be dumped to a console, written to a log file, or exposed to a remote user. For example, with scripting mechanisms it is trivial to redirect output information from &quot;Standard error&quot; or &quot;Standard output&quot; into a file or another program. Alternatively the system that the program runs on could have a remote logging mechanism such as a &quot;syslog&quot; server that will send the logs to a remote device. During development you will have no way of knowing where this information may end up being displayed.\r\n\r\nIn some cases the error message tells the attacker precisely what sort of an attack the system is vulnerable to. For example, a database error message can reveal that the application is vulnerable to a SQL injection attack. Other error messages can reveal more oblique clues about the system. In the example above, the leaked information could imply information about the type of operating system, the applications installed on the system, and the amount of care that the administrators have put into configuring the program."
              }
            }
          ]
        }
      },
      "invocations": [
        {
          "commandLine": "[REMOVED]insourceanalyzer.exe -scan -b The_Build_ID -machine-output -f C:\\projects\\myproject\\scans\\2018-01-01_12:00:00\\Scan.fpr -format fpr",
          "startTimeUtc": "2018-01-01T12:00:00.000Z",
          "machine": "SCANMACHINE",
          "account": "johndoe",
          "properties": {
            "Platform": "Windows 10"
          }
        }
      ],
<<<<<<< HEAD
      "files": [
=======
      "artifacts": [
>>>>>>> 1b96fd6a
        {
          "location": {
            "uri": "Helpers/InvoiceHelper.cs",
            "uriBaseId": "SRCROOT",
            "index": 0
          },
          "length": 8297,
          "mimeType": "text/x-csharp",
          "encoding": "windows-1252"
        },
        {
          "location": {
            "uri": "Helpers/Logger.cs",
            "uriBaseId": "SRCROOT",
            "index": 1
          },
          "length": 3645,
          "mimeType": "text/x-csharp",
          "encoding": "windows-1252"
        },
        {
          "location": {
            "uri": "Program.cs",
            "uriBaseId": "SRCROOT",
            "index": 2
          },
          "length": 5009,
          "mimeType": "text/x-csharp",
          "encoding": "windows-1252"
        }
      ]
    }
  ]
}<|MERGE_RESOLUTION|>--- conflicted
+++ resolved
@@ -373,11 +373,7 @@
           }
         }
       ],
-<<<<<<< HEAD
-      "files": [
-=======
       "artifacts": [
->>>>>>> 1b96fd6a
         {
           "location": {
             "uri": "Helpers/InvoiceHelper.cs",
