--- conflicted
+++ resolved
@@ -59,12 +59,8 @@
         {
             int maxLength = 256;
             string ruleId = "TestRuleId";
-<<<<<<< HEAD
             string expectedTemplate = "[aaaaaaaa-aaaa-aaaa-aaaa-aaaaaaaaaaaa:Warning]: TestRuleId (in al...)";
             string expected = $":Warning]: TestRuleId (in al" + new string('a', maxLength - expectedTemplate.Length) + "...)";
-=======
-            string expected = ":Warning]: TestRuleId: Test Rule (in alaaaaaaaaaaaaaaaaaaaaaaaaaaaaaaaaaaaaaaaaaaaaaaaa...)";
->>>>>>> 8bfc02ad
 
             Result result = new Result();
             ArtifactLocation artifactLocation = new ArtifactLocation(new Uri("al" + new string('a', 1024), UriKind.Relative), string.Empty, 0, new Message(), new Dictionary<string, SerializedPropertyInfo>());
@@ -98,13 +94,9 @@
             run.Results.Add(result);
 
             // A logical location longer than 128 char is truncated with ellipses
-<<<<<<< HEAD
             int maxLength = 256;
             string expectedTemplate = "[aaaaaaaa-aaaa-aaaa-aaaa-aaaaaaaaaaaa:Warning]: TestRuleId (in 'll...')";
             string expected = $":Warning]: TestRuleId (in 'll" + new string('b', maxLength - expectedTemplate.Length) + "...')";
-=======
-            string expected = ":Warning]: TestRuleId: Test Rule (in 'llbbbbbbbbbbbbbbbbbbbbbbbbbbbbbbbbbbbbbbbbbbbbbb...')";
->>>>>>> 8bfc02ad
             result.Locations[0].LogicalLocation.FullyQualifiedName = "ll" + new string('b', 1024);
             string title = sarifLog.Runs[0].CreateWorkItemTitle();
             title.Should().EndWith(expected);
@@ -116,12 +108,8 @@
             title.Should().EndWith(expected);
 
             // A logical location that's a path is truncated using its full path
-<<<<<<< HEAD
             expectedTemplate = "[aaaaaaaa-aaaa-aaaa-aaaa-aaaaaaaaaaaa:Warning]: TestRuleId (in 'll0123456789\\...')";
             expected = $":Warning]: TestRuleId (in 'll0123456789\\" + new string('c', maxLength - expectedTemplate.Length) + "...')";
-=======
-            expected = ":Warning]: TestRuleId: Test Rule (in 'll0123456789\\ccccccccccccccccccccccccccccccccccc...')";
->>>>>>> 8bfc02ad
             result.Locations[0].LogicalLocation.FullyQualifiedName = "ll0123456789\\" + new string('c', 1024);
             title = sarifLog.Runs[0].CreateWorkItemTitle();
             title.Should().EndWith(expected);
