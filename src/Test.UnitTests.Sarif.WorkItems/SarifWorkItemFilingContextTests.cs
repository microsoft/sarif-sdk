﻿// Copyright (c) Microsoft. All rights reserved.
// Licensed under the MIT license. See LICENSE file in the project root for full license information.

using System;
using System.IO;
<<<<<<< HEAD
using System.Linq;
=======
>>>>>>> 018374f3

using FluentAssertions;

using Microsoft.CodeAnalysis.Test.Utilities.Sarif;

using Xunit;

namespace Microsoft.CodeAnalysis.Sarif.WorkItems
{
    public class SarifWorkItemFilingContextTests
    {
        [Fact]
        public void WorkItemFilingContext_RoundTripsWorkItemModelTransformer()
        {
            var munger = new Munger();

            var context = new SarifWorkItemContext();

            context.AddWorkItemModelTransformer(munger);
            context.Transformers[0].GetType().Should().Be(munger.GetType());

            context = RoundTripThroughXml(context);

            context.Transformers[0].GetType().Should().Be(munger.GetType());

            string newAreaPath = Guid.NewGuid().ToString();
            context.SetProperty(Munger.NewAreaPath, newAreaPath);

            var workItemModel = new SarifWorkItemModel(sarifLog: TestData.CreateSimpleLog(), context);

            context.Transformers[0].Transform(workItemModel);
            workItemModel.Area.Should().Be(newAreaPath);
        }

        [Fact]
        public void WorkItemFilingContext_NullSarifLogRaisesArgumentNullException()
        {
            var areaPathTransformer = new AreaPathFromUri();

            var context = new SarifWorkItemContext();

            context.AddWorkItemModelTransformer(areaPathTransformer);
            context.Transformers[0].GetType().Should().Be(areaPathTransformer.GetType());

            var workItemModel = new SarifWorkItemModel(sarifLog: TestData.CreateSimpleLog(), context);

            context.Transformers[0].Transform(workItemModel);
            workItemModel.Area.Should().BeNull();
        }

        [Fact]
        public void WorkItemFilingContext_IncludeCustomBugFooter()
        {
            var context = new SarifWorkItemContext();

            string customBugFooter = "This text is important to all my bugs.";
            context.AzureDevOpsDescriptionFooter = customBugFooter;
            var workItemModel = new SarifWorkItemModel(sarifLog: TestData.CreateSimpleLog(), context);

            workItemModel.BodyOrDescription.Should().Contain(customBugFooter);
        }

        [Fact]
        public void WorkItemFilingContext_FetchUriSuccessfully()
        {
            var areaPathTransformer = new AreaPathFromUri();

            var context = new SarifWorkItemContext();

            context.AddWorkItemModelTransformer(areaPathTransformer);
            context.Transformers[0].GetType().Should().Be(areaPathTransformer.GetType());

            SarifLog sarifLog = TestData.CreateOneIdThreeLocations();

            var workItemModel = new SarifWorkItemModel(sarifLog, context);

            context.Transformers[0].Transform(workItemModel);
            workItemModel.Area.Should().Be(TestData.FileLocations.Location1);
        }

        private SarifWorkItemContext RoundTripThroughXml(SarifWorkItemContext sarifWorkItemContext)
        {
            string temp = Path.GetTempFileName();

            try
            {
                sarifWorkItemContext.SaveToXml(temp);
                sarifWorkItemContext = new SarifWorkItemContext();
                sarifWorkItemContext.LoadFromXml(temp);
            }
            finally
            {
                if (File.Exists(temp))
                {
                    File.Delete(temp);
                }
            }
            return sarifWorkItemContext;
        }

        public class Munger : SarifWorkItemModelTransformer
        {
            public override SarifWorkItemModel Transform(SarifWorkItemModel workItemModel)
            {
                string newAreaPath = workItemModel.Context.GetProperty(NewAreaPath);

                workItemModel.Area = !string.IsNullOrEmpty(newAreaPath) ? newAreaPath : workItemModel.Area;

                return workItemModel;
            }

            public static PerLanguageOption<string> NewAreaPath { get; } =
                new PerLanguageOption<string>(
                    nameof(Munger), nameof(NewAreaPath),
                    defaultValue: () => { return null; });
        }

        public class AreaPathFromUri : SarifWorkItemModelTransformer
        {
            public override SarifWorkItemModel Transform(SarifWorkItemModel workItemModel)
            {
                string newAreaPath = workItemModel.LocationUris?.FirstOrDefault()?.OriginalString;

                workItemModel.Area = !string.IsNullOrEmpty(newAreaPath) ? newAreaPath : workItemModel.Area;

                return workItemModel;
            }
        }
    }
}<|MERGE_RESOLUTION|>--- conflicted
+++ resolved
@@ -3,10 +3,7 @@
 
 using System;
 using System.IO;
-<<<<<<< HEAD
 using System.Linq;
-=======
->>>>>>> 018374f3
 
 using FluentAssertions;
 
