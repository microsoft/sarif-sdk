﻿// Copyright (c) Microsoft. All rights reserved.
// Licensed under the MIT license. See LICENSE file in the project root for full license information.

using System;
using System.IO;
using Microsoft.CodeAnalysis.Sarif.Writers;
using Newtonsoft.Json;

namespace Microsoft.CodeAnalysis.Sarif.Converters
{
    /// <summary>
    /// A class that provides helpers for converting a log file produced by 
    /// one of a well-known set of tools to the SARIF format.
    /// </summary>
    public class ToolFormatConverter
    {
        private readonly AssemblyLoadFileDelegate assemblyLoadFileDelegate;

        public ToolFormatConverter(AssemblyLoadFileDelegate assemblyLoadFileDelegate = null)
        {
            this.assemblyLoadFileDelegate = assemblyLoadFileDelegate;
        }

        /// <summary>Converts a tool log file into the SARIF format.</summary>
        /// <exception cref="ArgumentNullException">Thrown when one or more required arguments are null.</exception>
        /// <exception cref="ArgumentException">Thrown when one or more arguments have unsupported or
        /// illegal values.</exception>
        /// <exception cref="InvalidOperationException">Thrown when the requested operation is invalid.</exception>
        /// <param name="toolFormat">The tool format of the input file.</param>
        /// <param name="inputFileName">The input log file name.</param>
        /// <param name="outputFileName">The name of the file to which the resulting SARIF log shall be
        /// written. This cannot be a directory.</param>
        /// <param name="conversionOptions">Options for controlling the conversion.</param>
        /// <param name="pluginAssemblyPath">Path to plugin assembly containing converter types.</param>
        public void ConvertToStandardFormat(
            string toolFormat,
            string inputFileName,
            string outputFileName,
<<<<<<< HEAD
            LoggingOptions logginOptions = LoggingOptions.None,
=======
            LoggingOptions loggingOptions = LoggingOptions.None,
>>>>>>> 83183d54
            OptionallyEmittedData dataToInsert = OptionallyEmittedData.None,
            string pluginAssemblyPath = null)
        {
            if (inputFileName == null) { throw new ArgumentNullException(nameof(inputFileName)); }
            if (outputFileName == null) { throw new ArgumentNullException(nameof(outputFileName)); }

            if (Directory.Exists(outputFileName))
            {
                throw new ArgumentException("Specified file output path exists but is a directory.", nameof(outputFileName));
            }

            if (!logginOptions.Includes(LoggingOptions.OverwriteExistingOutputFile) && File.Exists(outputFileName))
            {
                throw new InvalidOperationException("Output file already exists and option to overwrite was not specified.");
            }

            // FileMode settings here will results in an exception being raised if the input 
            // file does not exist, and that an existing output file will be overwritten
            using (var input = File.OpenRead(inputFileName))
            using (var outputTextStream = File.Create(outputFileName))
            using (var outputTextWriter = new StreamWriter(outputTextStream))
            using (var outputJson = new JsonTextWriter(outputTextWriter))
            {
                if (logginOptions.Includes(LoggingOptions.PrettyPrint))
                {
                    outputJson.Formatting = Formatting.Indented;
                }

                using (var output = new ResultLogJsonWriter(outputJson))
                {
                    ConvertToStandardFormat(toolFormat, input, output, dataToInsert, pluginAssemblyPath);
                }
            }
        }


        /// <summary>Converts a tool log file represented as a stream into the SARIF format.</summary>
        /// <exception cref="ArgumentNullException">Thrown when one or more required arguments are null.</exception>
        /// <exception cref="ArgumentException">Thrown when one or more arguments have unsupported or
        /// illegal values.</exception>
        /// <param name="toolFormat">The tool format of the input file.</param>
        /// <param name="inputStream">A stream that contains tool log contents.</param>
        /// <param name="outputStream">A stream to which the converted output should be written.</param>
        /// <param name="pluginAssemblyPath">Path to plugin assembly containing converter types.</param>
        public void ConvertToStandardFormat(
            string toolFormat,
            Stream inputStream,
            IResultLogWriter outputStream,
            OptionallyEmittedData dataToInsert = OptionallyEmittedData.None,
            string pluginAssemblyPath = null)
        {
            if (inputStream == null) { throw new ArgumentNullException(nameof(inputStream)); }
            if (outputStream == null) { throw new ArgumentNullException(nameof(outputStream)); }

            ConverterFactory factory = CreateConverterFactory(pluginAssemblyPath);

            ToolFileConverterBase converter = factory.CreateConverter(toolFormat);
            if (converter != null)
            {
                converter.Convert(inputStream, outputStream, dataToInsert);
            }
            else
            {
                throw new ArgumentException("Unrecognized tool specified: " + toolFormat, nameof(toolFormat));
            }
        }

        // Set up a Chain of Responsibility that will get the converter from the first
        // factory capable of creating it.
        // This method is internal, rather than private, for test purposes.
        internal ConverterFactory CreateConverterFactory(string pluginAssemblyPath)
        {
            ConverterFactory factory = new BuiltInConverterFactory();
            if (!string.IsNullOrWhiteSpace(pluginAssemblyPath))
            {
                factory = new PluginConverterFactory(pluginAssemblyPath, this.assemblyLoadFileDelegate)
                {
                    Next = factory,
                };
            }

            return factory;
        }
    }
}<|MERGE_RESOLUTION|>--- conflicted
+++ resolved
@@ -36,11 +36,7 @@
             string toolFormat,
             string inputFileName,
             string outputFileName,
-<<<<<<< HEAD
-            LoggingOptions logginOptions = LoggingOptions.None,
-=======
             LoggingOptions loggingOptions = LoggingOptions.None,
->>>>>>> 83183d54
             OptionallyEmittedData dataToInsert = OptionallyEmittedData.None,
             string pluginAssemblyPath = null)
         {
@@ -52,7 +48,7 @@
                 throw new ArgumentException("Specified file output path exists but is a directory.", nameof(outputFileName));
             }
 
-            if (!logginOptions.Includes(LoggingOptions.OverwriteExistingOutputFile) && File.Exists(outputFileName))
+            if (!loggingOptions.Includes(LoggingOptions.OverwriteExistingOutputFile) && File.Exists(outputFileName))
             {
                 throw new InvalidOperationException("Output file already exists and option to overwrite was not specified.");
             }
@@ -64,7 +60,7 @@
             using (var outputTextWriter = new StreamWriter(outputTextStream))
             using (var outputJson = new JsonTextWriter(outputTextWriter))
             {
-                if (logginOptions.Includes(LoggingOptions.PrettyPrint))
+                if (loggingOptions.Includes(LoggingOptions.PrettyPrint))
                 {
                     outputJson.Formatting = Formatting.Indented;
                 }
