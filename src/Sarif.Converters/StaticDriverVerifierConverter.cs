--- conflicted
+++ resolved
@@ -29,11 +29,7 @@
         /// </summary>
         /// <param name="input">Stream of a Static Driver Verifier log</param>
         /// <param name="output">SARIF json stream of the converted Static Driver Verifier log</param>
-<<<<<<< HEAD
-        /// <param name="dataToInsert">Logging options that configure output.</param>
-=======
         /// <param name="dataToInsert">Optionally emitted properties that should be written to log.</param>
->>>>>>> 83183d54
         public override void Convert(Stream input, IResultLogWriter output, OptionallyEmittedData dataToInsert)
         {
             if (input == null)
