﻿// Copyright (c) Microsoft. All rights reserved.
// Licensed under the MIT license. See LICENSE file in the project root for full license information.

using System;
using System.Collections.Generic;
using System.Collections.Immutable;
using System.Globalization;
using System.IO;
using System.Linq;
using System.Text;
using System.Xml;

namespace Microsoft.CodeAnalysis.Sarif.Converters
{
    /// <summary>
    /// Converts an xml log file of the Android Studio format into the SARIF format
    /// </summary>
    internal class AndroidStudioConverter : ToolFileConverterBase
    {
        private readonly NameTable _nameTable;
        private readonly AndroidStudioStrings _strings;

        /// <summary>
        /// Initializes a new instance of the <see cref="AndroidStudioConverter"/> class.
        /// </summary>
        public AndroidStudioConverter()
        {
            _nameTable = new NameTable();
            _strings = new AndroidStudioStrings(_nameTable);
        }

        /// <summary>
        /// Converts an Android Studio formatted log as input into a SARIF SarifLog using the output.
        /// </summary>
        /// <param name="input">The Android Studio formatted log.</param>
        /// <param name="output">The SarifLog to write the output to.</param>
<<<<<<< HEAD
        /// <param name="dataToInsert">Logging options that configure output.</param>
=======
        /// <param name="dataToInsert">Optionally emitted properties that should be written to log.</param>
>>>>>>> 83183d54
        public override void Convert(Stream input, IResultLogWriter output, OptionallyEmittedData dataToInsert)
        {
            if (input == null)
            {
                throw new ArgumentNullException(nameof(input));
            }

            if (output == null)
            {
                throw new ArgumentNullException(nameof(output));
            }

            LogicalLocationsDictionary.Clear();

            XmlReaderSettings settings = new XmlReaderSettings
            {
                IgnoreWhitespace = true,
                IgnoreComments = true,
                IgnoreProcessingInstructions = true,
                NameTable = _nameTable,
                DtdProcessing = DtdProcessing.Ignore,
                XmlResolver = null
            };

            ISet<Result> results;
            using (XmlReader xmlReader = XmlReader.Create(input, settings))
            {
                results = ProcessAndroidStudioLog(xmlReader);
            }

            var tool = new Tool
            {
                Name = "AndroidStudio"
            };

            var fileInfoFactory = new FileInfoFactory(null, dataToInsert);
            Dictionary<string, FileData> fileDictionary = fileInfoFactory.Create(results);

            var run = new Run()
            {
                Tool = tool
            };

            output.Initialize(run);

            if (fileDictionary != null && fileDictionary.Any())
            {
                output.WriteFiles(fileDictionary);
            }

            if (LogicalLocationsDictionary != null && LogicalLocationsDictionary.Any())
            {
                output.WriteLogicalLocations(LogicalLocationsDictionary);
            }

            output.OpenResults();
            output.WriteResults(results);
            output.CloseResults();
        }

        /// <summary>Processes an Android Studio log and writes issues therein to an instance of
        /// <see cref="IResultLogWriter"/>.</summary>
        /// <param name="xmlReader">The XML reader from which AndroidStudio format shall be read.</param>
        /// <returns>
        /// A list of the <see cref="Result"/> objects translated from the AndroidStudio format.
        /// </returns>
        private ISet<Result> ProcessAndroidStudioLog(XmlReader xmlReader)
        {
            var results = new HashSet<Result>(Result.ValueComparer);

            int problemsDepth = xmlReader.Depth;
            xmlReader.ReadStartElement(_strings.Problems);

            while (xmlReader.Depth > problemsDepth)
            {
                var problem = AndroidStudioProblem.Parse(xmlReader, _strings);
                if (problem != null)
                {
                    results.Add(ConvertProblemToSarifResult(problem));
                }
            }

            xmlReader.ReadEndElement(); // </problems>

            return results;
        }

        public Result ConvertProblemToSarifResult(AndroidStudioProblem problem)
        {
            var result = new Result();
            result.RuleId = problem.ProblemClass;
            string description = AndroidStudioConverter.GetShortDescriptionForProblem(problem);
            if (problem.Hints.IsEmpty)
            {
                result.Message = new Message { Text = description };
            }
            else
            {
                result.Message = new Message { Text = GenerateFullMessage(description, problem.Hints) };
            }

            SetSarifResultPropertiesForProblem(result, problem);
            var location = new Location();
            location.FullyQualifiedLogicalName = CreateFullyQualifiedLogicalName(problem);

            Uri uri;
            string file = problem.File;
            if (!String.IsNullOrEmpty(file))
            {
                location.PhysicalLocation = new PhysicalLocation
                {
                    FileLocation = new FileLocation(),
                    Region = problem.Line <= 0 ? null : Extensions.CreateRegion(problem.Line)
                };

                if (RemoveBadRoot(file, out uri))
                {
                    location.PhysicalLocation.FileLocation.UriBaseId = PROJECT_DIR;
                }
                location.PhysicalLocation.FileLocation.Uri = uri;
            }

            result.Locations = new List<Location> { location };

            return result;
        }

        private string CreateFullyQualifiedLogicalName(AndroidStudioProblem problem)
        {
            string parentLogicalLocationKey = null;

            parentLogicalLocationKey = AddLogicalLocation(parentLogicalLocationKey, problem.Module, LogicalLocationKind.Module);
            parentLogicalLocationKey = AddLogicalLocation(parentLogicalLocationKey, problem.Package, LogicalLocationKind.Package);

            if (problem.EntryPointName != null)
            {
                if ("class".Equals(problem.EntryPointType, StringComparison.OrdinalIgnoreCase))
                {
                    parentLogicalLocationKey = AddLogicalLocation(parentLogicalLocationKey, problem.EntryPointName, LogicalLocationKind.Type);
                }
                else if ("method".Equals(problem.EntryPointType, StringComparison.OrdinalIgnoreCase))
                {
                    parentLogicalLocationKey = AddLogicalLocation(parentLogicalLocationKey, problem.EntryPointName, LogicalLocationKind.Member);
                }
            }

            return parentLogicalLocationKey;
        }

        private string AddLogicalLocation(string parentKey, string value, string kind, string delimiter = @"\")
        {
            if (!String.IsNullOrEmpty(value))
            {
                var logicalLocation = new LogicalLocation
                {
                    ParentKey = parentKey,
                    Kind = kind,
                    Name = value
                };

                return AddLogicalLocation(logicalLocation, delimiter);
            }
            return parentKey;
        }

        /// <summary>Generates a user-facing description for a problem, using the description supplied at
        /// construction time if it is present; otherwise, generates a description from the problem type.</summary>
        /// <param name="problem">The problem.</param>
        /// <returns>A user usable description message.</returns>
        public static string GetShortDescriptionForProblem(AndroidStudioProblem problem)
        {
            string desc = problem.Description;
            if (desc == null)
            {
                return String.Format(CultureInfo.InvariantCulture, ConverterResources.AndroidStudioDescriptionUnknown, problem.ProblemClass);
            }

            return desc;
        }

        private static void SetSarifResultPropertiesForProblem(Result result, AndroidStudioProblem problem)
        {
            if (problem.Severity != null)
            {
                result.SetProperty("severity", problem.Severity);
            }

            if (problem.AttributeKey != null)
            {
                result.SetProperty("attributeKey", problem.AttributeKey);
            }
        }

        private static string GenerateFullMessage(string description, ImmutableArray<string> hints)
        {
            StringBuilder sb = new StringBuilder();
            sb.Append(description);
            foreach (string hint in hints)
            {
                sb.AppendLine();
                sb.AppendFormat(CultureInfo.InvariantCulture, ConverterResources.AndroidStudioHintStaple, hint);
            }

            return sb.ToString();
        }

        private const string PROJECT_DIR = "$PROJECT_DIR$";

        private static bool RemoveBadRoot(string path, out Uri uri)
        {
            const string badRoot = "file://" + PROJECT_DIR +"/";
            bool removedBadRoot;
            string removed;
            if (path.StartsWith(badRoot, StringComparison.Ordinal))
            {
                removed = path.Substring(badRoot.Length);
                removedBadRoot = true;
            }
            else
            {
                removed = path;
                removedBadRoot = false;
            }

            uri = new Uri(removed, UriKind.RelativeOrAbsolute);
            return removedBadRoot;
        }
    }
}<|MERGE_RESOLUTION|>--- conflicted
+++ resolved
@@ -34,11 +34,7 @@
         /// </summary>
         /// <param name="input">The Android Studio formatted log.</param>
         /// <param name="output">The SarifLog to write the output to.</param>
-<<<<<<< HEAD
-        /// <param name="dataToInsert">Logging options that configure output.</param>
-=======
         /// <param name="dataToInsert">Optionally emitted properties that should be written to log.</param>
->>>>>>> 83183d54
         public override void Convert(Stream input, IResultLogWriter output, OptionallyEmittedData dataToInsert)
         {
             if (input == null)
