--- conflicted
+++ resolved
@@ -28,11 +28,7 @@
         /// </summary>
         /// <param name="input">FxCop log stream</param>
         /// <param name="output">output stream</param>
-<<<<<<< HEAD
-        /// <param name="dataToInsert">Logging options that configure output.</param>
-=======
         /// <param name="dataToInsert">Optionally emitted properties that should be written to log.</param>
->>>>>>> 83183d54
         public override void Convert(Stream input, IResultLogWriter output, OptionallyEmittedData dataToInsert)
         {
             if (input == null)
