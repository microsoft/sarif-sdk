<#
.SYNOPSIS
    Utility functions.

.DESCRIPTION
    The ScriptUtilties module exports generally useful functions.
#>

Set-StrictMode -Version Latest
$ErrorActionPreference = "Stop"
$InformationPreference = "Continue"

$RepoRoot = $(Resolve-Path $PSScriptRoot\..).Path
$Platform = "AnyCPU"
$SourceRoot = "$RepoRoot\src"
$JsonSchemaPath = "$SourceRoot\Sarif\Schemata\Sarif.schema.json"
<<<<<<< HEAD
$BuildPropsPath = "$SourceRoot\build.props"
=======
>>>>>>> 708b9b23
$BuildRoot = "$RepoRoot\bld"
$BinRoot = "$BuildRoot\bin"
$SolutionFile = "Sarif.Sdk.sln"
$SampleSolutionFile = "Samples\Sarif.Sdk.Sample.sln"

<<<<<<< HEAD
$MSBuildXmlNamespaces = @{ msbuild = "http://schemas.microsoft.com/developer/msbuild/2003" }

=======
>>>>>>> 708b9b23
$SarifExtension = ".sarif"

function Remove-DirectorySafely($dir) {
    if (Test-Path $dir) {
        Write-Verbose "Removing directory $dir..."
        Remove-Item -Force -Recurse $dir
    }
}

function New-DirectorySafely($dir) {
    if (-not (Test-Path $dir)) {
        Write-Verbose "Creating directory $dir..."
        New-Item -Type Directory $dir | Out-Null
    } else {
        Write-Verbose "Directory $dir already exists."
    }
}

function Exit-WithFailureMessage($scriptName, $message) {
    Write-Information "${scriptName}: $message"
    Write-Information "$scriptName FAILED."
    exit 1
}

function Get-ProjectBinDirectory($project, $configuration) {
    "$BinRoot\${Platform}_$configuration\$project\"
}

function Write-CommandLine($exeName, $arguments) {
    Write-Verbose "$exeName $($arguments -join ' ')"
}

Export-ModuleMember -Function `
    Exit-WithFailureMessage, `
    New-DirectorySafely, `
    Remove-DirectorySafely, `
    Get-ProjectBinDirectory, `
    Write-CommandLine

Export-ModuleMember -Variable `
    BinRoot, `
<<<<<<< HEAD
    BuildPropsPath, `
    BuildRoot, `
    JsonSchemaPath, `
    MSBuildXmlNamespaces, `
=======
    BuildRoot, `
    JsonSchemaPath, `
>>>>>>> 708b9b23
    RepoRoot, `
    Platform, `
    SampleSolutionFile, `
    SarifExtension, `
    SolutionFile, `
<<<<<<< HEAD
    SourceRoot
=======
    SourceRoot `
>>>>>>> 708b9b23
<|MERGE_RESOLUTION|>--- conflicted
+++ resolved
@@ -14,20 +14,12 @@
 $Platform = "AnyCPU"
 $SourceRoot = "$RepoRoot\src"
 $JsonSchemaPath = "$SourceRoot\Sarif\Schemata\Sarif.schema.json"
-<<<<<<< HEAD
 $BuildPropsPath = "$SourceRoot\build.props"
-=======
->>>>>>> 708b9b23
 $BuildRoot = "$RepoRoot\bld"
 $BinRoot = "$BuildRoot\bin"
 $SolutionFile = "Sarif.Sdk.sln"
 $SampleSolutionFile = "Samples\Sarif.Sdk.Sample.sln"
-
-<<<<<<< HEAD
 $MSBuildXmlNamespaces = @{ msbuild = "http://schemas.microsoft.com/developer/msbuild/2003" }
-
-=======
->>>>>>> 708b9b23
 $SarifExtension = ".sarif"
 
 function Remove-DirectorySafely($dir) {
@@ -69,22 +61,13 @@
 
 Export-ModuleMember -Variable `
     BinRoot, `
-<<<<<<< HEAD
     BuildPropsPath, `
     BuildRoot, `
     JsonSchemaPath, `
     MSBuildXmlNamespaces, `
-=======
-    BuildRoot, `
-    JsonSchemaPath, `
->>>>>>> 708b9b23
     RepoRoot, `
     Platform, `
     SampleSolutionFile, `
     SarifExtension, `
     SolutionFile, `
-<<<<<<< HEAD
-    SourceRoot
-=======
-    SourceRoot `
->>>>>>> 708b9b23
+    SourceRoot