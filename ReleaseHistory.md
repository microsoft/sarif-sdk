# SARIF Package Release History (SDK, Driver, Converters, and Multitool)

<<<<<<< HEAD
## **v4.4.0 UNRELEASED
* BRK: `EnumeratedArtifact` now sniffs artifacts to distinguish between textual and binary data. The `Contents` property will be null for binary files (use `Bytes` instead).
* BRK: `MultithreadedZipArchiveArtifactProvider` now distinguishes binary vs. textual data using a hard-coded binary files extensions list. This data will be made configurable in a future change. Current extensions include `.bmp`, `.cer`, `.der`, `.dll`, `.exe`, `.gif`, `.gz`, `.iso`, `.jpe`, `.jpeg`, `.lock`, `.p12`, `.pack`, `.pfx`, `.pkcs12`, `.png`, `.psd`, `.rar`, `.tar`, `.tif`, `.tiff`, `.xcf`, `.zip`.
* NEW: `EnumeratedArtifact` now automatically detects and populates a `Bytes` property for binary files such as executables and certificates.
=======
## **Unreleased**
* DEP: Explicitly add `Azure.Identity` 1.10.2 in `Sarif.Multitool.Library` and `WorkItems` to avoid the vulnerable 1.3.0 package via `Microsoft.Azure.Kusto.Data` 10.0.3 per compliance requirements.
* DEP: Explicitly add `Microsoft.Data.SqlClient` 2.1.2 in `Sarif.Multitool.Library` and `WorkItems` to avoid the vulnerable 2.1.1 package via `Microsoft.Azure.Kusto.Data` 10.0.3 per compliance requirements.
* DEP: Explicitly add `System.Data.SqlClient` 4.8.5 in `WorkItems` to avoid the vulnerable 4.2.2 package via `Microsoft.TeamFoundationServer.Client` 16.170.0 per compliance requirements.
>>>>>>> 219eefc6

## **v4.3.7** [Sdk](https://www.nuget.org/packages/Sarif.Sdk/v4.3.7) | [Driver](https://www.nuget.org/packages/Sarif.Driver/v4.3.7) | [Converters](https://www.nuget.org/packages/Sarif.Converters/v4.3.7)  | [Multitool](https://www.nuget.org/packages/Sarif.Multitool/v4.3.7) | [Multitool Library](https://www.nuget.org/packages/Sarif.Multitool.Library/v4.3.)
* DEP: Updated NewtonSoft.JSON to 8.0.3 in Sarif.Converters for .NET targets later than `netstandard2.0`.
* BUG: Logging improved when work item client is called with invalid work item values.
* NEW: Add `Path.Combine`, `Path.GetDirectoryName` and `Path.GetFileNameWithoutExtension` to `IFileSystem`.

## **v4.3.6** [Sdk](https://www.nuget.org/packages/Sarif.Sdk/v4.3.6) | [Driver](https://www.nuget.org/packages/Sarif.Driver/v4.3.6) | [Converters](https://www.nuget.org/packages/Sarif.Converters/v4.3.6)  | [Multitool](https://www.nuget.org/packages/Sarif.Multitool/v4.3.6) | [Multitool Library](https://www.nuget.org/packages/Sarif.Multitool.Library/v4.3.)
* BUG: Resolve `InvalidOperationException` processing `RuleNotCalled` events.
* BUG: Emit optional data arguments for `RuleNotCalled` events in auto-formatted messages. 
* PRF: Switch file system traversal to pre-order with producer-consumer to accelerate time to scan first artifact.

## **v4.3.5** [Sdk](https://www.nuget.org/packages/Sarif.Sdk/v4.3.5) | [Driver](https://www.nuget.org/packages/Sarif.Driver/v4.3.5) | [Converters](https://www.nuget.org/packages/Sarif.Converters/v4.3.5)  | [Multitool](https://www.nuget.org/packages/Sarif.Multitool/v4.3.5) | [Multitool Library](https://www.nuget.org/packages/Sarif.Multitool.Library/v4.3.)
* BRK: Remove processing of `/u2028` (Unicode line separator) and `/u2029` (Unicode paragraph separator) from `NewLineIndex`.
* BUG: Resolve `KeyNotFoundException: The given key was not present` exception when scanning content that contains Unicode line and paragraph separators (`/u2028` and `/u2029`) when enabling `OptionallyEmittedData.RollingHashPartialFingerprints`. 
* BUG: Fix `Unhandled Exception: System.IO.FileNotFoundException: Could not load file or assembly 'Sarif.Multitool.Library, Version=...` when using net462 version of the Multitool. [#2722](https://github.com/microsoft/sarif-sdk/issues/2722)

## **v4.3.4** [Sdk](https://www.nuget.org/packages/Sarif.Sdk/v4.3.4) | [Driver](https://www.nuget.org/packages/Sarif.Driver/v4.3.4) | [Converters](https://www.nuget.org/packages/Sarif.Converters/v4.3.4)  | [Multitool](https://www.nuget.org/packages/Sarif.Multitool/v4.3.4) | [Multitool Library](https://www.nuget.org/packages/Sarif.Multitool.Library/v4.3.4)
* BUG: Disable certain console outputs (such as reporting of threads count) when `AnalyzeContextBase.Quiet` is set.

## **v4.3.3** [Sdk](https://www.nuget.org/packages/Sarif.Sdk/v4.3.3) | [Driver](https://www.nuget.org/packages/Sarif.Driver/v4.3.3) | [Converters](https://www.nuget.org/packages/Sarif.Converters/v4.3.3)  | [Multitool](https://www.nuget.org/packages/Sarif.Multitool/v4.3.3) | [Multitool Library](https://www.nuget.org/packages/Sarif.Multitool.Library/v4.3.3)
* BUG: Update `dump-events` command to be resilient in cases where the thread id changes between artifact enumeration start/stop event pairs.
* BUG: Resolve trace parsing `InvalidOperationException` by updating `dump-events` command to process `PartitionInfoExtension` session event as we do `PartitionInfoExtensionV2`.

## **v4.3.2** [Sdk](https://www.nuget.org/packages/Sarif.Sdk/v4.3.2) | [Driver](https://www.nuget.org/packages/Sarif.Driver/v4.3.2) | [Converters](https://www.nuget.org/packages/Sarif.Converters/v4.3.2)  | [Multitool](https://www.nuget.org/packages/Sarif.Multitool/v4.3.2) | [Multitool Library](https://www.nuget.org/packages/Sarif.Multitool.Library/v4.3.2)
* BUG: Correct multitool query OR logic [#2709](https://github.com/microsoft/sarif-sdk/issues/2709)

## **v4.3.1** [Sdk](https://www.nuget.org/packages/Sarif.Sdk/v4.3.1) | [Driver](https://www.nuget.org/packages/Sarif.Driver/v4.3.1) | [Converters](https://www.nuget.org/packages/Sarif.Converters/v4.3.1)  | [Multitool](https://www.nuget.org/packages/Sarif.Multitool/v4.3.1) | [Multitool Library](https://www.nuget.org/packages/Sarif.Multitool.Library/v4.3.2)
* BUG: Improve `HdfConverter` to ensure uri data is populated and to provide location and region data property from `SourceLocation`. [#2704](https://github.com/microsoft/sarif-sdk/pull/2704)
* BUG: Correct `run.language` regex in JSON schema. [#2708]https://github.com/microsoft/sarif-sdk/pull/2708
* BUG: Improve `HdfConverter` to set `precision` and `tags` as recommended by GitHub. [#2712](https://github.com/microsoft/sarif-sdk/pull/2712)

## **v4.3.0** [Sdk](https://www.nuget.org/packages/Sarif.Sdk/v4.3.0) | [Driver](https://www.nuget.org/packages/Sarif.Driver/v4.3.0) | [Converters](https://www.nuget.org/packages/Sarif.Converters/v4.3.0) | [Multitool](https://www.nuget.org/packages/Sarif.Multitool/v4.3.0) | [Multitool Library](https://www.nuget.org/packages/Sarif.Multitool.Library/v4.3.0)
* BUG: Resolve `NullReferenceException` retrieving `MultithreadedZipArchiveArtifactProvider.SizeInBytes` after content have been faulted in.
* BUG: Improve HDF->SARIF conversion to properly map various properties (e.g., `kind`, `level`, `rank`) and generally prepare the converted SARIF for ingestion to [GitHub Advanced Security](https://docs.github.com/en/code-security/code-scanning/integrating-with-code-scanning/sarif-support-for-code-scanning).

## **v4.2.1** [Sdk](https://www.nuget.org/packages/Sarif.Sdk/4.2.1) | [Driver](https://www.nuget.org/packages/Sarif.Driver/4.2.1) | [Converters](https://www.nuget.org/packages/Sarif.Converters/4.2.1) | [Multitool](https://www.nuget.org/packages/Sarif.Multitool/4.2.1) | [Multitool Library](https://www.nuget.org/packages/Sarif.Multitool.Library/4.2.1)
* BUG: Resolve `NotSupportedException` thrown (on .NET 4.8 and earlier) on accessing `DeflateStream.Length` from `MultithreadedZipArchiveArtifactProvider.SizeInBytes` property. 

## **v4.2.0** [Sdk](https://www.nuget.org/packages/Sarif.Sdk/4.2.0) | [Driver](https://www.nuget.org/packages/Sarif.Driver/4.2.0) | [Converters](https://www.nuget.org/packages/Sarif.Converters/4.2.0) | [Multitool](https://www.nuget.org/packages/Sarif.Multitool/4.2.0) | [Multitool Library](https://www.nuget.org/packages/Sarif.Multitool.Library/4.2.0)
* BRK: Change `ArtifactProvicer.SizeInBytes` property type from `ulong` to `long`. [#2675](https://github.com/microsoft/sarif-sdk/pull/2675)
* BRK: Update `SarifLog.Post(Uri, StreamWriter, HttpClient)` return value to `HttpResponseMessage` (to make returned correlation id and error messages available). [#2672](https://github.com/microsoft/sarif-sdk/pull/2672)
* BRK: `RuntimeConditions` now of type `long` to permit more flag values. Many literal values have changed for individual members. [#2660](https://github.com/microsoft/sarif-sdk/pull/2660)
* BRK: `RuntimeConditions.OneOrMoreFilesSkippedDueToSize` renamed to `OneOrMoreFilesSkippedDueToExceedingSizeLimits`. [#2660](https://github.com/microsoft/sarif-sdk/pull/2660)
* BRK: `Notes.LogFileSkippedDueToSize` renamed to `LogFileExceedingSizeLimitSkipped`. [#2660](https://github.com/microsoft/sarif-sdk/pull/2660)
* BRK: Command-line argument `automationGuid` renamed to `automation-guid`. [#2647](https://github.com/microsoft/sarif-sdk/pull/2647)
* BRK: Command-line argument `automationId` renamed to `automation-id`. [#2647](https://github.com/microsoft/sarif-sdk/pull/2647)
* BRK: Update `AnalyzeOptionsBase` `Quiet`, `Recurse`, `LogEnvironment`, and `RichReturnCode` properties to bool? type. [#2644](https://github.com/microsoft/sarif-sdk/pull/2644)
* BRK: Rename `Errors.LogExceptionCreatingLogFile` to `Errors.LogExceptionCreatingOutputFile` to reflect its general purpose. [#2643](https://github.com/microsoft/sarif-sdk/pull/2643)
* BRK: Add `IAnalysisContext.FileRegionsCache` property. Used for data sharing across analysis phases. [#2642](https://github.com/microsoft/sarif-sdk/pull/2642)
* BRK: Remove `FileRegionsCache.Instance` singleton object. Analysis should always prefer context file region context instead. [#2642](https://github.com/microsoft/sarif-sdk/pull/2642)
* BRK: `fileRegionsCache` parameter is now required for the `InsertOptionalDataVisitor`. [#2642](https://github.com/microsoft/sarif-sdk/pull/2642)
* BRK: Add `IAnalysisLogger.TargetAnalysisComplete` method. [#2637](https://github.com/microsoft/sarif-sdk/pull/2637)
* BRK: Remove unused `quiet` parameter from `SarifLogger`. [#2639]https://github.com/microsoft/sarif-sdk/pull/2639
* BRK: Remove `ComputeHashData` and `AnalysisTargetToHashDataMap` properties from `SarifLogger` (in preference of new `fileRegionsCache` parameter. [#2639](https://github.com/microsoft/sarif-sdk/pull/2639)
* BRK: Eliminate proactive hashing of artifacts in `SarifLogger` constructor when `OptionallyEmittedData.Hashes` is specified. [#2639](https://github.com/microsoft/sarif-sdk/pull/2639)
* BUG: Provider better size return values for in-memory `EnumeratedArtifact` instances. [#2674](https://github.com/microsoft/sarif-sdk/pull/2674)
* BUG: Fixed `ERR999.UnhandledEngineException: System.InvalidOperationException: This operation is not supported for a relative URI` when running in Linux with files skipped due to zero byte size. [#2664](https://github.com/microsoft/sarif-sdk/pull/2664)
* BUG: Properly report skipping empty files (rather than reporting file was skipped due to exceeding size limits). [#2660](https://github.com/microsoft/sarif-sdk/pull/2660)
* BUG: Update user messages and code comments that refer to `--force` (replaced by `--log ForceOverwrite`). [#2656](https://github.com/microsoft/sarif-sdk/pull/2656)
* BUG: Handle return code 422 `UnprocessableEntity` when validating that log file POST endpoint is available. [#2656](https://github.com/microsoft/sarif-sdk/pull/2656)
* BUG: Eliminate erroneous `Posted log file successfully` message when context `PostUri` is non-null but empty. [#2655](https://github.com/microsoft/sarif-sdk/pull/2655)
* BUG: Resolves `IOException` raised by calling `FileSystem.ReadAllText` on file locked for write (but not read). [#2655](https://github.com/microsoft/sarif-sdk/pull/2655)
* BUG: Correct `toolComponent.language` regex in JSON schema. [#2653]https://github.com/microsoft/sarif-sdk/pull/2653
* BUG: Generate `IAnalysisLogger.AnalyzingTarget` callbacks from `MulthreadedAnalyzeCommandBase`. [#2637](https://github.com/microsoft/sarif-sdk/pull/2637)
* BUG: Persist `fileRegionsCache` parameter in `SarifLogger` to support retrieving hash data. [#2639](https://github.com/microsoft/sarif-sdk/pull/2639)
* BUG: Allow override of `FailureLevels` and `ResultKinds` in context objects. [#2639](https://github.com/microsoft/sarif-sdk/pull/2639)
* NEW: Add general `Notes.LogFileSkipped` notification mechanism for any skipped files. [#2675](https://github.com/microsoft/sarif-sdk/pull/2675)
* NEW: Add 50K files to analysis channel (rather than previous value of 25k). Smooths performance analyzing many small artifacts. [#2674](https://github.com/microsoft/sarif-sdk/pull/2674)
* NEW: Provide new ETW telemetry for runtime behavior, provider `SarifDriver`, guid `c84480b4-a77f-421f-8a11-48210c1724d4`. https://github.com/microsoft/sarif-sdk/pull/2668
* NEW: Provide convenience enumerator at the `SarifLog` level that iterates over all results in all runs in the log. [#2660](https://github.com/microsoft/sarif-sdk/pull/2660)
* NEW: Provide `Notes.LogEmptyFileSkipped` helper for reporting zero-byte files skipped at scan time. [#2660](https://github.com/microsoft/sarif-sdk/pull/2660)
* NEW: Add `MemoryStreamSarifLogger` (for in-memory SARIF generation). [#2655](https://github.com/microsoft/sarif-sdk/pull/2655)
* NEW: Add `AnalyzeContext.VersionControlProvenance` property. [#2646](https://github.com/microsoft/sarif-sdk/pull/2646)
* NEW: Add `DefaultTraces.ResultsSummary` property that drives naive results summary in console logger. [#2643](https://github.com/microsoft/sarif-sdk/pull/2643)
* NEW: Prove `AnalyzeContextBase.Inline` helper. [#2643](https://github.com/microsoft/sarif-sdk/pull/2643)
* NEW: `SarifLogger.FileRegionsCache` property added (to support sharing this instance with context and other classes). [#2642](https://github.com/microsoft/sarif-sdk/pull/2642)
* NEW: `MultithreadedAnalyzeCommandBase.Tool` is now public to support in-memory analysis (and logging) of targets. [#2639](https://github.com/microsoft/sarif-sdk/pull/2639)
* NEW: Add `DefaultTraces.TargetsScanned` which is used by `ConsoleLogger` to emit target start and stop analysis messages. [#2637](https://github.com/microsoft/sarif-sdk/pull/2637)
* NEW: Update `FileRegionsCache` to retrieve cached newline indices and hash data via `GetNewLineIndex` and `GetHashData` methods. [#2639](https://github.com/microsoft/sarif-sdk/pull/2639)

## **v4.1.0** [Sdk](https://www.nuget.org/packages/Sarif.Sdk/4.1.0) | [Driver](https://www.nuget.org/packages/Sarif.Driver/4.1.0) | [Converters](https://www.nuget.org/packages/Sarif.Converters/4.1.0) | [Multitool](https://www.nuget.org/packages/Sarif.Multitool/4.1.0) | [Multitool Library](https://www.nuget.org/packages/Sarif.Multitool.Library/4.1.0)
* BRK: `MultithreadedAnalyzeCommandBase` IDispose implementation now manages logging dispose. Be sure to call `base.Dispose()` in any derived type implementations. [#2614](https://github.com/microsoft/sarif-sdk/pull/2614)
* BRK: Eliminate `MulthreadedAnalyzeCommandBase.EngineException` and `IAnalysisContext.RuntimeException` properties in favor of `IAnalysisContext.RuntimeExceptions`. [#2627](https://github.com/microsoft/sarif-sdk/pull/2627)
* BRK: Rename `LogFilePersistenceOptions` to `FilePersistenceOptions` (due to its general applicability in other file persistence contexts other than output logs).[#2625](https://github.com/microsoft/sarif-sdk/pull/2625)
* BRK: Many breaking changes in `IAnalysisContext` and `AnalyzeContextBase`. [#2625](https://github.com/microsoft/sarif-sdk/pull/2625)
* BUG: In `HDFConverter` if `code_desc` is empty, use `desc` as the SARIF `message`. [#2632](https://github.com/microsoft/sarif-sdk/pull/2632)
* BUG: Store `HDFConverter` `desc` in SARIF's `FullDescription`, not `ShortDescription`. [#2634](https://github.com/microsoft/sarif-sdk/pull/2634)
* BUG: Eliminate creation of extremely large context region snippets (now always restricted to 512 chars). https://github.com/microsoft/sarif-sdk/pull/2629
* BUG: Eliminate per-context allocations contributing to unnecessary memory use. [#2625](https://github.com/microsoft/sarif-sdk/pull/2625)
* NEW: Rewrite  `MultithreadedAnalyzeCommandBase` pipeline to allow for timeout, cancellation, and better API-driven use. [#2625](https://github.com/microsoft/sarif-sdk/pull/2625)
* NEW: Move large amounts of scan data to the context object, to streamline pipeline and allow for XML-driven configuration. [#2625](https://github.com/microsoft/sarif-sdk/pull/2625)
* NEW: Switch file processing to an `ArtifactProvider` model where enumerated artifacts consist of URI and optional content. [#2625](https://github.com/microsoft/sarif-sdk/pull/2625)
* NEW: Add new `FailureLevelSet` and `ResultKindSet` types that are compatible with XML-based configuration. [#2625](https://github.com/microsoft/sarif-sdk/pull/2625)
* NEW: Add `PeakWorkingSet` to `--trace` command to report maximum working set value during analysis. [#2619](https://github.com/microsoft/sarif-sdk/pull/2619)
* NEW: Add `ArtifactProvider` for simple artifact enumeration. Add single-threaded and thread-safe classes for enumerating zip archives. [#2630](hhttps://github.com/microsoft/sarif-sdk/pull/2630)

## **v4.0.0** [Sdk](https://www.nuget.org/packages/Sarif.Sdk/4.0.0) | [Driver](https://www.nuget.org/packages/Sarif.Driver/4.0.0) | [Converters](https://www.nuget.org/packages/Sarif.Converters/4.0.0) | [Multitool](https://www.nuget.org/packages/Sarif.Multitool/4.0.0) | [Multitool Library](https://www.nuget.org/packages/Sarif.Multitool.Library/4.0.0)
* BRK: `SarifLogger` no longer allows providing a `Tool` instance. Use the `run` parameter instead (and populate it with any custom `Tool` object). [#2614](https://github.com/microsoft/sarif-sdk/pull/2614)
* BRK: `SarifLogger` updates version details differently. [#2611](https://github.com/microsoft/sarif-sdk/pull/2611)
* BRK: Add `ToolComponent` argument to `IAnalysisLogger.Log(ReportingDescriptor, Result)` method. [#2611](https://github.com/microsoft/sarif-sdk/pull/2611)
* BRK: Rename `--normalize-for-github` argument to `--normalize-for-ghas` for `convert` command and mark `--normalize-for-github` as obsolete. [#2581](https://github.com/microsoft/sarif-sdk/pull/2581)
* BRK: Update `IAnalysisContext.LogToolNotification` method to add `ReportingDescriptor` parameter. This is required in order to populated `AssociatedRule` data in `Notification` instances. The new method has an option value of null for the `associatedRule` parameter to maximize build compatibility. [#2604](https://github.com/microsoft/sarif-sdk/pull/2604)
* BRK: Correct casing of `LogMissingreportingConfiguration` helper to `LogMissingReportingConfiguration`. [#2599](https://github.com/microsoft/sarif-sdk/pull/2599)
* BRK: Change type of `MaxFileSizeInKilobytes` from int to long in `IAnalysisContext` and other classes.  [#2599](https://github.com/microsoft/sarif-sdk/pull/2599)
* BRK: For `Guid` properties defined in SARIF spec, updated Json schema to use `uuid`, and updated C# object model to use `Guid?` instead of `string`. [#2555](https://github.com/microsoft/sarif-sdk/pull/2555)
* BRK: Mark `AnalyzeCommandBase` as obsolete. This type will be removed in the next significant update.  [#2599](https://github.com/microsoft/sarif-sdk/pull/2599)
* BRK: `LogUnhandledEngineException` no longer has a return value (and updates the `RuntimeErrors` context property directly as other helpers do).  [#2599](https://github.com/microsoft/sarif-sdk/pull/2599)
* BUG: Populate missing context region data for small, single-line scan targets. [#2616](https://github.com/microsoft/sarif-sdk/pull/2616)
* BUG: Increase parallelism in `MultithreadedAnalyzeCommandBase` by correcting task creation. []#2618](https://github.com/microsoft/sarif-sdk/pull/2618)
* BUG: Resolve hangs due to unhandled exceptions during multithreaded analysis file enumeration phase.  [#2599](https://github.com/microsoft/sarif-sdk/pull/2599)
* BUG: Resolve hangs due to unhandled exceptions during multithreaded analysis file hashing phase.  [#2600](https://github.com/microsoft/sarif-sdk/pull/2600)
* BUG: Another attempt to resolve 'InvalidOperationException' with message `Collection was modified; enumeration operation may not execute` in `MultithreadedAnalyzeCommandBase`, raised when analyzing with the `--hashes` switch. [#2459](https://github.com/microsoft/sarif-sdk/pull/2549). There was a previous attempt to fix this in [#2447](https://github.com/microsoft/sarif-sdk/pull/2447).
* BUG: Resolve issue where `match-results-forward` command fails to generate VersionControlDetails data. [#2487](https://github.com/microsoft/sarif-sdk/pull/2487)
* BUG: Remove duplicated rule definitions when executing `match-results-forward` commands for results with sub-rule ids. [#2486](https://github.com/microsoft/sarif-sdk/pull/2486)
* BUG: Update `merge` command to properly produce runs by tool and version when passed the `--merge-runs` argument. [#2488](https://github.com/microsoft/sarif-sdk/pull/2488)
* BUG: Eliminate `IOException` and `DirectoryNotFoundException` exceptions thrown by `merge` command when splitting by rule (due to invalid file characters in rule ids). [#2513](https://github.com/microsoft/sarif-sdk/pull/2513)
* BUG: Fix classes inside NotYetAutoGenerated folder missing `virtual` keyword for public methods and properties, by regenerate and manually sync the changes. [#2537](https://github.com/microsoft/sarif-sdk/pull/2537)
* BUG: MSBuild Converter now accepts case insensitive keywords and supports PackageValidator msbuild log output. [#2579](https://github.com/microsoft/sarif-sdk/pull/2579)
* BUG: Eliminate `NullReferenceException` when file hashing fails (due to file locked or other errors reading the file). [#2596](https://github.com/microsoft/sarif-sdk/pull/2596)
* NEW: Provide `PluginDriver` property (`AdditionalOptionsProvider`) that allows additional options to be exported (typically for command-line arguments).  [#2599](https://github.com/microsoft/sarif-sdk/pull/2599)
* NEW: Provide `LogFileSkippedDueToSize` that fires a warning notification if any file is skipped due to exceeding size threshold. [#2599](https://github.com/microsoft/sarif-sdk/pull/2599)
* NEW: Provide overridable `ShouldEnqueue` predicate method to filter files from driver processing.  [#2599](https://github.com/microsoft/sarif-sdk/pull/2599)
* NEW: Provide overridable `ShouldComputeHashes` predicate method to prevent files from hashing.  [#2601](https://github.com/microsoft/sarif-sdk/pull/2601)
* NEW: Allow external set of `MaxFileSizeInKilobytes`, which will allow SDK users to change the value. (Default value is 1024) [#2578](https://github.com/microsoft/sarif-sdk/pull/2578)
* NEW: Add a Github validation rule `GH1007`, which requires flattened result message so GHAS code scanning can ingest the log. [#2580](https://github.com/microsoft/sarif-sdk/issues/2580)
* NEW: Provide mechanism to populate `SarifLogger` with a `FileRegionsCache` instance.
* NEW: Allow initialization of file regions cache in `InsertOptionalDataVisitor` (previously initialized exclusively from `FileRegionsCache.Instance`).
* NEW: Provide 'RuleScanTime` trace and emitted timing data. Provide `ScanExecution` trace with no utilization.
* NEW: Populate associated rule data in `LogToolNotification` as called from `SarifLogger`. [#2604](https://github.com/microsoft/sarif-sdk/pull/2604)
* NEW: Add `--normalize-for-ghas` argument to the `rewrite` command to ensure rewritten SARIF is compatible with GitHub Advanced Security (GHAS) ingestion requirements. [#2581](https://github.com/microsoft/sarif-sdk/pull/2581)
* NEW: Allow per-line rolling (partial) hash computation for a file. [#2605](https://github.com/microsoft/sarif-sdk/pull/2605)
* NEW: `SarifLogger` now supports extensions rules data when logging (by providing a `ToolComponent` instance to the result logging method). [#2661](https://github.com/microsoft/sarif-sdk/pull/2611)
* NEW: `SarifLogger` provides a `ComputeHashData` callback to provide hash data for in-memory scan targets. [#2614](https://github.com/microsoft/sarif-sdk/pull/2614)
* NEW: Provide	`HashUtilities.ComputeHashes(Stream)` and `ComputeHashesForText(string) helpers. [#2614](https://github.com/microsoft/sarif-sdk/pull/2614)

## **v3.1.0** [Sdk](https://www.nuget.org/packages/Sarif.Sdk/3.1.0) | [Driver](https://www.nuget.org/packages/Sarif.Driver/3.1.0) | [Converters](https://www.nuget.org/packages/Sarif.Converters/3.1.0) | [Multitool](https://www.nuget.org/packages/Sarif.Multitool/3.1.0) | [Multitool Library](https://www.nuget.org/packages/Sarif.Multitool.Library/3.1.0)
* BUG: Loosen `System.Collections.Immutable` minimum version requirement to 1.5.0. [#2504](https://github.com/microsoft/sarif-sdk/pull/2533)

## **v3.0.0** [Sdk](https://www.nuget.org/packages/Sarif.Sdk/3.0.0) | [Driver](https://www.nuget.org/packages/Sarif.Driver/3.0.0) | [Converters](https://www.nuget.org/packages/Sarif.Converters/3.0.0) | [Multitool](https://www.nuget.org/packages/Sarif.Multitool/3.0.0) | [Multitool Library](https://www.nuget.org/packages/Sarif.Multitool.Library/3.0.0)
* BUG: Loosen Newtonsoft.JSON minimum version requirement to 6.0.8 (for .NET framework) or 9.0.1 (for all other compilations) for Sarif.Sdk. Sarif.Converts requires 8.0.1, minimally, for .NET framework compilations.
* BUG: Broaden set of supported .NET frameworks for compatibility reasons. Sarif.Sdk, Sarif.Driver and Sarif.WorkItems requires net461.

## **v2.4.16** [Sdk](https://www.nuget.org/packages/Sarif.Sdk/2.4.16) | [Driver](https://www.nuget.org/packages/Sarif.Driver/2.4.16) | [Converters](https://www.nuget.org/packages/Sarif.Converters/2.4.16) | [Multitool](https://www.nuget.org/packages/Sarif.Multitool/2.4.16) | [Multitool Library](https://www.nuget.org/packages/Sarif.Multitool.Library/2.4.16)
* BRK: SARIF now requires Newtonsoft.JSON 13.0.1. Updating [Newtonsoft.Json](https://www.nuget.org/packages/Newtonsoft.Json/13.0.1) to v13.0.1, [Microsoft.Json.Schema](https://www.nuget.org/packages/Microsoft.Json.Schema) to v1.1.5, [Microsoft.Json.Pointer](https://www.nuget.org/packages/Microsoft.Json.Pointer) to v1.1.5, [Microsoft.Azure.Kusto.Data](https://www.nuget.org/packages/Microsoft.Azure.Kusto.Data) to v10.0.3, [Microsoft.NET.Test.Sdk](https://www.nuget.org/packages/Microsoft.NET.Test.Sdk/17.4.0-preview-20220707-01) to v17.4.0-preview-20220707-01, [Microsoft.Extensions.Logging.ApplicationInsights](https://www.nuget.org/packages/Microsoft.Extensions.Logging.ApplicationInsights/2.20.0) to v.2.20.0, [Microsoft.TeamFoundationServer.Client](https://www.nuget.org/packages/Microsoft.TeamFoundationServer.Client/16.170.0) to v.16.170.0, [Microsoft.Coyote](https://www.nuget.org/packages/Microsoft.Coyote) to v.1.5.8 and [Microsoft.Coyote.Test](https://www.nuget.org/packages/Microsoft.Coyote.Test) to v.1.5.8 in response to [Advisory: Improper Handling of Exceptional Conditions in Newtonsoft.Json](https://github.com/advisories/GHSA-5crp-9r3c-p9vr). [#2504](https://github.com/microsoft/sarif-sdk/pull/2504)
* BUG: Fix false positive for `SARIF1002.UrisMustBeValid` for file URIs that omit the `authority`. [#2501](https://github.com/microsoft/sarif-sdk/pull/2501)
* NEW: Add `max-file-size-in-kb` argument that allows filtering scan targets by file size. [#2494](https://github.com/microsoft/sarif-sdk/pull/2494)

## **v2.4.15** [Sdk](https://www.nuget.org/packages/Sarif.Sdk/2.4.15) | [Driver](https://www.nuget.org/packages/Sarif.Driver/2.4.15) | [Converters](https://www.nuget.org/packages/Sarif.Converters/2.4.15) | [Multitool](https://www.nuget.org/packages/Sarif.Multitool/2.4.15) | [Multitool Library](https://www.nuget.org/packages/Sarif.Multitool.Library/2.4.15)
* BUG: Fix `ArgumentNullException` when `PropertiesDictionary` is instantiated with a null comparer. [#2482](https://github.com/microsoft/sarif-sdk/pull/2482)
* BUG: Fix `UnhandledEngineException` when target path does not exist for multithreaded application by validating directories as is done for singlethreaded analysis. [#2461](https://github.com/microsoft/sarif-sdk/pull/2461)

## **v2.4.14** [Sdk](https://www.nuget.org/packages/Sarif.Sdk/2.4.14) | [Driver](https://www.nuget.org/packages/Sarif.Driver/2.4.14) | [Converters](https://www.nuget.org/packages/Sarif.Converters/2.4.14) | [Multitool](https://www.nuget.org/packages/Sarif.Multitool/2.4.14) | [Multitool Library](https://www.nuget.org/packages/Sarif.Multitool.Library/2.4.14)
* BRK: `Id` property of `Location` changed from `int`(32bit) to `BigInteger`(unlimited) to fix `Newtonsoft.Json.JsonReaderException: JSON integer XXXXX is too large or small for an Int32.` [#2463](https://github.com/microsoft/sarif-sdk/pull/2463)
* BUG: Eliminate dispose of stream and `StreamWriter` arguments passed to `SarifLog.Save` helpers. This would result in `ObjectDisposedException` being raised on attempt to access streams after save.

## **v2.4.13** [Sdk](https://www.nuget.org/packages/Sarif.Sdk/2.4.13) | [Driver](https://www.nuget.org/packages/Sarif.Driver/2.4.13) | [Converters](https://www.nuget.org/packages/Sarif.Converters/2.4.13) | [Multitool](https://www.nuget.org/packages/Sarif.Multitool/2.4.13) | [Multitool Library](https://www.nuget.org/packages/Sarif.Multitool.Library/2.4.13)
* BRK: `AnalyzeCommandBase` previously persisted all scan target artifacts to SARIF logs rather than only persisting artifacts referenced by an analysis result, when an option to persist hashes, text file or binary information was set. `MultithreadedAnalyzeCommandBase` previously persisted all scan targets artifacts to SARIF logs in cases when hash insertion was eenabled rather than only persisting artifacts referenced by an analysis result. [#2433](https://github.com/microsoft/sarif-sdk/pull/2433)
* BRK: Fix `InvalidOperationException` when using PropertiesDictionary in a multithreaded application, and remove `[Serializable]` from it. Now use of BinaryFormatter on it will result in `SerializationException`: Type `PropertiesDictionary` is not marked as serializable. [#2415](https://github.com/microsoft/sarif-sdk/pull/2415)
* BRK: `SarifLogger` now emits an artifacts table entry if `artifactLocation` is not null for tool configuration and tool execution notifications. [#2437](https://github.com/microsoft/sarif-sdk/pull/2437)
* BUG: Adjust Json Serialization property order for ReportingDescriptor and skip emit empty AutomationDetails node. [#2420](https://github.com/microsoft/sarif-sdk/pull/2420)
* BUG: Fix `ArgumentException` when `--recurse` is enabled and two file target specifiers generates the same file path. [#2438](https://github.com/microsoft/sarif-sdk/pull/2438)
* BUG: Fix 'InvalidOperationException' with message `Collection was modified; enumeration operation may not execute` in `MultithreadedAnalyzeCommandBase`, which is raised when analyzing with the `--hashes` switch. [#2447](https://github.com/microsoft/sarif-sdk/pull/2447)
* BUG: Fix `Merge` command produces empty SARIF file in Linux when providing file name only without path. [#2408](https://github.com/microsoft/sarif-sdk/pull/2408)
* BUG: Fix `NullReferenceException` when filing work item with a SARIF file which has no filable results. [#2412](https://github.com/microsoft/sarif-sdk/pull/2412)
* BUG: Fix missing `endLine` and `endColumn` properties and remove vulnerable packages for ESLint SARIF formatter. [#2458](https://github.com/microsoft/sarif-sdk/pull/2458)
* NEW: Add `--sort-results` argument to the `rewrite` command to get sorted SARIF results. [#2422](https://github.com/microsoft/sarif-sdk/pull/2422)

## **v2.4.12** [Sdk](https://www.nuget.org/packages/Sarif.Sdk/2.4.12) | [Driver](https://www.nuget.org/packages/Sarif.Driver/2.4.12) | [Converters](https://www.nuget.org/packages/Sarif.Converters/2.4.12) | [Multitool](https://www.nuget.org/packages/Sarif.Multitool/2.4.12) | [Multitool Library](https://www.nuget.org/packages/Sarif.Multitool.Library/2.4.12)
* BUG: Fix number of results when filing work item. [#2391](https://github.com/microsoft/sarif-sdk/pull/2391)
* BUG: Fix `TryIsSuppressed` logic. [#2395](https://github.com/microsoft/sarif-sdk/pull/2395)
* NEW: Add `suppress` command to multitool. [#2394](https://github.com/microsoft/sarif-sdk/pull/2394)
* NEW: `MultithreadCommandBase` will use cache when hashing is enabled. [#2388](https://github.com/microsoft/sarif-sdk/pull/2388)
* NEW: Flow suppressions when baselining. [#2390](https://github.com/microsoft/sarif-sdk/pull/2390)

## **v2.4.11** [Sdk](https://www.nuget.org/packages/Sarif.Sdk/2.4.11) | [Driver](https://www.nuget.org/packages/Sarif.Driver/2.4.11) | [Converters](https://www.nuget.org/packages/Sarif.Converters/2.4.11) | [Multitool](https://www.nuget.org/packages/Sarif.Multitool/2.4.11) | [Multitool Library](https://www.nuget.org/packages/Sarif.Multitool.Library/2.4.11)
* BUG: Fix partitioning visitor log duplication. [#2369](https://github.com/microsoft/sarif-sdk/pull/2369)
* NEW: Add `baseline` argument in `AnalyzeCommandBase` classes. [#2371](https://github.com/microsoft/sarif-sdk/pull/2371)
* NEW: Clang-Tidy converter will also accept console output log. [#2373](https://github.com/microsoft/sarif-sdk/pull/2373)

## **v2.4.10** [Sdk](https://www.nuget.org/packages/Sarif.Sdk/2.4.10) | [Driver](https://www.nuget.org/packages/Sarif.Driver/2.4.10) | [Converters](https://www.nuget.org/packages/Sarif.Converters/2.4.10) | [Multitool](https://www.nuget.org/packages/Sarif.Multitool/2.4.10) | [Multitool Library](https://www.nuget.org/packages/Sarif.Multitool.Library/2.4.10)
* NEW: Add Clang-Tidy converter. [#2367](https://github.com/microsoft/sarif-sdk/pull/2367)

## **v2.4.9** [Sdk](https://www.nuget.org/packages/Sarif.Sdk/2.4.9) | [Driver](https://www.nuget.org/packages/Sarif.Driver/2.4.9) | [Converters](https://www.nuget.org/packages/Sarif.Converters/2.4.9) | [Multitool](https://www.nuget.org/packages/Sarif.Multitool/2.4.9) | [Multitool Library](https://www.nuget.org/packages/Sarif.Multitool.Library/2.4.9)

* NEW: Report inner exception details if available. [#2357](https://github.com/microsoft/sarif-sdk/pull/2357)
* NEW: Add support for git blame. [#2358](https://github.com/microsoft/sarif-sdk/pull/2358)

## **v2.4.8** [Sdk](https://www.nuget.org/packages/Sarif.Sdk/2.4.8) | [Driver](https://www.nuget.org/packages/Sarif.Driver/2.4.8) | [Converters](https://www.nuget.org/packages/Sarif.Converters/2.4.8) | [Multitool](https://www.nuget.org/packages/Sarif.Multitool/2.4.8) | [Multitool Library](https://www.nuget.org/packages/Sarif.Multitool.Library/2.4.8)

* BUG: Fix `file-work-item` baselining. [#2344](https://github.com/microsoft/sarif-sdk/pull/2344)
* BUG: Fix `FileRegionsCache` context region construction. [#2348](https://github.com/microsoft/sarif-sdk/pull/2348)

## **v2.4.7** [Sdk](https://www.nuget.org/packages/Sarif.Sdk/2.4.7) | [Driver](https://www.nuget.org/packages/Sarif.Driver/2.4.7) | [Converters](https://www.nuget.org/packages/Sarif.Converters/2.4.7) | [Multitool](https://www.nuget.org/packages/Sarif.Multitool/2.4.7) | [Multitool Library](https://www.nuget.org/packages/Sarif.Multitool.Library/2.4.7)

* BUG: Fix `SubId` handling in `CachingLogger`. [#2334](https://github.com/microsoft/sarif-sdk/pull/2334)
* NEW: Add Hdf converter. [#2340](https://github.com/microsoft/sarif-sdk/pull/2340)
* BUG: Fix max result ingestion from `GitHubIngestionVisitor`. [#2341](https://github.com/microsoft/sarif-sdk/pull/2341)

## **v2.4.6** [Sdk](https://www.nuget.org/packages/Sarif.Sdk/2.4.6) | [Driver](https://www.nuget.org/packages/Sarif.Driver/2.4.6) | [Converters](https://www.nuget.org/packages/Sarif.Converters/2.4.6) | [Multitool](https://www.nuget.org/packages/Sarif.Multitool/2.4.6) | [Multitool Library](https://www.nuget.org/packages/Sarif.Multitool.Library/2.4.6)

* NEW: Add CWE relationship in FlawFinder converter. [#2332](https://github.com/microsoft/sarif-sdk/pull/2332)
* NEW: Add `ResultLevelKind` which will handle `FailureLevel` and `ResultKind`. [#2331](https://github.com/microsoft/sarif-sdk/pull/2331)
* BUG: Fix `GitHelper` logic. [#2327](https://github.com/microsoft/sarif-sdk/pull/2327)

## **v2.4.5** [Sdk](https://www.nuget.org/packages/Sarif.Sdk/2.4.5) | [Driver](https://www.nuget.org/packages/Sarif.Driver/2.4.5) | [Converters](https://www.nuget.org/packages/Sarif.Converters/2.4.5) | [Multitool](https://www.nuget.org/packages/Sarif.Multitool/2.4.5) | [Multitool Library](https://www.nuget.org/packages/Sarif.Multitool.Library/2.4.5)

* BUG: Fix `FileRegionsCache` logic. [#2309](https://github.com/microsoft/sarif-sdk/pull/2309)

## **v2.4.4** [Sdk](https://www.nuget.org/packages/Sarif.Sdk/2.4.4) | [Driver](https://www.nuget.org/packages/Sarif.Driver/2.4.4) | [Converters](https://www.nuget.org/packages/Sarif.Converters/2.4.4) | [Multitool](https://www.nuget.org/packages/Sarif.Multitool/2.4.4) | [Multitool Library](https://www.nuget.org/packages/Sarif.Multitool.Library/2.4.4)

* BUG: Fix performance issue in `CachingLogger`. [#2301](https://github.com/microsoft/sarif-sdk/pull/2301)
* BUG: Fix context dispose while analyzing. [#2303](https://github.com/microsoft/sarif-sdk/pull/2303)
* BUG: Fix export json configuration. [#2305](https://github.com/microsoft/sarif-sdk/pull/2305)
* BUG: Fix thread issues while using `Cache`. [#2306](https://github.com/microsoft/sarif-sdk/pull/2306)

## **v2.4.3** [Sdk](https://www.nuget.org/packages/Sarif.Sdk/2.4.3) | [Driver](https://www.nuget.org/packages/Sarif.Driver/2.4.3) | [Converters](https://www.nuget.org/packages/Sarif.Converters/2.4.3) | [Multitool](https://www.nuget.org/packages/Sarif.Multitool/2.4.3) | [Multitool Library](https://www.nuget.org/packages/Sarif.Multitool.Library/2.4.3)

* BUG: Fix issue when executing sarif.multitool. [#2298](https://github.com/microsoft/sarif-sdk/pull/2298)

## **v2.4.2** [Sdk](https://www.nuget.org/packages/Sarif.Sdk/2.4.2) | [Driver](https://www.nuget.org/packages/Sarif.Driver/2.4.2) | [Converters](https://www.nuget.org/packages/Sarif.Converters/2.4.2) | [Multitool](https://www.nuget.org/packages/Sarif.Multitool/2.4.2) | [Multitool Library](https://www.nuget.org/packages/Sarif.Multitool.Library/2.4.2)

* NEW: `ConstructMultilineContextSnippet` will retrieve a few character after/before to prevent entire file when the file is one line only. [#2288](https://github.com/microsoft/sarif-sdk/pull/2288)
* NEW: `baseliner` will consider `locations`. [2290](https://github.com/microsoft/sarif-sdk/pull/2290)
* BUG: Fix AzureDevOps title maxLength. [#2292](https://github.com/microsoft/sarif-sdk/pull/2292)
* NEW: Add `PerFingerprint` and `PerPropertyBagProperty` splitting for `file-work-items` command. [#2293](https://github.com/microsoft/sarif-sdk/pull/2293)
* NEW: Add `kusto` command in Sarif.Multitool. [#2296](https://github.com/microsoft/sarif-sdk/pull/2296)

## **v2.4.1** [Sdk](https://www.nuget.org/packages/Sarif.Sdk/2.4.1) | [Driver](https://www.nuget.org/packages/Sarif.Driver/2.4.1) | [Converters](https://www.nuget.org/packages/Sarif.Converters/2.4.1) | [Multitool](https://www.nuget.org/packages/Sarif.Multitool/2.4.1) | [Multitool Library](https://www.nuget.org/packages/Sarif.Multitool.Library/2.4.1)

* BRK: Move `transform` functionality into `rewrite` and delete redundant `transform` command. [#2252](https://github.com/microsoft/sarif-sdk/pull/2252)
* NEW: kind, level, insert, and remove options can now be added to from environment variables. [#2273](https://github.com/microsoft/sarif-sdk/pull/2273)
* NEW: `Merge` command will de-duplicate results. [#2280](https://github.com/microsoft/sarif-sdk/pull/2280)
* NEW: `Merge` command will merge artifacts. [#2285](https://github.com/microsoft/sarif-sdk/pull/2285)

## **v2.4.0** [Sdk](https://www.nuget.org/packages/Sarif.Sdk/2.4.0) | [Driver](https://www.nuget.org/packages/Sarif.Driver/2.4.0) | [Converters](https://www.nuget.org/packages/Sarif.Converters/2.4.0) | [Multitool](https://www.nuget.org/packages/Sarif.Multitool/2.4.0) | [Multitool Library](https://www.nuget.org/packages/Sarif.Multitool.Library/2.4.0)

* BRK: Entirely remove `verbose` whose fuctionality has been replaced by `--level` and `--kind`. [#2241](https://github.com/microsoft/sarif-sdk/pull/2241)
* BRK: Rename `LoggingOptions` to `LogFilePersistenceOptions`. [#2241](https://github.com/microsoft/sarif-sdk/pull/2241)
* NEW: `--quiet` will now suppress all console messages except for errors. [#2241](https://github.com/microsoft/sarif-sdk/pull/2241)
* BUG: Fix NullReference in SARIF1012 rule validation [#2254]. (<https://github.com/microsoft/sarif-sdk/pull/2254>)
* BRK: Rename `--plug-in` to `--plugin`. [#2264](https://github.com/microsoft/sarif-sdk/pull/2264)
* NEW: Pass `--plugin` to load more binaries to analyze or export data. [#2264](https://github.com/microsoft/sarif-sdk/pull/2264)

## **v2.3.18** [Sdk](https://www.nuget.org/packages/Sarif.Sdk/2.3.18) | [Driver](https://www.nuget.org/packages/Sarif.Driver/2.3.18) | [Converters](https://www.nuget.org/packages/Sarif.Converters/2.3.18) | [Multitool](https://www.nuget.org/packages/Sarif.Multitool/2.3.18) | [Multitool Library](https://www.nuget.org/packages/Sarif.Multitool.Library/2.3.18)

* NEW: Relax GH1005. [#2248](https://github.com/microsoft/sarif-sdk/pull/2248)

## **v2.3.17** [Sdk](https://www.nuget.org/packages/Sarif.Sdk/2.3.17) | [Driver](https://www.nuget.org/packages/Sarif.Driver/2.3.17) | [Converters](https://www.nuget.org/packages/Sarif.Converters/2.3.17) | [Multitool](https://www.nuget.org/packages/Sarif.Multitool/2.3.17) | [Multitool Library](https://www.nuget.org/packages/Sarif.Multitool.Library/2.3.17)

* BRK: Move `CommandBase` class from `Multitool.Library` assembly to `Driver`. [#2238](https://github.com/microsoft/sarif-sdk/pull/2238)
* NEW: Argument `VersionControlDetails` for `OptionallyEmittedData` in a analysis command will fill `VersionControlProvenance`. [#2237](https://github.com/microsoft/sarif-sdk/pull/2237)

## **v2.3.16** [Sdk](https://www.nuget.org/packages/Sarif.Sdk/2.3.16) | [Driver](https://www.nuget.org/packages/Sarif.Driver/2.3.16) | [Converters](https://www.nuget.org/packages/Sarif.Converters/2.3.16) | [Multitool](https://www.nuget.org/packages/Sarif.Multitool/2.3.16) | [Multitool Library](https://www.nuget.org/packages/Sarif.Multitool.Library/2.3.16)

* BRK: Rename flag `VersionControlInformation` to `VersionControlDetails` from `OptionallyEmittedData`. [#2222](https://github.com/microsoft/sarif-sdk/pull/2222)
* BUG: Fix filtering when using the command `analyze` with custom configuration. [#2230](https://github.com/microsoft/sarif-sdk/pull/2230)
* NEW: If argument `computeFileHashes`, it will be converted to `OptionallyEmittedData.Hashes`. [#2231](https://github.com/microsoft/sarif-sdk/pull/2231)
* NEW: Ensure all command options argument properties are settable (useful for API-driven invocation). [#2234](https://github.com/microsoft/sarif-sdk/pull/2234)
* NEW: TargetUri from context can be relative. [#2235](https://github.com/microsoft/sarif-sdk/pull/2235)

## **v2.3.14** [Sdk](https://www.nuget.org/packages/Sarif.Sdk/2.3.14) | [Driver](https://www.nuget.org/packages/Sarif.Driver/2.3.14) | [Converters](https://www.nuget.org/packages/Sarif.Converters/2.3.14) | [Multitool](https://www.nuget.org/packages/Sarif.Multitool/2.3.14) | [Multitool Library](https://www.nuget.org/packages/Sarif.Multitool.Library/2.3.14)

* BUG: Fix concurrency issue in when using `Cache`. [#2215](https://github.com/microsoft/sarif-sdk/pull/2215)
* NEW: `ConsoleLogger` will print exception if that exists. [#2217](https://github.com/microsoft/sarif-sdk/pull/2217)
* BUG: Fix `WebRequest` parameters parse that resulted in regex hang [#2219](https://github.com/microsoft/sarif-sdk/pull/2219)

## **v2.3.11** [Sdk](https://www.nuget.org/packages/Sarif.Sdk/2.3.11) | [Driver](https://www.nuget.org/packages/Sarif.Driver/2.3.11) | [Converters]

* DEPENDENCY BRK: SARIF now requires Newtonsoft.JSON 12.0.3.
* Add `PerRun` splitting strategy for log file refactoring.

## **v2.3.10** [Sdk](https://www.nuget.org/packages/Sarif.Sdk/2.3.10) | [Driver](https://www.nuget.org/packages/Sarif.Driver/2.3.10) | [Converters](https://www.nuget.org/packages/Sarif.Converters/2.3.10) | [Multitool](https://www.nuget.org/packages/Sarif.Multitool/2.3.10) | [Multitool Library](https://www.nuget.org/packages/Sarif.Multitool.Library/2.3.10)

* BRK: Rename package `WorkItems` to `Microsoft.WorkItems`. [#2180](https://github.com/microsoft/sarif-sdk/pull/2180)
* BUG: Fix `export-validation-config` exception. [#2181](https://github.com/microsoft/sarif-sdk/pull/2181)

## **v2.3.9** [Sdk](https://www.nuget.org/packages/Sarif.Sdk/2.3.9) | [Driver](https://www.nuget.org/packages/Sarif.Driver/2.3.9) | [Converters](https://www.nuget.org/packages/Sarif.Converters/2.3.9) | [Multitool](https://www.nuget.org/packages/Sarif.Multitool/2.3.9) | [Multitool Library](https://www.nuget.org/packages/Sarif.Multitool.Library/2.3.9)

* NEW: Multitool SARIF rewrite accepts `remove` parameter. [#2160](https://github.com/microsoft/sarif-sdk/pull/2160)
* BRK: Remove command `export-validation-docs` and extend `export-validation-rules` command to export markdown file. [#2156](https://github.com/microsoft/sarif-sdk/pull/2156)
* DEPENDENCY BRK: SARIF now requires Newtonsoft.JSON 11.0.2 (rather than 10.0.3). [#2172](https://github.com/microsoft/sarif-sdk/pull/2172)
* BRK: Remove unused `run` argument from FileRegionsCache constructors. [#2173](https://github.com/microsoft/sarif-sdk/pull/2173)
* BRK: Rename various methods in `IFileSystem` and `FileSystem` classes (to consistently prefix all method names with their containing .NET static type, e.g. `Directory`. [#2173](https://github.com/microsoft/sarif-sdk/pull/2173)

## **v2.3.8** [Sdk](https://www.nuget.org/packages/Sarif.Sdk/2.3.8) | [Driver](https://www.nuget.org/packages/Sarif.Driver/2.3.8) | [Converters](https://www.nuget.org/packages/Sarif.Converters/2.3.8) | [Multitool](https://www.nuget.org/packages/Sarif.Multitool/2.3.8) | [Multitool Library](https://www.nuget.org/packages/Sarif.Multitool.Library/2.3.8)

* NEW: PACKAGE BRK: Upgrade from .NET Framework 4.5 to .NET Framework 4.5.2. [#2135](https://github.com/microsoft/sarif-sdk/pull/2135)
* NEW: Multitool SARIF merge accepts `threads` parameter. [#2026](https://github.com/microsoft/sarif-sdk/pull/2026)
* NEW: Enable GitHub SourceLink to all project [#2148](https://github.com/microsoft/sarif-sdk/pull/2148)

## **v2.3.7** [Sdk](https://www.nuget.org/packages/Sarif.Sdk/2.3.7) | [Driver](https://www.nuget.org/packages/Sarif.Driver/2.3.7) | [Converters](https://www.nuget.org/packages/Sarif.Converters/2.3.7) | [Multitool](https://www.nuget.org/packages/Sarif.Multitool/2.3.7) | [Multitool Library](https://www.nuget.org/packages/Sarif.Multitool.Library/2.3.7)

* DEPENDENCY BRK: SARIF now requires Newtonsoft.JSON 11.0.2 (rather than 10.0.3)
* DEPENDENCY: SARIF TypeScript package now requires minimist 1.2.3 or later (rather than >=1.2.0)
* BUG: Fix index out of range exception when baselining [#2102](https://github.com/microsoft/sarif-sdk/pull/2102)
* NEW: Add a setter to `GitHelper.GitExePath`. [#2110](https://github.com/microsoft/sarif-sdk/pull/2110)
* NEW: `GitHelper` will search in %PATH% variable for `git.exe` instead of its default install location. [#2107](https://github.com/microsoft/sarif-sdk/pull/2107)
* NEW: Add helper in `SarifLog` and `Run` to `ApplyPolicies`. [#2109](https://github.com/microsoft/sarif-sdk/pull/2109)
* NEW: Add a converter for FlawFinder's CSV output format. [#2092](https://github.com/microsoft/sarif-sdk/issues/2092)
* NEW: Multitool SARIF output is now pretty-printed by default. To remove white space, specify `--minify`. [#2098](https://github.com/microsoft/sarif-sdk/issues/2098)
* NEW: The Multitool `query` command can now evaluate properties in the result and rule property bags, for example `sarif query "properties.confidence:f > 0.95 AND rule.properties.category == 'security'"`
* NEW: The validation rule `SARIF1004.ExpressUriBaseIdsCorrectly` now verifies that if an `artifactLocation.uri` is a relative reference, it does not begin with a slash. [#2090](https://github.com/microsoft/sarif-sdk/issues/2090)
* BUG: GitHub policy should not turn off any note level rules. [#2089](https://github.com/microsoft/sarif-sdk/issues/2089)
* NEW: Add `apply-policy` command to Multitool. [#2118](https://github.com/microsoft/sarif-sdk/pull/2118)

## **v2.3.6** [Sdk](https://www.nuget.org/packages/Sarif.Sdk/2.3.6) | [Driver](https://www.nuget.org/packages/Sarif.Driver/2.3.6) | [Converters](https://www.nuget.org/packages/Sarif.Converters/2.3.6) | [Multitool](https://www.nuget.org/packages/Sarif.Multitool/2.3.6) | [Multitool Library](https://www.nuget.org/packages/Sarif.Multitool.Library/2.3.6)

* BUG: Restore multitool client app package build.
* BUG: Fix ESLint additional formatter corner cases that result in invalid SARIF.
* NEW: COMMAND-LINE BRK: The analysis rules that validate a SARIF file's compatibility with GitHub Advanced Security code scanning now have rule ids that begin with `GH` rather than `SARIF`.

## **v2.3.5** [Sdk](https://www.nuget.org/packages/Sarif.Sdk/2.3.5) | [Driver](https://www.nuget.org/packages/Sarif.Driver/2.3.5) | [Converters](https://www.nuget.org/packages/Sarif.Converters/2.3.5) | [Multitool](https://www.nuget.org/packages/Sarif.Multitool/2.3.5) | [Multitool Library](https://www.nuget.org/packages/Sarif.Multitool.Library/2.3.5)

* NEW: COMMAND-LINE BRK: Validation rule `SARIF2005.ProvideToolProperties` now requires `informationUri`, it allows `dottedQuadFileVersion` to satisfy the requirement that version information be present, and it is configurable.
* NEW: Extract the public APIs from Sarif.Multitool into a new dependency package Sarif.Multitool.Library. Sarif.Multitool remains as a dotnet tool package.
* NEW: Validation rule `SARIF2012` now checks for the presence of a friendly name in PascalCase in the `name` property, and is renamed from `ProvideHelpUris` to `ProvideRuleProperties`.
* NEW: The Multitool `rewrite` command now accepts `VersionControlInformation` as an argument to the `--insert` option. This argument populates `run.versionControlProvenance`, and it re-expresses all absolute URIs as relative references with respect to the nearest enclosing repository root, if any.

## **v2.3.4** [Sdk](https://www.nuget.org/packages/Sarif.Sdk/2.3.4) | [Driver](https://www.nuget.org/packages/Sarif.Driver/2.3.4) | [Converters](https://www.nuget.org/packages/Sarif.Converters/2.3.4) | [Multitool](https://www.nuget.org/packages/Sarif.Multitool/2.3.4)

* COMMAND-LINE BRK: Change `merge` command output directory argument name to `output-directory`.
* NEW: Add analysis rules appropriate for SARIF files that are to be uploaded to GitHub Advanced Security code scanning.
* BUG: Various Fortify FPR converter improvements (such as improve variable expansion in result messages).
* BUG: The validator no longer reports `SARIF2010.ProvideCodeSnippets` if embedded file content for the specified artifact is present. [#2003](https://github.com/microsoft/sarif-sdk/issues/2003)

## **v2.3.3** [Sdk](https://www.nuget.org/packages/Sarif.Sdk/2.3.3) | [Driver](https://www.nuget.org/packages/Sarif.Driver/2.3.3) | [Converters](https://www.nuget.org/packages/Sarif.Converters/2.3.3) | [Multitool](https://www.nuget.org/packages/Sarif.Multitool/2.3.3)

* NEW: Improve `SarifSdkSample` application: use `uriBaseIds`.
* NEW: Add additional checks to SARIF analysis rule `SARIF2004.OptimizeFileSize`.
* NEW: Introduce new SARIF analysis rule `SARIF2016.FileUrisShouldBeRelative`.
* BUG: If you created a URI from an absolute file path (for example, `C:\test\file.c`), then it would be serialized with that exact string, which is not a valid URI. This is now fixed. [#2001](https://github.com/microsoft/sarif-sdk/issues/2001)

## **v2.3.2** [Sdk](https://www.nuget.org/packages/Sarif.Sdk/2.3.2) | [Driver](https://www.nuget.org/packages/Sarif.Driver/2.3.2) | [Converters](https://www.nuget.org/packages/Sarif.Converters/2.3.2) | [Multitool](https://www.nuget.org/packages/Sarif.Multitool/2.3.2)

* NEW: The `Sarif.Multitool` command line verbs are now exposed programmatically. For example, the `validate` verb is exposed through the classes `ValidateCommand` and `ValidateOptions`.

## **v2.3.1** [Sdk](https://www.nuget.org/packages/Sarif.Sdk/2.3.1) | [Driver](https://www.nuget.org/packages/Sarif.Driver/2.3.1) | [Converters](https://www.nuget.org/packages/Sarif.Converters/2.3.1) | [Multitool](https://www.nuget.org/packages/Sarif.Multitool/2.3.1)

* NEW: Revised and improved validation rules in `Sarif.Multitool`.
* NEW: Properties serialization performance improved (~20% faster load when Results use Properties).
* NEW: Allow result messages to be truncated for display. [#1915](https://github.com/microsoft/sarif-sdk/issues/1915)
* BUG: Rebase URI command now honors `--insert` and `--remove` arguments for injecting or eliding optional data (such as region snippets).
* BUG: Ensure all DateTimes on object model are using DateTimeConverter consistently.
* BUG: Fix DateTime roundtripping in properties collections to follow normal DateTime output format.

## **v2.3.0** [Sdk](https://www.nuget.org/packages/Sarif.Sdk/2.3.0) | [Driver](https://www.nuget.org/packages/Sarif.Driver/2.3.0) | [Converters](https://www.nuget.org/packages/Sarif.Converters/2.3.0) | [Multitool](https://www.nuget.org/packages/Sarif.Multitool/2.3.0)

* BUG: `ResultLogJsonWriter` now creates an empty `results` array if there are no results, rather than leaving `results` as `null`. [#1821](https://github.com/microsoft/sarif-sdk/issues/1821)
* BUG: In validation rules, `shortDescription` is now calculated by `GetFirstSentence` method, fixing a bug in sentence breaking. [#1887](https://github.com/microsoft/sarif-sdk/issues/1887)
* BUG: `WorkItemFiler` now logs correctly the details for `LogMetricsForProcessedModel` method [#1896](https://github.com/microsoft/sarif-sdk/issues/1896)
* NEW: Add validation rule `SARIF1019`, which requires every result to have at least one of `result.ruleId` and `result.rule.id`. If both are present, they must be equal. [#1880](https://github.com/microsoft/sarif-sdk/issues/1880)
* NEW: Add validation rule `SARIF1020`, which requires that the $schema property should be present, and must refer to the final version of the SARIF 2.1.0 schema. [#1890](https://github.com/microsoft/sarif-sdk/issues/1890)
* NEW: Expose `Run.MergeResultsFrom(Run)` to merge Results from multiple Runs using code from result matching algorithm.
* BRK: Rename `RemapIndicesVisitor` to `RunMergingVisitor` and redesign to control how much merging occurs internally.

## **v2.2.5** [Sdk](https://www.nuget.org/packages/Sarif.Sdk/2.2.5) | [Driver](https://www.nuget.org/packages/Sarif.Driver/2.2.5) | [Converters](https://www.nuget.org/packages/Sarif.Converters/2.2.5) | [Multitool](https://www.nuget.org/packages/Sarif.Multitool/2.2.5)

* BUG: Fix SDK doubling Uris with certain escaped characters (ex: '-' and '_') on every Load/Save cycle (cause: <https://github.com/dotnet/runtime/issues/36288>)

## **v2.2.4** [Sdk](https://www.nuget.org/packages/Sarif.Sdk/2.2.4) | [Driver](https://www.nuget.org/packages/Sarif.Driver/2.2.4) | [Converters](https://www.nuget.org/packages/Sarif.Converters/2.2.4) | [Multitool](https://www.nuget.org/packages/Sarif.Multitool/2.2.4)

* BUG: Validation rule SARIF1018 was not checking for a trailing slash on `uri` properties in `originalUriBaseIds` if `uriBaseId` was present.
* BUG: Build Sarif.Multitool NPM package non-trimmed to avoid more assembly load problems.
* NEW: DeferredList will cache last item returned and won't throw if same instance written. (SarifRewritingVisitor + Deferred OM usable)

## **v2.2.3** [Sdk](https://www.nuget.org/packages/Sarif.Sdk/2.2.3) | [Driver](https://www.nuget.org/packages/Sarif.Driver/2.2.3) | [Converters](https://www.nuget.org/packages/Sarif.Converters/2.2.3) | [Multitool](https://www.nuget.org/packages/Sarif.Multitool/2.2.3)

* NEW: Introduce `SarifConstants.SarifFileExtension` with value `".sarif"`.
* NEW: In validation rule SARIF1018, require `uri` values in `originalUriBaseIds` to end with a slash, per the SARIF spec.
* BUG: Result.GetRule will look up by RuleId if RuleIndex not present.
* BUG: Baselining will properly persist Run.Tool.Driver.Rules if Results reference by RuleId.
* BUG: DeferredOM will properly load files with a BOM. (LineMappingStreamReader fix)
* BUG: Remove CsvHelper dependency to avoid assembly load problem in Sarif.Multitool NPM package.

## **v2.2.2** [Sdk](https://www.nuget.org/packages/Sarif.Sdk/2.2.2) | [Driver](https://www.nuget.org/packages/Sarif.Driver/2.2.2) | [Converters](https://www.nuget.org/packages/Sarif.Converters/2.2.2) | [Multitool](https://www.nuget.org/packages/Sarif.Multitool/2.2.2)

* BUG: `dotnet tool install` command for Multitool now produces a working installation rather than reporting missing `Sarif.Converters` binary.
* BUG: Result.GetRule will look up by RuleId if RuleIndex not present.
* BUG: Baselining will properly persist Run.Tool.Driver.Rules if Results reference by RuleId.
* BUG: DeferredOM will properly load files with a BOM. (LineMappingStreamReader fix)

## **v2.2.1** [Sdk](https://www.nuget.org/packages/Sarif.Sdk/2.2.1) | [Driver](https://www.nuget.org/packages/Sarif.Driver/2.2.1) | [Converters](https://www.nuget.org/packages/Sarif.Converters/2.2.1) | [Multitool](https://www.nuget.org/packages/Sarif.Multitool/2.2.1)

* NEW: Multitool `remove` option now supports `Guids` value to remove `Result.Guid`.
* NEW: Significant Baselining algorithm improvements: dynamic `partialFingerprint` trust, location-specific unique what property matching, 'nearby' matching, correct omitted `Region` property handling, correct `ReportingDescriptor.DeprecatedIds` handling.
* DEPENDENCY BRK: SARIF now requires Newtonsoft.JSON 10.0.3 (rather than 9.0.x).

## **v2.2.0** [Sdk](https://www.nuget.org/packages/Sarif.Sdk/2.2.0) | [Driver](https://www.nuget.org/packages/Sarif.Driver/2.2.0) | [Converters](https://www.nuget.org/packages/Sarif.Converters/2.2.0) | [Multitool](https://www.nuget.org/packages/Sarif.Multitool/2.2.0)

* PACKAGE BRK: Update tool directory to netstandard2.1, to reflect use of that version of .NET Core.
* NEW: Multitool `rewrite` command performance when populating regions and snippets is greatly improved.
* NEW: Multitool `insert` option now supports `Guids` value to populate `Result.Guid`.
* API + SCHEMA BRK: Fix typo in schema: suppression.state should be suppression.status according to the spec. [#1785](https://github.com/microsoft/sarif-sdk/issues/1785)
* BUG: Multitool `rewrite` no longer throws when it encounters an invalid value (such as -1) for a region property.
* BUG: ESLint SARIF formatter no longer produces invalid SARIF when given an ESLint message with no rule id. It is treated as a `toolConfigurationNotification`. [#1791](https://github.com/microsoft/sarif-sdk/issues/1791)
* BUG: Resolve crash on converting PREfast log files with non-null but empty help URLs.

## **v2.1.25** [Sdk](https://www.nuget.org/packages/Sarif.Sdk/2.1.25) | [Driver](https://www.nuget.org/packages/Sarif.Driver/2.1.25) | [Converters](https://www.nuget.org/packages/Sarif.Converters/2.1.25) | [Multitool](https://www.nuget.org/packages/Sarif.Multitool/2.1.25)

* NEW: The baseliner (available through the Multitool's `match-results-forward` command) now populates `result.provenance.firstDetectionTimeUtc` so you can now track the age of each issue. [#1737](https://github.com/microsoft/sarif-sdk/issues/1737)

## **v2.1.24** [Sdk](https://www.nuget.org/packages/Sarif.Sdk/2.1.24) | [Driver](https://www.nuget.org/packages/Sarif.Driver/2.1.24) | [Converters](https://www.nuget.org/packages/Sarif.Converters/2.1.24) | [Multitool](https://www.nuget.org/packages/Sarif.Multitool/2.1.24)

* NEW: Introduce API to partition log files by arbitrary criteria (method `SarifPartitioner.Partition` and class `PartitioningVisitor`).
* BUG: `Tool.CreateFromAssembly` now properly handles file versions that contain extra characters after the "dotted quad" string. [#1728](https://github.com/microsoft/sarif-sdk/issues/1728)

## **v2.1.23** [Sdk](https://www.nuget.org/packages/Sarif.Sdk/2.1.23) | [Driver](https://www.nuget.org/packages/Sarif.Driver/2.1.23) | [Converters](https://www.nuget.org/packages/Sarif.Converters/2.1.23) | [Multitool](https://www.nuget.org/packages/Sarif.Multitool/2.1.23)

* API BRK: Remove 'Errors.LogExceptionLoadingPdb' helper (as not relevant to core SDK).
* NEW: Allow emitting non-failure tool notifications as debug/informational messages.
* NEW: `SarifLogger` now populates `tool.driver`'s `organization` and `product` properties instead of adding `"Company"` and `"ProductName"` to `tool.driver'`s property bag. [#1716](https://github.com/microsoft/sarif-sdk/issues/1716)
* NEW: Add `closeWriterOnDispose` argument (with a default of 'true') that indicates whether SarifLogger writers are closed during its Dispose() method. Providing a value of `false` to this argument allows SarifLogger to work against a stream that can subsequently be reused (for example, to deserialize the logged content back to a `SarifLog` instance).
* NEW: Update PREfast converter to render optional suppression data.
* BUG: Update PREfast converter to handle paths with no trailing slash.
* BUG: Baselining now matches the first and last Result per URI as an additional pass.

## **v2.1.22** [Sdk](https://www.nuget.org/packages/Sarif.Sdk/2.1.22) | [Driver](https://www.nuget.org/packages/Sarif.Driver/2.1.22) | [Converters](https://www.nuget.org/packages/Sarif.Converters/2.1.22) | [Multitool](https://www.nuget.org/packages/Sarif.Multitool/2.1.22)

* BUG: Fix bug in validation rule `EndTimeMustNotBeBeforeStartTime`, which threw if `invocation.startTimeUtc` was present but `endTimeUtc` was absent.

## **v2.1.21** [Sdk](https://www.nuget.org/packages/Sarif.Sdk/2.1.21) | [Driver](https://www.nuget.org/packages/Sarif.Driver/2.1.21) | [Converters](https://www.nuget.org/packages/Sarif.Converters/2.1.21) | [Multitool](https://www.nuget.org/packages/Sarif.Multitool/2.1.21)

* NEW: Provide an API `SarifPartitioner.Filter` that selects results according to a predicate, and filters `run.artifacts` to only those artifacts used by the included results.

## **v2.1.20** [Sdk](https://www.nuget.org/packages/Sarif.Sdk/2.1.20) | [Driver](https://www.nuget.org/packages/Sarif.Driver/2.1.20) | [Converters](https://www.nuget.org/packages/Sarif.Converters/2.1.20) | [Multitool](https://www.nuget.org/packages/Sarif.Multitool/2.1.20)

* NEW: Added Stream-based SarifLog.Load and Save overloads
* NEW: Enhanced property bag serialization unit testing. [#1673](https://github.com/microsoft/sarif-sdk/issues/1673)
* BUG: Fix packaging warning NU5048 during build. [#1687](https://github.com/microsoft/sarif-sdk/issues/1687)
* BUG: SarifLogger.Optimized could not be set from the command line. [#1695](https://github.com/microsoft/sarif-sdk/issues/1695)
* BUG: Result Matching now omits previously Absent results.
* BUG: Result Matching properly compares results from the same RuleID when multiple Rules match the same source line.
* BUG: Result Matching works when a result moves and has the line number in the message.
* BUG: Result Matching always assigns Result.CorrelationGuid and Result.Guid.
* BUG: Null hardening in Result Matching
* BUG: Console logger now outputs file location, if available, when writing notifications.

## **v2.1.19** [Sdk](https://www.nuget.org/packages/Sarif.Sdk/2.1.19) | [Driver](https://www.nuget.org/packages/Sarif.Driver/2.1.19) | [Converters](https://www.nuget.org/packages/Sarif.Converters/2.1.19) | [Multitool](https://www.nuget.org/packages/Sarif.Multitool/2.1.19)

* Sort driver skimmers by rule id + name during analysis, in order to improve deterministic ordering of log file data.
* API BRK: Convert various public SARIF Driver framework API to prefer abstract ISet<string> type over HashSet<string>.
* API BRK: Remove helper method `SarifUtilities.DeserializeObject` introduced in 2.1.15 to fix. [#1577](https://github.com/microsoft/sarif-sdk/issues/1577)
Now that an underlying bug in `PropertyBagConverter` has been fixed, there is no need to work around it with this helper method. `JsonConvert.DeserializeObject` works fine.
* NEW: Expanding Sarif SDK query mode to support Result.Uri, string StartsWith/EndsWith/Contains.
* NEW: Adding Result.Run and a populating method, so that methods which need the Run context for a given Result have an integrated way to retrieve it.

## **v2.1.17** [Sdk](https://www.nuget.org/packages/Sarif.Sdk/2.1.17) | [Driver](https://www.nuget.org/packages/Sarif.Driver/2.1.17) | [Converters](https://www.nuget.org/packages/Sarif.Converters/2.1.17) | [Multitool](https://www.nuget.org/packages/Sarif.Multitool/2.1.17)

* API NON-BRK: emit all core object model members as 'virtual'.
* NEW: Introduce SarifConsolidator to shrink large log files. [#1675](https://github.com/microsoft/sarif-sdk/issues/1675)
* BUG: Analysis rule SARIF1017 incorrectly rejected index-valued properties that referred to taxonomies. [#1678](https://github.com/microsoft/sarif-sdk/issues/1678)
* BUG: `match-results-forward-command` dropped log contents and mishandled `rules` array. [#1684](https://github.com/microsoft/sarif-sdk/issues/1684)

## **v2.1.16** [Sdk](https://www.nuget.org/packages/Sarif.Sdk/2.1.16) | [Driver](https://www.nuget.org/packages/Sarif.Driver/2.1.16) | [Converters](https://www.nuget.org/packages/Sarif.Converters/2.1.16) | [Multitool](https://www.nuget.org/packages/Sarif.Multitool/2.1.16)

* BUGFIX, BRK: In the Multitool `page` command, the default for `--force` was `true` and it could not be changed. [#1630](https://github.com/microsoft/sarif-sdk/issues/1630)
* BUG: The Multitool `match-results-forward` command failed if results included logical locations. [#1656](https://github.com/microsoft/sarif-sdk/issues/1656)
* BUG: `SarifLogger(ReportingDescriptor rule, Result result)` failed if it tried to log a result whose `ruleId` was a sub-rule; for example, `rule.Id == "TEST0001"` but `result.ruleId == "TEST0001/1"`. [#1668](https://github.com/microsoft/sarif-sdk/issues/1668)
* NEW: Implement results and notifications caching when `--hashes` is specified on the SARIF driver command line.

## **v2.1.15** [Sdk](https://www.nuget.org/packages/Sarif.Sdk/2.1.15) | [Driver](https://www.nuget.org/packages/Sarif.Driver/2.1.15) | [Converters](https://www.nuget.org/packages/Sarif.Converters/2.1.15) | [Multitool](https://www.nuget.org/packages/Sarif.Multitool/2.1.15)

* BUG: Validation rule `SARIF1015` incorrectly required `originalUriBaseIds` to be contain URIs. [#1485](https://github.com/microsoft/sarif-sdk/issues/1485)
* BUG: Persist Fortify rule metadata properties. [#1490](https://github.com/microsoft/sarif-sdk/issues/1490)
* BUG: Multitool transform mishandled dottedQuadFileVersion. [#1532](https://github.com/microsoft/sarif-sdk/issues/1532)
* BUG: Restore missing FxCop converter unit test. [#1575](https://github.com/microsoft/sarif-sdk/issues/1575)
* BUG: Multitool transform mishandled date/time values in property bags. [#1577](https://github.com/microsoft/sarif-sdk/issues/1577)
* BUG: Multitool transform could not upgrade SARIF files from the sarif-2.1.0-rtm.1 schema. [#1584](https://github.com/microsoft/sarif-sdk/issues/1584)
* BUG: Multitool merge command produced invalid SARIF if there were 0 input files. [#1592](https://github.com/microsoft/sarif-sdk/issues/1592)
* BUG: FortifyFpr converter produced invalid SARIF. [#1593](https://github.com/microsoft/sarif-sdk/issues/1593)
* BUG: FxCop converter produced empty `result.message` objects. [#1594](https://github.com/microsoft/sarif-sdk/issues/1594)
* BUG: Some Multitool commands required --force even if --inline was specified. [#1642](https://github.com/microsoft/sarif-sdk/issues/1642)
* NEW: Add validation rule to ensure correctness of `originalUriBaseIds` entries. [#1485](https://github.com/microsoft/sarif-sdk/issues/1485)
* NEW: Improve presentation of option validation messages from the Multitool `page` command. [#1629](https://github.com/microsoft/sarif-sdk/issues/1629)

## **v2.1.14** [Sdk](https://www.nuget.org/packages/Sarif.Sdk/2.1.14) | [Driver](https://www.nuget.org/packages/Sarif.Driver/2.1.14) | [Converters](https://www.nuget.org/packages/Sarif.Converters/2.1.14) | [Multitool](https://www.nuget.org/packages/Sarif.Multitool/2.1.14)

* BUG: FxCop converter produced logicalLocation.index but did not produce the run.logicalLocations array. [#1571](https://github.com/microsoft/sarif-sdk/issues/1571)
* BUG: Include Sarif.WorkItemFiling.dll in the Sarif.Multitool NuGet package. [#1636](https://github.com/microsoft/sarif-sdk/issues/1636)
* NEW: Add validation rule to ensure that all array-index-valued properties are consistent with their respective arrays.

## **v2.1.13** [Sdk](https://www.nuget.org/packages/Sarif.Sdk/2.1.13) | [Driver](https://www.nuget.org/packages/Sarif.Driver/2.1.13) | [Converters](https://www.nuget.org/packages/Sarif.Converters/2.1.13) | [Multitool](https://www.nuget.org/packages/Sarif.Multitool/2.1.13)

* BUG: Respect the --force option in Sarif.Multitool rather than overwriting the output file. [#1340](https://github.com/microsoft/sarif-sdk/issues/1340)
* BUG: Accept URI-valued properties whose value is the empty string. [#1632](https://github.com/microsoft/sarif-sdk/issues/1632)

## **v2.1.12** [Sdk](https://www.nuget.org/packages/Sarif.Sdk/2.1.12) | [Driver](https://www.nuget.org/packages/Sarif.Driver/2.1.12) | [Converters](https://www.nuget.org/packages/Sarif.Converters/2.1.12) | [Multitool](https://www.nuget.org/packages/Sarif.Multitool/2.1.12)

* BUG: Improve handling of `null` values in property bags. [#1581](https://github.com/microsoft/sarif-sdk/issues/1581)

## **v2.1.11** [Sdk](https://www.nuget.org/packages/Sarif.Sdk/2.1.11) | [Driver](https://www.nuget.org/packages/Sarif.Driver/2.1.11) | [Converters](https://www.nuget.org/packages/Sarif.Converters/2.1.11) | [Multitool](https://www.nuget.org/packages/Sarif.Multitool/2.1.11)

* BUG: Result matching should prefer the suppression info from the current run. [#1600](https://github.com/microsoft/sarif-sdk/issues/1600)

## **v2.1.10** [Sdk](https://www.nuget.org/packages/Sarif.Sdk/2.1.10) | [Driver](https://www.nuget.org/packages/Sarif.Driver/2.1.10) | [Converters](https://www.nuget.org/packages/Sarif.Converters/2.1.10) | [Multitool](https://www.nuget.org/packages/Sarif.Multitool/2.1.10)

* BUG: Resolve a performance issue in web request parsing code. <https://github.com/microsoft/sarif-sdk/issues/1608>

## **v2.1.9** [Sdk](https://www.nuget.org/packages/Sarif.Sdk/2.1.9) | [Driver](https://www.nuget.org/packages/Sarif.Driver/2.1.9) | [Converters](https://www.nuget.org/packages/Sarif.Converters/2.1.9) | [Multitool](https://www.nuget.org/packages/Sarif.Multitool/2.1.9)

* NEW: add --remove switch to eliminate certain properties (currently timestamps only) from log file output.
* BUG: remove verbose 'Analyzing file..' reporting for drivers.

## **v2.1.8** [Sdk](https://www.nuget.org/packages/Sarif.Sdk/2.1.8) | [Driver](https://www.nuget.org/packages/Sarif.Driver/2.1.8) | [Converters](https://www.nuget.org/packages/Sarif.Converters/2.1.8) | [Multitool](https://www.nuget.org/packages/Sarif.Multitool/2.1.8)

* BUG: Add missing `"additionalProperties": false` constraints to schema; add missing object descriptions and improve other object descriptions in schema; update schema version to -rtm.4.

## **v2.1.7** [Sdk](https://www.nuget.org/packages/Sarif.Sdk/2.1.7) | [Driver](https://www.nuget.org/packages/Sarif.Driver/2.1.7) | [Converters](https://www.nuget.org/packages/Sarif.Converters/2.1.7) | [Multitool](https://www.nuget.org/packages/Sarif.Multitool/2.1.7)

* BUG: Multitool rewrite InsertOptionalData operations fail if a result object references `run.artifacts` using the `index` property.
* BUG: The `SarifCurrentToVersionOneVisitor` was not translating v2 `result.partialFingerprints` to v1 `result.toolFingerprintContribution`. [#1556](https://github.com/microsoft/sarif-sdk/issues/1556)
* BUG: The `SarifCurrentToVersionOneVisitor` was dropping `run.id` and emitting an empty `run.stableId`. [#1557](https://github.com/microsoft/sarif-sdk/issues/1557)

## **v2.1.6** [Sdk](https://www.nuget.org/packages/Sarif.Sdk/2.1.6) | [Driver](https://www.nuget.org/packages/Sarif.Driver/2.1.6) | [Converters](https://www.nuget.org/packages/Sarif.Converters/2.1.6) | [Multitool](https://www.nuget.org/packages/Sarif.Multitool/2.1.6)

* BUG: Fortify FPR converter does not populate originalUriBaseIds if the source is a drive letter (e.g. C:)
* BUG: Multitool rebaseUri command throws null reference exception if results reference run.artifacts using the index property.
* BUG: Pre-release transformer does not upgrade schema uri if input version is higher than rtm.1.

## **v2.1.5** [Sdk](https://www.nuget.org/packages/Sarif.Sdk/2.1.5) | [Driver](https://www.nuget.org/packages/Sarif.Driver/2.1.5) | [Converters](https://www.nuget.org/packages/Sarif.Converters/2.1.5) | [Multitool](https://www.nuget.org/packages/Sarif.Multitool/2.1.5)

* Change schemas back to draft-04 to reenable Intellisense in the Visual Studio JSON editor.

## **v2.1.4** [Sdk](https://www.nuget.org/packages/Sarif.Sdk/2.1.4) | [Driver](https://www.nuget.org/packages/Sarif.Driver/2.1.4) | [Converters](https://www.nuget.org/packages/Sarif.Converters/2.1.4) | [Multitool](https://www.nuget.org/packages/Sarif.Multitool/2.1.4)

* BUG: Fix bugs related to parsing the query portion of a URI, and to the parsing of header strings.
* API NON-BRK: Introduce `WebRequest.TryParse` and `WebResponse.TryParse` to accompany existing `Parse` methods.

## **v2.1.3** [Sdk](https://www.nuget.org/packages/Sarif.Sdk/2.1.3) | [Driver](https://www.nuget.org/packages/Sarif.Driver/2.1.3) | [Converters](https://www.nuget.org/packages/Sarif.Converters/2.1.3) | [Multitool](https://www.nuget.org/packages/Sarif.Multitool/2.1.3)

* Change schema uri to secure (https) instance.
* BUG: Fix tranformer bug where schema id would not be updated if no other transformation occurred.
* BUG: `ThreadFlowLocation.Kind` value is getting lost during pre-release transformation. [#1502](https://github.com/microsoft/sarif-sdk/issues/1502)
* BUG: `Location.LogicalLocation` convenience setter mishandles null. [#1514](https://github.com/microsoft/sarif-sdk/issues/1514)
* BUG: Upgrade schemas to latest version (remove `draft-04` from `$schema` property and change `id` to `$id`). This is necessary because the schemas use the `uri-reference` format, which was not defined in draft-04. [#1521](https://github.com/microsoft/sarif-sdk/issues/1521)
* API BRK: The `Init` methods in the Autogenerated SARIF object model classes are now `protected virtual`. This enables derived classes to add additional properties without having to copy the entire code of the `Init` method.
* BUG: Transformation from SARIF 1.0 to 2.x throws `ArgumentOutOfRangeException`, if `result.locations` is an empty array. [#1526](https://github.com/microsoft/sarif-sdk/issues/1526)
* BUG: Add `Result.Level` (and remove `Result.Rank`) for Fortify Converter based on MicroFocus feedback.
* BUG: Invocation constructor should set `executionSuccessful` to true by default.
* BUG: Contrast security converter now populates `ThreadFlowLocation.Location`. [#1530](https://github.com/microsoft/sarif-sdk/issues/1530)
* BUG: Contrast Security converter no longer emits incomplete `Artifact` objects. [#1529](https://github.com/microsoft/sarif-sdk/issues/1529)
* BUG: Fix crashing bugs and logic flaws in `ArtifactLocation.TryReconstructAbsoluteUri`.
* NEW: Provide a SARIF converter for Visual Studio log files.
* NEW: Extend the `PrereleaseCompatibilityTransformer` to handle SARIF v1 files.
* API NON-BRK: Introduce `WebRequest.Parse` and `WebResponse.Parse` to parse web traffic strings into SARIF `WebRequest` and `WebResponse` objects.
* API NON-BRK: Introduce `PropertyBagHolder.{Try}GetSerializedPropertyInfo`, a safe way of retrieving a property whose type is unknown.

## **v2.1.2** [Sdk](https://www.nuget.org/packages/Sarif.Sdk/2.1.2) | [Driver](https://www.nuget.org/packages/Sarif.Driver/2.1.2) | [Converters](https://www.nuget.org/packages/Sarif.Converters/2.1.2) | [Multitool](https://www.nuget.org/packages/Sarif.Multitool/2.1.2)

* API BRK: Change location.logicalLocation to logicalLocations array. [oasis-tcs/sarif-spec#414](https://github.com/oasis-tcs/sarif-spec/issues/414)

## **v2.1.1** [Sdk](https://www.nuget.org/packages/Sarif.Sdk/2.1.1) | [Driver](https://www.nuget.org/packages/Sarif.Driver/2.1.1) | [Converters](https://www.nuget.org/packages/Sarif.Converters/2.1.1) | [Multitool](https://www.nuget.org/packages/Sarif.Multitool/2.1.1)

* BUG: Multitool crashes on launch: Can't find CommandLine.dll. [#1487](https://github.com/microsoft/sarif-sdk/issues/1487)

## **v2.1.0** [Sdk](https://www.nuget.org/packages/Sarif.Sdk/2.1.0) | [Driver](https://www.nuget.org/packages/Sarif.Driver/2.1.0) | [Converters](https://www.nuget.org/packages/Sarif.Converters/2.1.0) | [Multitool](https://www.nuget.org/packages/Sarif.Multitool/2.1.0)

* API NON-BRK: `PhysicalLocation.id` property is getting lost during 2.1.0 pre-release transformation. [#1479](https://github.com/microsoft/sarif-sdk/issues/1479)
* Add support for converting TSLint logs to SARIF
* Add support for converting Pylint logs to SARIF

## **v2.1.0-rtm.0** [Sdk](https://www.nuget.org/packages/Sarif.Sdk/2.1.0-rtm.0) | [Driver](https://www.nuget.org/packages/Sarif.Driver/2.1.0-rtm.0) | [Converters](https://www.nuget.org/packages/Sarif.Converters/2.1.0-rtm.0)) | [Multitool](https://www.nuget.org/packages/Sarif.Multitool/2.1.0-rtm.0)

* API BRK: OneOf `graphTraversal.runGraphIndex` and `graphTraversal.resultGraphIndex` is required.
* API NON-BRK: Add address.kind well-known values "instruction" and "data". [oasis-tcs/sarif-spec#397](https://github.com/oasis-tcs/sarif-spec/issues/397)
* API BRK: Rename `invocation.toolExecutionSuccessful` to `invocation.executionSuccessful`. [oasis-tcs/sarif-spec#399](https://github.com/oasis-tcs/sarif-spec/issues/399)
* API BRK: Add regex patterns for guid and language in schema.
* API NON-BRK: Add `run.specialLocations` in schema. [oasis-tcs/sarif-spec#396](https://github.com/oasis-tcs/sarif-spec/issues/396)
* API BRK: Improve `address` object design. [oasis-tcs/sarif-spec#401](https://github.com/oasis-tcs/sarif-spec/issues/401)

## **v2.1.0-beta.2** [Sdk](https://www.nuget.org/packages/Sarif.Sdk/2.1.0-beta.2) | [Driver](https://www.nuget.org/packages/Sarif.Driver/2.1.0-beta.2) | [Converters](https://www.nuget.org/packages/Sarif.Converters/2.1.0-beta.2)) | [Multitool](https://www.nuget.org/packages/Sarif.Multitool/2.1.0-beta.2)

* API NON-BRK: Change `request.target` type to string. [oasis-tcs/sarif-spec#362](https://github.com/oasis-tcs/sarif-spec/issues/362)
* API BRK: anyOf `physicalLocation.artifactLocation` and `physicalLocation.address` is required. [oasis-tcs/sarif-spec#353](https://github.com/oasis-tcs/sarif-spec/issues/353)
* API BRK: Rename `run.defaultFileEncoding` to `run.defaultEncoding`.
* API NON-BRK: Add `threadFlowLocation.taxa`. [oasis-tcs/sarif-spec#381](https://github.com/oasis-tcs/sarif-spec/issues/381)
* API BRK: anyOf `message.id` and `message.text` is required.
* API NON-BRK: Add `request.noResponseReceived` and `request.failureReason`. [oasis-tcs/sarif-spec#378](https://github.com/oasis-tcs/sarif-spec/issues/378)
* API BRK: anyOf `externalPropertyFileReference.guid` and `externalPropertyFileReference.location` is required.
* API BRK: `artifact.length` should have `default: -1, minimum: -1` values.
* API BRK: Rename `fix.changes` to `fix.artifactChanges`.
* API BRK: Each redaction token in an originalUriBaseId represents a unique location. [oasis-tcs/sarif-spec#377](https://github.com/oasis-tcs/sarif-spec/issues/377)
* API BRK: Rename file related enums in `artifact.roles`.
* API BRK: anyOf `artifactLocation.uri` and `artifactLocation.index` is required.
* API BRK: `multiformatMessageString.text` is required.
* API BRK: `inlineExternalProperties` array must have unique items.
* API BRK: `run.externalPropertyFileReferences`, update unique flag and minItems on every item according to spec.
* API BRK: `run.markdownMessageMimeType` should be removed from schema.
* API BRK: `externalPropertyFileReference.itemCount` should have a minimum value of 1.
* API NON-BRK: Add `toolComponent.informationUri` property.
* API NON-BRK: `toolComponent.isComprehensive` default value should be false.
* API BRK: `artifact.offset` minimum value allowed should be 0.
* API NON-BRK: Add `directory` enum value in `artifact.roles`.
* API BRK: `result.suppressions` array items should be unique and default to null.
* API NON-BRK: Add `suppression.guid` in schema.
* API BRK: `graph.id` should be removed from schema.
* API BRK: `edgeTraversal.stepOverEdgeCount` minimum should be 0.
* API BRK: `threadFlowLocation.nestingLevel` minimum should be 0.
* API BRK: `threadFlowLocation.importance` should default to `important`.
* API BRK: `request.index` should have default: -1, minimum: -1.
* API BRK: `response.index` should have default: -1, minimum: -1.
* API NON-BRK: `externalProperties.version` is not a required property if it is not root element.
* API NON-BRK: Add artifact roles for configuration files. [oasis-tcs/sarif-spec#372](https://github.com/oasis-tcs/sarif-spec/issues/372)
* API NON-BRK: Add suppression.justification. [oasis-tcs/sarif-spec#373](https://github.com/oasis-tcs/sarif-spec/issues/373)
* API NON-BRK: Associate descriptor metadata with thread flow locations. [oasis-tcs/sarif-spec#381](https://github.com/oasis-tcs/sarif-spec/issues/381)
* API BRK: Move `location.physicalLocation.id` to `location.id`. [oasis-tcs/sarif-spec#375](https://github.com/oasis-tcs/sarif-spec/issues/375)
* API BRK: `result.stacks` array should have unique items.
* API BRK: `result.relatedLocations` array should have unique items.
* API BRK: Separate `suppression` `status` from `kind`. [oasis-tcs/sarif-spec#371](https://github.com/oasis-tcs/sarif-spec/issues/371)
* API BRK: `reportingDescriptorReference` requires anyOf (`index`, `guid`, `id`).
* API BRK: Rename `request` object and related properties to `webRequest`.
* API BRK: Rename `response` object and related properties to `webResponse`.
* API NON-BRK: Add `locationRelationship` object. [oasis-tcs/sarif-spec#375](https://github.com/oasis-tcs/sarif-spec/issues/375)
* API BRK: `externalPropertyFileReference.itemCount` can be 0 and defaults to minimum: -1, default: -1.
* API BRK: `threadFlowLocation.executionOrder` can be 0 and defaults to -1, so minimum: -1, default: -1
* API BRK: Rename artifact role `traceFile` to `tracedFile`.
* API NON-BRK: Add artifact role `debugOutputFile`.
* API NON-BRK: Add `value` to `threadFlowLocation.kinds`.
* API NON-BRK: Add a new value to `result.kind`: `informational`.
* API NON-BRK: add `address.kind`values `function` and `page`.
* API NON-BRK: `run.columnKind` has no default value.
* API NON-BRK: In the `reportingDescriptorRelationship` object, add a property `description` of type `message`, optional.
* API NON-BRK: In the `locationRelationship` object, add a property `description` of type `message`, optional.
* API BRK: `region.byteOffset` should have default: -1, minimum: -1.
* API BRK: Change `notification.physicalLocation` of type `physicalLocation` to `notification.locations` of type `locations`.

## **v2.1.0-beta.1** [Sdk](https://www.nuget.org/packages/Sarif.Sdk/2.1.0-beta.1) | [Driver](https://www.nuget.org/packages/Sarif.Driver/2.1.0-beta.1) | [Converters](https://www.nuget.org/packages/Sarif.Converters/2.1.0-beta.1)) | [Multitool](https://www.nuget.org/packages/Sarif.Multitool/2.1.0-beta.1))

* API BRK: Change `request.uri` to `request.target`. [oasis-tcs/sarif-spec#362](https://github.com/oasis-tcs/sarif-spec/issues/362)

## **v2.1.0-beta.0** [Sdk](https://www.nuget.org/packages/Sarif.Sdk/2.1.0-beta.0) | [Driver](https://www.nuget.org/packages/Sarif.Driver/2.1.0-beta.0) | [Converters](https://www.nuget.org/packages/Sarif.Converters/2.1.0-beta.0)) | [Multitool](https://www.nuget.org/packages/Sarif.Multitool/2.1.0-beta.0))

* API BRK: All SARIF state dictionaries now contains multiformat strings as values. [oasis-tcs/sarif-spec#361](https://github.com/oasis-tcs/sarif-spec/issues/361)
* API NON-BRK: Define `request` and `response` objects. [oasis-tcs/sarif-spec#362](https://github.com/oasis-tcs/sarif-spec/issues/362)

## **v2.0.0-csd.2.beta.2019.04-03.3** [Sdk](https://www.nuget.org/packages/Sarif.Sdk/2.0.0-csd.2.beta.2019.04-03.3) | [Driver](https://www.nuget.org/packages/Sarif.Driver/2.0.0-csd.2.beta.2019.04-03.3) | [Converters](https://www.nuget.org/packages/Sarif.Converters/2.0.0-csd.2.beta.2019.04-03.3)) | [Multitool](https://www.nuget.org/packages/Sarif.Multitool/2.0.0-csd.2.beta.2019.04-03.3))

* API BRK: Rename `reportingDescriptor.descriptor` to `reportingDescriptor.target`. [oasis-tcs/sarif-spec#356](https://github.com/oasis-tcs/sarif-spec/issues/356)
* API NON-BRK: Remove `canPrecedeOrFollow` from relationship kind list. [oasis-tcs/sarif-spec#356](https://github.com/oasis-tcs/sarif-spec/issues/356)

## **v2.0.0-csd.2.beta.2019.04-03.2** [Sdk](https://www.nuget.org/packages/Sarif.Sdk/2.0.0-csd.2.beta.2019.04-03.2) | [Driver](https://www.nuget.org/packages/Sarif.Driver/2.0.0-csd.2.beta.2019.04-03.2) | [Converters](https://www.nuget.org/packages/Sarif.Converters/2.0.0-csd.2.beta.2019.04-03.2)) | [Multitool](https://www.nuget.org/packages/Sarif.Multitool/2.0.0-csd.2.beta.2019.04-03.2))

* API NON-BRK: Add `module` to `address.kind`. [oasis-tcs/sarif-spec#353](https://github.com/oasis-tcs/sarif-spec/issues/353)
* API BRK: `address.baseAddress` & `address.offset` to int. [oasis-tcs/sarif-spec#353](https://github.com/oasis-tcs/sarif-spec/issues/353)
* API BRK: Update how reporting descriptors describe their taxonomic relationships. [oasis-tcs/sarif-spec#356](https://github.com/oasis-tcs/sarif-spec/issues/356)
* API NON-BRK: Add `initialState` and `immutableState` properties to thread flow object. Add `immutableState` to `graphTraversal` object. [oasis-tcs/sarif-spec#168](https://github.com/oasis-tcs/sarif-spec/issues/168)

## **v2.0.0-csd.2.beta.2019.04-03.1** [Sdk](https://www.nuget.org/packages/Sarif.Sdk/2.0.0-csd.2.beta.2019.04-03.1) | [Driver](https://www.nuget.org/packages/Sarif.Driver/2.0.0-csd.2.beta.2019.04-03.1) | [Converters](https://www.nuget.org/packages/Sarif.Converters/2.0.0-csd.2.beta.2019.04-03.1)) | [Multitool](https://www.nuget.org/packages/Sarif.Multitool/2.0.0-csd.2.beta.2019.04-03.1))

* API BRK: Rename `message.messageId` property to `message.id`. <https://github.com/oasis-tcs/sarif-spec/issues/352>

## **v2.0.0-csd.2.beta.2019.04-03.0** [Sdk](https://www.nuget.org/packages/Sarif.Sdk/2.0.0-csd.2.beta.2019.04-03.0) | [Driver](https://www.nuget.org/packages/Sarif.Driver/2.0.0-csd.2.beta.2019.04-03.0) | [Converters](https://www.nuget.org/packages/Sarif.Converters/2.0.0-csd.2.beta.2019.04-03.0)) | [Multitool](https://www.nuget.org/packages/Sarif.Multitool/2.0.0-csd.2.beta.2019.04-03.0))

* API NON-BRK: Introduce new localization mechanism (post ballot changes). [oasis-tcs/sarif-spec#338](https://github.com/oasis-tcs/sarif-spec/issues/338)
* API BRK: Add `address` property to a `location` object (post ballot changes). [oasis-tcs/sarif-spec#302](https://github.com/oasis-tcs/sarif-spec/issues/302)
* API NON-BRK: Define result `taxonomies`. [oasis-tcs/sarif-spec#314](https://github.com/oasis-tcs/sarif-spec/issues/314)
* API NON-BRK: Define a `reportingDescriptorReference` object. [oasis-tcs/sarif-spec#324](https://github.com/oasis-tcs/sarif-spec/issues/324)
* API BRK: Change `run.graphs` and `result.graphs` from objects to arrays. [oasis-tcs/sarif-spec#326](https://github.com/oasis-tcs/sarif-spec/issues/326)
* API BRK: External property file related renames (post ballot changes). [oasis-tcs/sarif-spec#335](https://github.com/oasis-tcs/sarif-spec/issues/335)
* API NON-BRK: Allow toolComponents to be externalized. [oasis-tcs/sarif-spec#337](https://github.com/oasis-tcs/sarif-spec/issues/337)
* API BRK: Rename all `instanceGuid` properties to `guid`. [oasis-tcs/sarif-spec#341](https://github.com/oasis-tcs/sarif-spec/issues/341)
* API NON-BRK: Add `reportingDescriptor.deprecatedNames` and `deprecatedGuids` to match `deprecatedIds` property. [oasis-tcs/sarif-spec#346](https://github.com/oasis-tcs/sarif-spec/issues/346)
* API NON-BRK: Add `referencedOnCommandLine` as a role. [oasis-tcs/sarif-spec#347](https://github.com/oasis-tcs/sarif-spec/issues/347)
* API NON-BRK: Rename `reportingConfigurationOverride` to `configurationOverride`. [oasis-tcs/sarif-spec#350](https://github.com/oasis-tcs/sarif-spec/issues/350)

## **v2.0.0-csd.2.beta.2019.02-20** [Sdk](https://www.nuget.org/packages/Sarif.Sdk/2.0.0-csd.2.beta.2019.02-20) | [Driver](https://www.nuget.org/packages/Sarif.Driver/2.0.0-csd.2.beta.2019.02-20) | [Converters](https://www.nuget.org/packages/Sarif.Converters/2.0.0-csd.2.beta.2019.02-20)) | [Multitool](https://www.nuget.org/packages/Sarif.Multitool/2.0.0-csd.2.beta.2019.02-20))

* COMMAND-LINE BRK: Rename `--sarif-version` to `--sarif-output-version`. Remove duplicative tranform `--target-version` command-line argument.
* COMMAND-LINE NON-BRK: add `--inline` option to multitool `rebaseuri` verb, to write output directly into input files.
* API NON-BRK: Add additional properties to `toolComponent`. [oasis-tcs/sarif-spec#336](https://github.com/oasis-tcs/sarif-spec/issues/336)
* API NON-BRK: Provide a caching mechanism for duplicated code flow data. [oasis-tcs/sarif-spec#320](https://github.com/oasis-tcs/sarif-spec/issues/320)
* API NON-BRK: Add `inlineExternalPropertyFiles` at the log level. [oasis-tcs/sarif-spec#321](https://github.com/oasis-tcs/sarif-spec/issues/321)
* API NON-BRK: Update logical location kinds to accommodate XML and JSON paths. [oasis-tcs/sarif-spec#291](https://github.com/oasis-tcs/sarif-spec/issues/291)
* API NON-BRK: Define result taxonomies. [oasis-tcs/sarif-spec#314](https://github.com/oasis-tcs/sarif-spec/issues/314)
* API BRK: Remove `invocation.attachments`, now replaced by `run.tool.extensions`. [oasis-tcs/sarif-spec#327](https://github.com/oasis-tcs/sarif-spec/issues/327)
* API NON-BRK: Introduce new localization mechanism. [oasis-tcs/sarif-spec#338](https://github.com/oasis-tcs/sarif-spec/issues/338)
* API BRK: Remove `tool.language` and localization support. [oasis-tcs/sarif-spec#325](https://github.com/oasis-tcs/sarif-spec/issues/325)
* API NON-BRK: Add additional properties to toolComponent. [oasis-tcs/sarif-spec#336](https://github.com/oasis-tcs/sarif-spec/issues/336)
* API BRK: Rename `invocation.toolNotifications` and `invocation.configurationNotifications` to `toolExecutionNotifications` and `toolConfigurationNotifications`. [oasis-tcs/sarif-spec#330](https://github.com/oasis-tcs/sarif-spec/issues/330)
* API BRK: Add address property to a location object (and other nodes). [oasis-tcs/sarif-spec#302](https://github.com/oasis-tcs/sarif-spec/issues/302)
* API BRK: External property file related renames. [oasis-tcs/sarif-spec#335](https://github.com/oasis-tcs/sarif-spec/issues/335)

## **v2.0.0-csd.2.beta.2019.01-24.1** [Sdk](https://www.nuget.org/packages/Sarif.Sdk/2.0.0-csd.2.beta.2019.01-24.1) | [Driver](https://www.nuget.org/packages/Sarif.Driver/2.0.0-csd.2.beta.2019.01-24.1) | [Converters](https://www.nuget.org/packages/Sarif.Converters/2.0.0-csd.2.beta.2019.01-24.1)) | [Multitool](https://www.nuget.org/packages/Sarif.Multitool/2.0.0-csd.2.beta.2019.01-24.1))

* BUG: `region.charOffset` default value should be -1 (invalid value) rather than 0. Fixes an issue where `region.charLength` is > 0 but `region.charOffset` is absent (because its value of 0 was incorrectly elided due to being the default value).

## **v2.0.0-csd.2.beta.2019.01-24** [Sdk](https://www.nuget.org/packages/Sarif.Sdk/2.0.0-csd.2.beta.2019.01-24) | [Driver](https://www.nuget.org/packages/Sarif.Driver/2.0.0-csd.2.beta.2019.01-24) | [Converters](https://www.nuget.org/packages/Sarif.Converters/2.0.0-csd.2.beta.2019.01-24)) | [Multitool](https://www.nuget.org/packages/Sarif.Multitool/2.0.0-csd.2.beta.2019.01-24))

* BUG: SDK compatibility update for sample apps.
* BUG: Add Sarif.Multitool.exe.config file to multitool package to resolve "Could not load file or assembly `Newtonsoft.Json, Version=9.0.0.0`" exception on using validate command.
* API BRK: rename baselineState `existing` value to `unchanged`. Add new baselineState value `updated`. [oasis-tcs/sarif-spec#312](https://github.com/oasis-tcs/sarif-spec/issues/312)
* API BRK: unify result and notification failure levels (`note`, `warning`, `error`). Break out result evaluation state into `result.kind` property with values `pass`, `fail`, `open`, `review`, `notApplicable`. [oasis-tcs/sarif-spec#317](https://github.com/oasis-tcs/sarif-spec/issues/317)
* API BRK: remove IRule entirely, in favor of utilizing ReportingDescriptor base class.
* API BRK: define `toolComponent` object to persist tool data. The `tool.driver` component documents the standard driver metadata. `tool.extensions` is an array of `toolComponent` instances that describe extensions to the core analyzer. This change also deletes `tool.sarifLoggerVersion` (from the newly created `toolComponent` object) due to its lack of utility. Adds `result.extensionIndex` to allow results to be associated with a plug-in. `toolComponent` also added as a new file role. [oasis-tcs/sarif-spec#179](https://github.com/oasis-tcs/sarif-spec/issues/179)
* API BRK: Remove `run.resources` object. Rename `rule` object to `reportingDescriptor`. Move rule and notification reportingDescriptor objects to `tool.notificationDescriptors` and `tool.ruleDescriptors`. `resources.messageStrings` now located at `toolComponent.globalMessageStrings`. `rule.configuration` property now named `reportingDescriptor.defaultConfiguration`. `reportingConfiguration.defaultLevel` and `reportingConfiguration.defaultRank` simplified to `reportingConfiguration.level` and `reportingConfiguration.rank`. Actual runtime reportingConfiguration persisted to new array of reportingConfiguration objects at `invocation.reportingConfiguration`. [oasis-tcs/sarif-spec#311](https://github.com/oasis-tcs/sarif-spec/issues/311)
* API BRK: `run.richTextMessageMimeType` renamed to `run.markdownMessageMimeType`. `message.richText` renamed to `message.markdown`. `message.richMessageId` deleted. Create `multiformatMessageString` object, that holds plain text and markdown message format strings. `reportingDescriptor.messageStrings` is now a dictionary of these objects, keyed by message id. `reporting.Descriptor.richMessageStrings` dictionary is deleted. [oasis-tcs/sarif-spec#319](https://github.com/oasis-tcs/sarif-spec/issues/319)
* API BRK: `threadflowLocation.kind` is now `threadflowLocation.kinds`, an array of strings that categorize the thread flow location. [oasis-tcs/sarif-spec#202](https://github.com/oasis-tcs/sarif-spec/issues/202)
* API BRK: `file` renamed to `artifact`. `fileLocation` renamed to `artifactLocation`. `run.files` renamed to `run.artifacts`. [oasis-tcs/sarif-spec#309](https://github.com/oasis-tcs/sarif-spec/issues/309)

## **v2.0.0-csd.2.beta.2019-01-09** [Sdk](https://www.nuget.org/packages/Sarif.Sdk/2.0.0-csd.2.beta.2019-01-09) | [Driver](https://www.nuget.org/packages/Sarif.Driver/2.0.0-csd.2.beta.2019-01-09) | [Converters](https://www.nuget.org/packages/Sarif.Converters/2.0.0-csd.2.beta.2019-01-09) | [Multitool](https://www.nuget.org/packages/Sarif.Multitool/2.0.0-csd.2.beta.2019-01-09)

* BUG: Result matching improvements in properties persistence.
* NEW: Fortify FPR converter improvements.
* API NON-BRK: Remove uniqueness requirement from `result.locations`.
* API NON-BRK: Add `run.newlineSequences` to schema. [oasis-tcs/sarif-spec#169](https://github.com/oasis-tcs/sarif-spec/issues/169)
* API NON-BRK: Add `rule.deprecatedIds` to schema. [oasis-tcs/sarif-spec#293](https://github.com/oasis-tcs/sarif-spec/issues/293)
* API NON-BRK: Add `versionControlDetails.mappedTo`. [oasis-tcs/sarif-spec#248](https://github.com/oasis-tcs/sarif-spec/issues/248)
* API NON-BRK: Add result.rank`. Add`ruleConfiguration.defaultRank`.
* API NON-BRK: Add `file.sourceLocation` and `region.sourceLanguage` to guide in snippet colorization. `run.defaultSourceLanguage` provides a default value. [oasis-tcs/sarif-spec#286](https://github.com/oasis-tcs/sarif-spec/issues/286)
* API NON-BRK: default values for `result.rank` and `ruleConfiguration.defaultRank` is now -1.0 (from 0.0). [oasis-tcs/sarif-spec#303](https://github.com/oasis-tcs/sarif-spec/issues/303)
* API BRK: Remove `run.architecture` [oasis-tcs/sarif-spec#262](https://github.com/oasis-tcs/sarif-spec/issues/262)
* API BRK: `result.message` is now a required property [oasis-tcs/sarif-spec#283](https://github.com/oasis-tcs/sarif-spec/issues/283)
* API BRK: Rename `tool.fileVersion` to `tool.dottedQuadFileVersion` [oasis-tcs/sarif-spec#274](https://github.com/oasis-tcs/sarif-spec/issues/274)
* API BRK: Remove `open` from valid rule default configuration levels. The transformer remaps this value to `note`. [oasis-tcs/sarif-spec#288](https://github.com/oasis-tcs/sarif-spec/issues/288)
* API BRK: `run.columnKind` default value is now `unicodeCodePoints`. The transformer will inject `utf16CodeUnits`, however, when this property is absent, as this value is a more appropriate default for the Windows platform. [#1160](https://github.com/Microsoft/sarif-sdk/pull/1160)
* API BRK: Make `run.logicalLocations` an array, not a dictionary. Add result.logicalLocationIndex to point to associated logical location.
* API BRK: `run.externalFiles` renamed to `run.externalPropertyFiles`, which is not a bundle of external property file objects. NOTE: no transformation will be provided for legacy versions of the external property files API.
* API BRK: rework `result.provenance` object, including moving result.conversionProvenance to `result.provenance.conversionSources`. NOTE: no transformation currently exists for this update.
* API BRK: Make `run.files` an array, not a dictionary. Add fileLocation.fileIndex to point to a file object associated with the location within `run.files`.
* API BRK: Make `resources.rules` an array, not a dictionary. Add result.ruleIndex to point to a rule object associated with the result within `resources.rules`.
* API BRK: `run.logicalLocations` now requires unique array elements. [oasis-tcs/sarif-spec#304](https://github.com/oasis-tcs/sarif-spec/issues/304)

## **v2.0.0-csd.2.beta.2018-10-10.2** [Sdk](https://www.nuget.org/packages/Sarif.Sdk/2.0.0-csd.2.beta.2018-10-10.2) | [Driver](https://www.nuget.org/packages/Sarif.Driver/2.0.0-csd.2.beta.2018-10-10.2) | [Converters](https://www.nuget.org/packages/Sarif.Converters/2.0.0-csd.2.beta.2018-10-10.2) | [Multitool](https://www.nuget.org/packages/Sarif.Multitool/2.0.0-csd.2.beta.2018-10-10.2)

* BUG: Don`t emit v2 analysisTarget if there is no v1 resultFile.
* BUILD: Bring NuGet publishing scripts into conformance with new Microsoft requirements.

## **v2.0.0-csd.2.beta.2018-10-10.1** [Sdk](https://www.nuget.org/packages/Sarif.Sdk/2.0.0-csd.2.beta.2018-10-10.1) | [Driver](https://www.nuget.org/packages/Sarif.Driver/2.0.0-csd.2.beta.2018-10-10.1) | [Converters](https://www.nuget.org/packages/Sarif.Converters/2.0.0-csd.2.beta.2018-10-10.1) | [Multitool](https://www.nuget.org/packages/Sarif.Multitool/2.0.0-csd.2.beta.2018-10-10.1)

* BUG: Persist region information associated with analysis target

## **v2.0.0-csd.2.beta.2018-10-10** [Sdk](https://www.nuget.org/packages/Sarif.Sdk/2.0.0-csd.2.beta.2018-10-10) | [Driver](https://www.nuget.org/packages/Sarif.Driver/2.0.0-csd.2.beta.2018-10-10) | [Converters](https://www.nuget.org/packages/Sarif.Converters/2.0.0-csd.2.beta.2018-10-10) | [Multitool](https://www.nuget.org/packages/Sarif.Multitool/2.0.0-csd.2.beta.2018-10-10)

* NEW:Add --sarif-version command to driver (to transform SARIF output to v1 format)
* BUG: Drop erroneous persistence of redaction tokens as files objects.
* API NON-BRK: Add `result.occurrenceCount` (denotes # of occurrences of an identical results within an analysisRun)
* API NON-BRK: Add `run.externalFiles` object to schema. Sync generally to OASIS TC schema.
* API BRK: `originalUriBaseIds` is now a dictionary of file locations, not strings.
* API BRK: Suffix `invocation.startTime`, `invocation.endTime`, `file.lastModifiedTime` and `notification.time` with Utc (`startTimeUtc`, `endTimeUtc`, etc.).
* API BRK: `threadflowLocation.timestamp` renamed to `executionTimeUtc`.
* API BRK: `versionControlDetails.timestamp` renamed to `asOfTimeUtc`.
* API BRK: `versionControlDetails.uri` renamed to `repositoryUri`.
* API BRK: `versionControlDetails.tag` renamed to `revisionTag`
* API BRK: `exception.message` type converted from string to message object.
* API BRK: `file.hashes` is now a string/string dictionary, not an array of `hash` objects (the type for which is deleted)
* API BRK: `run.instanceGuid`, `run.correlationGuid`, `run.logicalId`, `run.description` combined into new `runAutomationDetails` object instance defined at `run.id`.
* API BRK: `run.automationLogicalId` subsumed by `run.aggregateIds`, an array of `runAutomationDetails` objects.
* API BRK: Remove `threadFlowLocation.step`
* API BRK: `invocation.workingDirectory` is now a FileLocation object (and not a URI expressed as a string)

## **v2.0.0-csd.1.0.2** [Sdk](https://www.nuget.org/packages/Sarif.Sdk/2.0.0-csd.1.0.2) | [Driver](https://www.nuget.org/packages/Sarif.Driver/2.0.0-csd.1.0.2) | [Converters](https://www.nuget.org/packages/Sarif.Converters/2.0.0-csd.1.0.2) | [Multitool](https://www.nuget.org/packages/Sarif.Multitool/2.0.0-csd.1.0.2)

* BUG: In result matching algorithm, an empty or null previous log no longer causes a NullReferenceException.
* BUG: In result matching algorithm, duplicate data is no longer incorrectly detected across files. Also: changed a "NotImplementedException" to the correct "InvalidOperationException".

## **v2.0.0-csd.1.0.1** [Sdk](https://www.nuget.org/packages/Sarif.Sdk/2.0.0-csd.1.0.1) | [Driver](https://www.nuget.org/packages/Sarif.Driver/2.0.0-csd.1.0.1) | [Converters](https://www.nuget.org/packages/Sarif.Converters/2.0.0-csd.1.0.1) | [Multitool](https://www.nuget.org/packages/Sarif.Multitool/2.0.0-csd.1.0.1)

* API BREAKING CHANGE: Fix weakly typed CreateNotification calls and make API more strongly typed
* API BREAKING CHANGE: Rename OptionallyEmittedData.ContextCodeSnippets to ContextRegionSnippets
* API BREAKING CHANGE: Eliminate result.ruleMessageId (in favor of result.message.messageId)

## **v2.0.0-csd.1** [Sdk](https://www.nuget.org/packages/Sarif.Sdk/2.0.0-csd.1) | [Driver](https://www.nuget.org/packages/Sarif.Driver/2.0.0-csd.1) | [Converters](https://www.nuget.org/packages/Sarif.Converters/2.0.0-csd.1) | [Multitool](https://www.nuget.org/packages/Sarif.Multitool/2.0.0-csd.1)

* Convert object model to conform to SARIF v2 CSD.1 draft specification
* Distinguish textual vs. binary file persistence in rewrite option (and allow for both in multitool rewrite verb)
* NOTE: the change above introduces a command-line breaking change. --persist-file-contents is now renamed to --insert
* Add ComprehensiveRegionProperties, RegionSnippets and ContextCodeSnippets as possible qualifier to --insert option
* Provide SARIF v1.0 object model and v1 <-> v2 transformation API

## **v1.7.5** [Sdk](https://www.nuget.org/packages/Sarif.Sdk/1.7.5) | [Driver](https://www.nuget.org/packages/Sarif.Driver/1.7.5) | [Converters](https://www.nuget.org/packages/Sarif.Converters/1.7.5) | [Multitool](https://www.nuget.org/packages/Sarif.Multitool/1.7.5)

* Disabling skimmers text fix
* Fix a serialization bug with strings in a PropertyBag (not correctly escaped after a reserializing the data structure).
* Multitool improvements--added "rebaseUri" and "absoluteUri" tasks, which will either make the URIs in a SARIF log relative to some base URI, or take base URIs stored in SARIF and make the URIs absolute again.
* Added a "processing pipeline" model to the SARIF SDK in order to allow easy chaining of operations on SARIF logs (like making all URIs relative/absolute).

## **v1.7.4** [Sdk](https://www.nuget.org/packages/Sarif.Sdk/1.7.4) | [Driver](https://www.nuget.org/packages/Sarif.Driver/1.7.4) | [Converters](https://www.nuget.org/packages/Sarif.Converters/1.7.4) | [Multitool](https://www.nuget.org/packages/Sarif.Multitool/1.7.4)

* Platform Specific Tooling Text Fix
* Skimmers can now be disabled via the configuration file
* The Driver will now pull configuration from a default location to allow for easier re-packaging of tools with custom configurations

## **v1.7.3** [Sdk](https://www.nuget.org/packages/Sarif.Sdk/1.7.3) | [Driver](https://www.nuget.org/packages/Sarif.Driver/1.7.3) | [Converters](https://www.nuget.org/packages/Sarif.Converters/1.7.3) | [Multitool](https://www.nuget.org/packages/Sarif.Multitool/1.7.3)

* Make SupportedPlatform a first class concept for skimmers
* Rename --pretty argument to --pretty-print

## **v1.7.2** [Sdk](https://www.nuget.org/packages/Sarif.Sdk/1.7.2) | [Driver](https://www.nuget.org/packages/Sarif.Driver/1.7.2) | [Converters](https://www.nuget.org/packages/Sarif.Converters/1.7.2) | [Multitool](https://www.nuget.org/packages/Sarif.Multitool/1.7.2)

* Update Multitool nuget package build
* Enable "pretty print" .sarif formatting via --pretty argument
* Code sign 3rd party dependency assemblies (CommandLineParser, CsvHelper, Newtonsoft.Json)
* Remove -beta flag from Driver and Multitool packages

## **v1.7.1** [Sdk](https://www.nuget.org/packages/Sarif.Sdk/1.7.1) | [Driver](https://www.nuget.org/packages/Sarif.Driver/1.7.1) | [Converters](https://www.nuget.org/packages/Sarif.Converters/1.7.1) | [Multitool](https://www.nuget.org/packages/Sarif.Multitool/1.7.1)

* Update nuget package build

## **v1.7.0** [Sdk](https://www.nuget.org/packages/Sarif.Sdk/1.7.0) | [Driver](https://www.nuget.org/packages/Sarif.Driver/1.7.0) | [Converters](https://www.nuget.org/packages/Sarif.Converters/1.7.0) | [Multitool](https://www.nuget.org/packages/Sarif.Multitool/1.7.0)

* Security and accessibility clean-up
* TSLint converter fixes
* Provide .NET core version
* VSIX improvements (including auto-expansion of file contents persisted to SARIF logs)

## **v1.6.0** [Driver](https://www.nuget.org/packages/Sarif.Driver/1.6.0) | [SDK](https://www.nuget.org/packages/Sarif.Sdk/1.6.0)

* Enable persistence of base64-encoded file contents via SarifLogger.
* Rename AnalyzeOptions.ComputeTargetsHash to ComputeFileHashes
* Fix bug in Semmle conversion (crash on embedded file:// scheme links)

## **v1.5.47** [Driver](https://www.nuget.org/packages/Sarif.Driver/1.5.47) | [SDK](https://www.nuget.org/packages/Sarif.Sdk/1.5.47)

* Enable converter plugins
* Adjust RuntimeConditions enum so that `command line parse` error is 0x1.

## **v1.5.46** [Driver](https://www.nuget.org/packages/Sarif.Driver/1.5.46) | [SDK](https://www.nuget.org/packages/Sarif.Sdk/1.5.46)

* Resolved crash deserializing empty property bags

## **v1.5.45** [Driver](https://www.nuget.org/packages/Sarif.Driver/1.5.45) | [SDK](https://www.nuget.org/packages/Sarif.Sdk/1.5.45)

* Track RuntimeConditions.OneOrMoreWarnings|ErrorsFired in RuleUtilities.BuildResult

## **v1.5.44** [Driver](https://www.nuget.org/packages/Sarif.Driver/1.5.44) | [SDK](https://www.nuget.org/packages/Sarif.Sdk/1.5.44)

* Update default AnalyzeCommandBase behavior to utilize rich return code, if specified.

## **v1.5.43** [Driver](https://www.nuget.org/packages/Sarif.Driver/1.5.43) | [SDK](https://www.nuget.org/packages/Sarif.Sdk/1.5.43)

* Expose EntryPointUtilities helpers as public

## **v1.5.42** [Driver](https://www.nuget.org/packages/Sarif.Driver/1.5.42) | [SDK](https://www.nuget.org/packages/Sarif.Sdk/1.5.42)

* Add EntryPointUtilities class that provides response file injection assistance
* Rich return code support

## **v1.5.41** [Driver](https://www.nuget.org/packages/Sarif.Driver/1.5.41) | [SDK](https://www.nuget.org/packages/Sarif.Sdk/1.5.41)

* Control invocation property logging

## **v1.5.40** [Driver](https://www.nuget.org/packages/Sarif.Driver/1.5.40) | [SDK](https://www.nuget.org/packages/Sarif.Sdk/1.5.40)

* Add JSON settings persistence
* Populate context objects from configuration file argument

## **v1.5.39** [Driver](https://www.nuget.org/packages/Sarif.Driver/1.5.39) | [SDK](https://www.nuget.org/packages/Sarif.Sdk/1.5.39)

* Loosen requirement to explicitly provide --config argument for default configuration
* Convert Semmle embedded links to related locations
* Add File/Open of Semmle CSV to VS add-ing
* Eliminate redundant output of notifications
* Update FileSpecifier to resolve patternts such as File* properly

## **v1.5.38** [Driver](https://www.nuget.org/packages/Sarif.Driver/1.5.38) | [SDK](https://www.nuget.org/packages/Sarif.Sdk/1.5.38)

* Preliminary Semmle converter

## **v1.5.37** [Driver](https://www.nuget.org/packages/Sarif.Driver/1.5.37) | [SDK](https://www.nuget.org/packages/Sarif.Sdk/1.5.37)

* Further refinements to output on analysis completion.

## **v1.5.36** [Driver](https://www.nuget.org/packages/Sarif.Driver/1.5.36) | [SDK](https://www.nuget.org/packages/Sarif.Sdk/1.5.36)

* Provide better reporting for non-fatal messages.

## **v1.5.35** [Driver](https://www.nuget.org/packages/Sarif.Driver/1.5.35) | [SDK](https://www.nuget.org/packages/Sarif.Sdk/1.5.35)

* Add `configuration` member to rule objects

## **v1.5.34** [Driver](https://www.nuget.org/packages/Sarif.Driver/1.5.34) | [SDK](https://www.nuget.org/packages/Sarif.Sdk/1.5.34)

* Update schema for `annotations` object required properties

## **v1.5.33** [Driver](https://www.nuget.org/packages/Sarif.Driver/1.5.33) | [SDK](https://www.nuget.org/packages/Sarif.Sdk/1.5.33)

* Resolve crash generating `not applicable` messages

## **v1.5.32** [Driver](https://www.nuget.org/packages/Sarif.Driver/1.5.32) | [SDK](https://www.nuget.org/packages/Sarif.Sdk/1.5.32)

* Add `annotations` member to annotatedCodeLocation object.
* Rename annotatedCodeLocation `variables` member to `state`
* Rename annotatedCodeLocation `parameters` member to `values`

## **v1.5.31** [Driver](https://www.nuget.org/packages/Sarif.Driver/1.5.31) | [SDK](https://www.nuget.org/packages/Sarif.Sdk/1.5.31)

* API BREAKING CHANGE: RuleUtilities.BuildResult no longer automatically prepends the target file path to the list of FormattedRuleMessage.Arguments array in the Result object being built.

## **v1.5.30** [Driver](https://www.nuget.org/packages/Sarif.Driver/1.5.30) | [SDK](https://www.nuget.org/packages/Sarif.Sdk/1.5.30)

* Add static helper method `AnalyzeCommandBase.LogToolNotification`.

## **v1.5.29** [Driver](https://www.nuget.org/packages/Sarif.Driver/1.5.29) | [SDK](https://www.nuget.org/packages/Sarif.Sdk/1.5.29)

* Add `--quiet` option to suppress console output.

## **v1.5.28** [Driver](https://www.nuget.org/packages/Sarif.Driver/1.5.28) | [SDK](https://www.nuget.org/packages/Sarif.Sdk/1.5.28)

* API BREAKING change: rename PropertyBagDictionary to PropertiesDictionary
* Add `functionReturn` to annotatedCodeLocation.kind
* Remove `source`, `sink` and `sanitizer` from annotatedCodeLocation.kind
* Add `taint` enum to annotatedCodeLocation with values `source`, `sink` and `sanitizer`
* Add `parameters` and `variables` members to annotatedCodeLocation
* Rename annotatedCodeLocation.callee member to `target`
* Rename annotatedCodeLocation.calleeKey member to `targetKey`

## **v1.5.27** [Driver](https://www.nuget.org/packages/Sarif.Driver/1.5.27) | [SDK](https://www.nuget.org/packages/Sarif.Sdk/1.5.27)

* Ship checked in CommandLine.dll in order to allow this `beta` NuGet component to ship in Driver non-beta release

## **v1.5.26** [Driver](https://www.nuget.org/packages/Sarif.Driver/1.5.26) | [SDK](https://www.nuget.org/packages/Sarif.Sdk/1.5.26)  

* API BREAKING change on SarifLogger to explicitly specify hash computation for all files  
* SarifLogger now automatically persists file data for all URIs through format  
* Add run.stableId, a consistent run-over-run log identifier  
* Add annotatedCodeLocation.callee and annotatedCodeLocation.calleeKey for annotation call sites  
* Add invocation.responseFiles to capture response file contents
* Drop .NET framework dependency to 4.5 (from 4.5.1)

## **v1.5.25** [Driver](https://www.nuget.org/packages/Sarif.Driver/1.5.25) | [SDK](https://www.nuget.org/packages/Sarif.Sdk/1.5.25)

* NOTE: NON-BETA RELEASE
* Add a converter for Static Driver Verifier trace files
* Add SuppressedExternally to SuppressionStates enum

## **v1.5.24-beta** [Driver](https://www.nuget.org/packages/Sarif.Driver/1.5.24-beta) | [SDK](https://www.nuget.org/packages/Sarif.Sdk/1.5.24-beta)

* Permit annotatedCodeLocation.id to be a numeric value (in addition to a string)

## **v1.5.23-beta** [Driver](https://www.nuget.org/packages/Sarif.Driver/1.5.23-beta) | [SDK](https://www.nuget.org/packages/Sarif.Sdk/1.5.23-beta)

* Rename `codeSnippet` to `snippet`
* Remove requirement to specify `description` on code fixes
* Add `architecture` back to `run` object

## **v1.5.22-beta** [Driver](https://www.nuget.org/packages/Sarif.Driver/1.5.22-beta) | [SDK](https://www.nuget.org/packages/Sarif.Sdk/1.5.22-beta)

* Add suppressionStates enum (with a single current value, indicating `suppressedInSource`)
* Add `id` and `correlationId` as arguments to ResultLogJsonWriter.Initialize. Log `id` is populated with a generated guid by default.
* Add `sarifLoggerVersion` that identifies the SDK logger version used to produce a log file.
* Provide serialization of arbitrary JSON content to `properties` members.
* Move `tags` into properties (but provide top-level Tags member for setting/retrieving this data)
* Add annotatedCodeLocation.kind enum (with values such as `branch`, `declaration`, et al.)
* Update all converters to Sarif beta.5
* Add optional `id` to each result, to allow correlation with external data, annotations, work items, etc.
* Add flag to configure file hash computation to FileData.Create helper
* Add `uriBaseId` conceptual base URI to all format URI properties (to allow all URIs to be relative)
* Add `analysisTargetUri` to run object, for cases where a single target is associated with a run
* Add `threadId` to notification, annotatedCodeLocation and stackFrame.
* Rework files and logicalLocations dictionary to store discrete items (with parent keys), not arrays
* Add logicalLocationKey and fullyQualifiedLogicalLocationName to annotatedCodeLocation
* Add `id` and `essential` properties to annotatedCodeLocation
* Rename `toolFingerprint` to `toolFingerprintContribution`
* Add baselineId. Rename `correlationId` to `automationId`
* Add `physicalLocation` property to notification

## **v1.5.21-beta** [Driver](https://www.nuget.org/packages/Sarif.Driver/1.5.21-beta) | [SDK](https://www.nuget.org/packages/Sarif.Sdk/1.5.21-beta)

* Persist mime-type for files in SarifLogger
* Remove stack persistence for configuration notification exceptions
* Reclassify `could not parse target` as a configuration notification
* Fix diffing visitor to diff using value type semantics rather than by reference equality

## **v1.5.20-beta** [Driver](https://www.nuget.org/packages/Sarif.Driver/1.5.20-beta) | [SDK](https://www.nuget.org/packages/Sarif.Sdk/1.5.20-beta)

* Rename Microsoft.CodeAnalysis.Sarif.Sdk namespace to Microsoft.CodeAnalysis.Sarif
* Rename Microsoft.CodeAnalysis.Sarif.Driver namespace to Microsoft.CodeAnalysis.Driver
* Eliminate some tool version details. Add SarifLogger version as tool property

## **v1.5.19-beta** [Driver](https://www.nuget.org/packages/Sarif.Driver/1.5.19-beta) | [SDK](https://www.nuget.org/packages/Sarif.Sdk/1.5.19-beta)

* Moved SarifLogger and its dependencies from driver to SDK package
* Include this file and JSON schema in packages<|MERGE_RESOLUTION|>--- conflicted
+++ resolved
@@ -1,16 +1,12 @@
 # SARIF Package Release History (SDK, Driver, Converters, and Multitool)
 
-<<<<<<< HEAD
 ## **v4.4.0 UNRELEASED
+* DEP: Explicitly add `Azure.Identity` 1.10.2 in `Sarif.Multitool.Library` and `WorkItems` to avoid the vulnerable 1.3.0 package via `Microsoft.Azure.Kusto.Data` 10.0.3 per compliance requirements.
+* DEP: Explicitly add `Microsoft.Data.SqlClient` 2.1.2 in `Sarif.Multitool.Library` and `WorkItems` to avoid the vulnerable 2.1.1 package via `Microsoft.Azure.Kusto.Data` 10.0.3 per compliance requirements.
+* DEP: Explicitly add `System.Data.SqlClient` 4.8.5 in `WorkItems` to avoid the vulnerable 4.2.2 package via `Microsoft.TeamFoundationServer.Client` 16.170.0 per compliance requirements.
 * BRK: `EnumeratedArtifact` now sniffs artifacts to distinguish between textual and binary data. The `Contents` property will be null for binary files (use `Bytes` instead).
 * BRK: `MultithreadedZipArchiveArtifactProvider` now distinguishes binary vs. textual data using a hard-coded binary files extensions list. This data will be made configurable in a future change. Current extensions include `.bmp`, `.cer`, `.der`, `.dll`, `.exe`, `.gif`, `.gz`, `.iso`, `.jpe`, `.jpeg`, `.lock`, `.p12`, `.pack`, `.pfx`, `.pkcs12`, `.png`, `.psd`, `.rar`, `.tar`, `.tif`, `.tiff`, `.xcf`, `.zip`.
 * NEW: `EnumeratedArtifact` now automatically detects and populates a `Bytes` property for binary files such as executables and certificates.
-=======
-## **Unreleased**
-* DEP: Explicitly add `Azure.Identity` 1.10.2 in `Sarif.Multitool.Library` and `WorkItems` to avoid the vulnerable 1.3.0 package via `Microsoft.Azure.Kusto.Data` 10.0.3 per compliance requirements.
-* DEP: Explicitly add `Microsoft.Data.SqlClient` 2.1.2 in `Sarif.Multitool.Library` and `WorkItems` to avoid the vulnerable 2.1.1 package via `Microsoft.Azure.Kusto.Data` 10.0.3 per compliance requirements.
-* DEP: Explicitly add `System.Data.SqlClient` 4.8.5 in `WorkItems` to avoid the vulnerable 4.2.2 package via `Microsoft.TeamFoundationServer.Client` 16.170.0 per compliance requirements.
->>>>>>> 219eefc6
 
 ## **v4.3.7** [Sdk](https://www.nuget.org/packages/Sarif.Sdk/v4.3.7) | [Driver](https://www.nuget.org/packages/Sarif.Driver/v4.3.7) | [Converters](https://www.nuget.org/packages/Sarif.Converters/v4.3.7)  | [Multitool](https://www.nuget.org/packages/Sarif.Multitool/v4.3.7) | [Multitool Library](https://www.nuget.org/packages/Sarif.Multitool.Library/v4.3.)
 * DEP: Updated NewtonSoft.JSON to 8.0.3 in Sarif.Converters for .NET targets later than `netstandard2.0`.
