# SARIF Package Release History (SDK, Driver, Converters, and Multitool)
## UNRELEASED
* DEP: Downgrade `System.Text.Encoding.CodePages` from 8.0.0 to 4.3.0 in `Sarif`.
* DEP: Remove explicit versioning for `System.Memory` and `System.Runtime.CompilerServices.Unsafe`.
* DEP: Remove spurious references to `System.Collections.Immutable`.
* DEP: Update `Microsoft.Data.SqlClient` reference from 2.1.2 to 2.1.7 in `WorkItems` and `Sarif.Multitool.Library` to resolve [CVE-2024-0056](https://github.com/advisories/GHSA-98g6-xh36-x2p7).
* DEP: Update `System.Data.SqlClient` reference from 4.8.5 to 4.8.6 in `WorkItems` to resolve [CVE-2024-0056](https://github.com/advisories/GHSA-98g6-xh36-x2p7).
* BUG: Update `Stack.Create` method to populate missing `PhysicalLocation` instances when stack frames reference relative file paths.
* BUG: Fix `UnsupportedOperationException` in `ZipArchiveArtifact`.
* NEW: Add `IsBinary` property to `IEnumeratedArtifact` and implement the property in `ZipArchiveArtifact`.
* PRF: Change default `max-file-size-in-kb` parameter to 10 megabytes.
* PRF: Add support for efficiently peeking into non-seekable streams for binary/text categorization.
<<<<<<< HEAD
* NEW: Add a new `--timeout-in-seconds` parameter to `AnalyzeOptionsBase`, which will override the `TimeoutInMilliseconds` property in `AnalyzeContextBase`.
=======
* NEW: `--post-uri` will skip sending the SARIF log to the configured endpoint if the file contains no results or fatal execution errors.
>>>>>>> f867a67c

## **v4.4.1 UNRELEASED
* DEP: Update reference to `System.Collections.Immutable` 5.0.0 for `Sarif` and `Sarif.Converters`.
* BUG: Emit `WRN997.OneOrMoreFilesSkippedDueToExceedingSizeLimit` when no valid analysis targets are detected (due to exceeding size limits).
* BUG: Emit `FailureLevel.Note` messages with label `info` (rather than `fail`) in `ConsoleLogger`.

## **v4.4.0 [Sdk](https://www.nuget.org/packages/Sarif.Sdk/v4.4.0) | [Driver](https://www.nuget.org/packages/Sarif.Driver/v4.4.0) | [Converters](https://www.nuget.org/packages/Sarif.Converters/v4.4.0)  | [Multitool](https://www.nuget.org/packages/Sarif.Multitool/v4.4.0) | [Multitool Library](https://www.nuget.org/packages/Sarif.Multitool.Library/v4.4.0)
* DEP: Add reference to `System.Text.Encoding.CodePages` 8.0.0 (to support Windows 1252 code pages in binary vs. text classification).
* DEP: Update `Newtonsoft.Json` reference from 8.0.3 to 9.0.1 to provide `net462` compatibility.
* DEP: Update target framework from `net461` to `net462` in `Sarif` `Sarif.Converters` projects (to allow for use of `System.Text.Encoding.CodePages`).
* DEP: Explicitly add `Azure.Identity` 1.10.2 in `Sarif.Multitool.Library` and `WorkItems` to avoid the vulnerable 1.3.0 package via `Microsoft.Azure.Kusto.Data` 10.0.3 per compliance requirements.
* DEP: Explicitly add `Microsoft.Data.SqlClient` 2.1.2 in `Sarif.Multitool.Library` and `WorkItems` to avoid the vulnerable 2.1.1 package via `Microsoft.Azure.Kusto.Data` 10.0.3 per compliance requirements.
* DEP: Explicitly add `System.Data.SqlClient` 4.8.5 in `WorkItems` to avoid the vulnerable 4.2.2 package via `Microsoft.TeamFoundationServer.Client` 16.170.0 per compliance requirements.
* BRK: `EnumeratedArtifact` now sniffs artifacts to distinguish between textual and binary data. The `Contents` property will be null for binary files (use `Bytes` instead).
* BRK: `MultithreadedZipArchiveArtifactProvider` now distinguishes binary vs. textual data using a hard-coded binary files extensions list. This data will be made configurable in a future change. Current extensions include `.bmp`, `.cer`, `.der`, `.dll`, `.exe`, `.gif`, `.gz`, `.iso`, `.jpe`, `.jpeg`, `.lock`, `.p12`, `.pack`, `.pfx`, `.pkcs12`, `.png`, `.psd`, `.rar`, `.tar`, `.tif`, `.tiff`, `.xcf`, `.zip`.
* NEW: `EnumeratedArtifact` now automatically detects and populates a `Bytes` property for binary files such as executables and certificates.
* NEW: `FileEncoding.IsTextualData` utility can effectively distinguish between binary and textual data.

## **v4.3.7** [Sdk](https://www.nuget.org/packages/Sarif.Sdk/v4.3.7) | [Driver](https://www.nuget.org/packages/Sarif.Driver/v4.3.7) | [Converters](https://www.nuget.org/packages/Sarif.Converters/v4.3.7)  | [Multitool](https://www.nuget.org/packages/Sarif.Multitool/v4.3.7) | [Multitool Library](https://www.nuget.org/packages/Sarif.Multitool.Library/v4.3.7)
* DEP: Updated NewtonSoft.JSON to 8.0.3 in Sarif.Converters for .NET targets later than `netstandard2.0`.
* BUG: Logging improved when work item client is called with invalid work item values.
* NEW: Add `Path.Combine`, `Path.GetDirectoryName` and `Path.GetFileNameWithoutExtension` to `IFileSystem`.

## **v4.3.6** [Sdk](https://www.nuget.org/packages/Sarif.Sdk/v4.3.6) | [Driver](https://www.nuget.org/packages/Sarif.Driver/v4.3.6) | [Converters](https://www.nuget.org/packages/Sarif.Converters/v4.3.6)  | [Multitool](https://www.nuget.org/packages/Sarif.Multitool/v4.3.6) | [Multitool Library](https://www.nuget.org/packages/Sarif.Multitool.Library/v4.3.)
* BUG: Resolve `InvalidOperationException` processing `RuleNotCalled` events.
* BUG: Emit optional data arguments for `RuleNotCalled` events in auto-formatted messages. 
* PRF: Switch file system traversal to pre-order with producer-consumer to accelerate time to scan first artifact.

## **v4.3.5** [Sdk](https://www.nuget.org/packages/Sarif.Sdk/v4.3.5) | [Driver](https://www.nuget.org/packages/Sarif.Driver/v4.3.5) | [Converters](https://www.nuget.org/packages/Sarif.Converters/v4.3.5)  | [Multitool](https://www.nuget.org/packages/Sarif.Multitool/v4.3.5) | [Multitool Library](https://www.nuget.org/packages/Sarif.Multitool.Library/v4.3.)
* BRK: Remove processing of `/u2028` (Unicode line separator) and `/u2029` (Unicode paragraph separator) from `NewLineIndex`.
* BUG: Resolve `KeyNotFoundException: The given key was not present` exception when scanning content that contains Unicode line and paragraph separators (`/u2028` and `/u2029`) when enabling `OptionallyEmittedData.RollingHashPartialFingerprints`. 
* BUG: Fix `Unhandled Exception: System.IO.FileNotFoundException: Could not load file or assembly 'Sarif.Multitool.Library, Version=...` when using net462 version of the Multitool. [#2722](https://github.com/microsoft/sarif-sdk/issues/2722)

## **v4.3.4** [Sdk](https://www.nuget.org/packages/Sarif.Sdk/v4.3.4) | [Driver](https://www.nuget.org/packages/Sarif.Driver/v4.3.4) | [Converters](https://www.nuget.org/packages/Sarif.Converters/v4.3.4)  | [Multitool](https://www.nuget.org/packages/Sarif.Multitool/v4.3.4) | [Multitool Library](https://www.nuget.org/packages/Sarif.Multitool.Library/v4.3.4)
* BUG: Disable certain console outputs (such as reporting of threads count) when `AnalyzeContextBase.Quiet` is set.

## **v4.3.3** [Sdk](https://www.nuget.org/packages/Sarif.Sdk/v4.3.3) | [Driver](https://www.nuget.org/packages/Sarif.Driver/v4.3.3) | [Converters](https://www.nuget.org/packages/Sarif.Converters/v4.3.3)  | [Multitool](https://www.nuget.org/packages/Sarif.Multitool/v4.3.3) | [Multitool Library](https://www.nuget.org/packages/Sarif.Multitool.Library/v4.3.3)
* BUG: Update `dump-events` command to be resilient in cases where the thread id changes between artifact enumeration start/stop event pairs.
* BUG: Resolve trace parsing `InvalidOperationException` by updating `dump-events` command to process `PartitionInfoExtension` session event as we do `PartitionInfoExtensionV2`.

## **v4.3.2** [Sdk](https://www.nuget.org/packages/Sarif.Sdk/v4.3.2) | [Driver](https://www.nuget.org/packages/Sarif.Driver/v4.3.2) | [Converters](https://www.nuget.org/packages/Sarif.Converters/v4.3.2)  | [Multitool](https://www.nuget.org/packages/Sarif.Multitool/v4.3.2) | [Multitool Library](https://www.nuget.org/packages/Sarif.Multitool.Library/v4.3.2)
* BUG: Correct multitool query OR logic [#2709](https://github.com/microsoft/sarif-sdk/issues/2709)

## **v4.3.1** [Sdk](https://www.nuget.org/packages/Sarif.Sdk/v4.3.1) | [Driver](https://www.nuget.org/packages/Sarif.Driver/v4.3.1) | [Converters](https://www.nuget.org/packages/Sarif.Converters/v4.3.1)  | [Multitool](https://www.nuget.org/packages/Sarif.Multitool/v4.3.1) | [Multitool Library](https://www.nuget.org/packages/Sarif.Multitool.Library/v4.3.2)
* BUG: Improve `HdfConverter` to ensure uri data is populated and to provide location and region data property from `SourceLocation`. [#2704](https://github.com/microsoft/sarif-sdk/pull/2704)
* BUG: Correct `run.language` regex in JSON schema. [#2708]https://github.com/microsoft/sarif-sdk/pull/2708
* BUG: Improve `HdfConverter` to set `precision` and `tags` as recommended by GitHub. [#2712](https://github.com/microsoft/sarif-sdk/pull/2712)

## **v4.3.0** [Sdk](https://www.nuget.org/packages/Sarif.Sdk/v4.3.0) | [Driver](https://www.nuget.org/packages/Sarif.Driver/v4.3.0) | [Converters](https://www.nuget.org/packages/Sarif.Converters/v4.3.0) | [Multitool](https://www.nuget.org/packages/Sarif.Multitool/v4.3.0) | [Multitool Library](https://www.nuget.org/packages/Sarif.Multitool.Library/v4.3.0)
* BUG: Resolve `NullReferenceException` retrieving `MultithreadedZipArchiveArtifactProvider.SizeInBytes` after content have been faulted in.
* BUG: Improve HDF->SARIF conversion to properly map various properties (e.g., `kind`, `level`, `rank`) and generally prepare the converted SARIF for ingestion to [GitHub Advanced Security](https://docs.github.com/en/code-security/code-scanning/integrating-with-code-scanning/sarif-support-for-code-scanning).

## **v4.2.1** [Sdk](https://www.nuget.org/packages/Sarif.Sdk/4.2.1) | [Driver](https://www.nuget.org/packages/Sarif.Driver/4.2.1) | [Converters](https://www.nuget.org/packages/Sarif.Converters/4.2.1) | [Multitool](https://www.nuget.org/packages/Sarif.Multitool/4.2.1) | [Multitool Library](https://www.nuget.org/packages/Sarif.Multitool.Library/4.2.1)
* BUG: Resolve `NotSupportedException` thrown (on .NET 4.8 and earlier) on accessing `DeflateStream.Length` from `MultithreadedZipArchiveArtifactProvider.SizeInBytes` property. 

## **v4.2.0** [Sdk](https://www.nuget.org/packages/Sarif.Sdk/4.2.0) | [Driver](https://www.nuget.org/packages/Sarif.Driver/4.2.0) | [Converters](https://www.nuget.org/packages/Sarif.Converters/4.2.0) | [Multitool](https://www.nuget.org/packages/Sarif.Multitool/4.2.0) | [Multitool Library](https://www.nuget.org/packages/Sarif.Multitool.Library/4.2.0)
* BRK: Change `ArtifactProvicer.SizeInBytes` property type from `ulong` to `long`. [#2675](https://github.com/microsoft/sarif-sdk/pull/2675)
* BRK: Update `SarifLog.Post(Uri, StreamWriter, HttpClient)` return value to `HttpResponseMessage` (to make returned correlation id and error messages available). [#2672](https://github.com/microsoft/sarif-sdk/pull/2672)
* BRK: `RuntimeConditions` now of type `long` to permit more flag values. Many literal values have changed for individual members. [#2660](https://github.com/microsoft/sarif-sdk/pull/2660)
* BRK: `RuntimeConditions.OneOrMoreFilesSkippedDueToSize` renamed to `OneOrMoreFilesSkippedDueToExceedingSizeLimits`. [#2660](https://github.com/microsoft/sarif-sdk/pull/2660)
* BRK: `Notes.LogFileSkippedDueToSize` renamed to `LogFileExceedingSizeLimitSkipped`. [#2660](https://github.com/microsoft/sarif-sdk/pull/2660)
* BRK: Command-line argument `automationGuid` renamed to `automation-guid`. [#2647](https://github.com/microsoft/sarif-sdk/pull/2647)
* BRK: Command-line argument `automationId` renamed to `automation-id`. [#2647](https://github.com/microsoft/sarif-sdk/pull/2647)
* BRK: Update `AnalyzeOptionsBase` `Quiet`, `Recurse`, `LogEnvironment`, and `RichReturnCode` properties to bool? type. [#2644](https://github.com/microsoft/sarif-sdk/pull/2644)
* BRK: Rename `Errors.LogExceptionCreatingLogFile` to `Errors.LogExceptionCreatingOutputFile` to reflect its general purpose. [#2643](https://github.com/microsoft/sarif-sdk/pull/2643)
* BRK: Add `IAnalysisContext.FileRegionsCache` property. Used for data sharing across analysis phases. [#2642](https://github.com/microsoft/sarif-sdk/pull/2642)
* BRK: Remove `FileRegionsCache.Instance` singleton object. Analysis should always prefer context file region context instead. [#2642](https://github.com/microsoft/sarif-sdk/pull/2642)
* BRK: `fileRegionsCache` parameter is now required for the `InsertOptionalDataVisitor`. [#2642](https://github.com/microsoft/sarif-sdk/pull/2642)
* BRK: Add `IAnalysisLogger.TargetAnalysisComplete` method. [#2637](https://github.com/microsoft/sarif-sdk/pull/2637)
* BRK: Remove unused `quiet` parameter from `SarifLogger`. [#2639]https://github.com/microsoft/sarif-sdk/pull/2639
* BRK: Remove `ComputeHashData` and `AnalysisTargetToHashDataMap` properties from `SarifLogger` (in preference of new `fileRegionsCache` parameter. [#2639](https://github.com/microsoft/sarif-sdk/pull/2639)
* BRK: Eliminate proactive hashing of artifacts in `SarifLogger` constructor when `OptionallyEmittedData.Hashes` is specified. [#2639](https://github.com/microsoft/sarif-sdk/pull/2639)
* BUG: Provider better size return values for in-memory `EnumeratedArtifact` instances. [#2674](https://github.com/microsoft/sarif-sdk/pull/2674)
* BUG: Fixed `ERR999.UnhandledEngineException: System.InvalidOperationException: This operation is not supported for a relative URI` when running in Linux with files skipped due to zero byte size. [#2664](https://github.com/microsoft/sarif-sdk/pull/2664)
* BUG: Properly report skipping empty files (rather than reporting file was skipped due to exceeding size limits). [#2660](https://github.com/microsoft/sarif-sdk/pull/2660)
* BUG: Update user messages and code comments that refer to `--force` (replaced by `--log ForceOverwrite`). [#2656](https://github.com/microsoft/sarif-sdk/pull/2656)
* BUG: Handle return code 422 `UnprocessableEntity` when validating that log file POST endpoint is available. [#2656](https://github.com/microsoft/sarif-sdk/pull/2656)
* BUG: Eliminate erroneous `Posted log file successfully` message when context `PostUri` is non-null but empty. [#2655](https://github.com/microsoft/sarif-sdk/pull/2655)
* BUG: Resolves `IOException` raised by calling `FileSystem.ReadAllText` on file locked for write (but not read). [#2655](https://github.com/microsoft/sarif-sdk/pull/2655)
* BUG: Correct `toolComponent.language` regex in JSON schema. [#2653]https://github.com/microsoft/sarif-sdk/pull/2653
* BUG: Generate `IAnalysisLogger.AnalyzingTarget` callbacks from `MulthreadedAnalyzeCommandBase`. [#2637](https://github.com/microsoft/sarif-sdk/pull/2637)
* BUG: Persist `fileRegionsCache` parameter in `SarifLogger` to support retrieving hash data. [#2639](https://github.com/microsoft/sarif-sdk/pull/2639)
* BUG: Allow override of `FailureLevels` and `ResultKinds` in context objects. [#2639](https://github.com/microsoft/sarif-sdk/pull/2639)
* NEW: Add general `Notes.LogFileSkipped` notification mechanism for any skipped files. [#2675](https://github.com/microsoft/sarif-sdk/pull/2675)
* NEW: Add 50K files to analysis channel (rather than previous value of 25k). Smooths performance analyzing many small artifacts. [#2674](https://github.com/microsoft/sarif-sdk/pull/2674)
* NEW: Provide new ETW telemetry for runtime behavior, provider `SarifDriver`, guid `c84480b4-a77f-421f-8a11-48210c1724d4`. https://github.com/microsoft/sarif-sdk/pull/2668
* NEW: Provide convenience enumerator at the `SarifLog` level that iterates over all results in all runs in the log. [#2660](https://github.com/microsoft/sarif-sdk/pull/2660)
* NEW: Provide `Notes.LogEmptyFileSkipped` helper for reporting zero-byte files skipped at scan time. [#2660](https://github.com/microsoft/sarif-sdk/pull/2660)
* NEW: Add `MemoryStreamSarifLogger` (for in-memory SARIF generation). [#2655](https://github.com/microsoft/sarif-sdk/pull/2655)
* NEW: Add `AnalyzeContext.VersionControlProvenance` property. [#2646](https://github.com/microsoft/sarif-sdk/pull/2646)
* NEW: Add `DefaultTraces.ResultsSummary` property that drives naive results summary in console logger. [#2643](https://github.com/microsoft/sarif-sdk/pull/2643)
* NEW: Prove `AnalyzeContextBase.Inline` helper. [#2643](https://github.com/microsoft/sarif-sdk/pull/2643)
* NEW: `SarifLogger.FileRegionsCache` property added (to support sharing this instance with context and other classes). [#2642](https://github.com/microsoft/sarif-sdk/pull/2642)
* NEW: `MultithreadedAnalyzeCommandBase.Tool` is now public to support in-memory analysis (and logging) of targets. [#2639](https://github.com/microsoft/sarif-sdk/pull/2639)
* NEW: Add `DefaultTraces.TargetsScanned` which is used by `ConsoleLogger` to emit target start and stop analysis messages. [#2637](https://github.com/microsoft/sarif-sdk/pull/2637)
* NEW: Update `FileRegionsCache` to retrieve cached newline indices and hash data via `GetNewLineIndex` and `GetHashData` methods. [#2639](https://github.com/microsoft/sarif-sdk/pull/2639)

## **v4.1.0** [Sdk](https://www.nuget.org/packages/Sarif.Sdk/4.1.0) | [Driver](https://www.nuget.org/packages/Sarif.Driver/4.1.0) | [Converters](https://www.nuget.org/packages/Sarif.Converters/4.1.0) | [Multitool](https://www.nuget.org/packages/Sarif.Multitool/4.1.0) | [Multitool Library](https://www.nuget.org/packages/Sarif.Multitool.Library/4.1.0)
* BRK: `MultithreadedAnalyzeCommandBase` IDispose implementation now manages logging dispose. Be sure to call `base.Dispose()` in any derived type implementations. [#2614](https://github.com/microsoft/sarif-sdk/pull/2614)
* BRK: Eliminate `MulthreadedAnalyzeCommandBase.EngineException` and `IAnalysisContext.RuntimeException` properties in favor of `IAnalysisContext.RuntimeExceptions`. [#2627](https://github.com/microsoft/sarif-sdk/pull/2627)
* BRK: Rename `LogFilePersistenceOptions` to `FilePersistenceOptions` (due to its general applicability in other file persistence contexts other than output logs).[#2625](https://github.com/microsoft/sarif-sdk/pull/2625)
* BRK: Many breaking changes in `IAnalysisContext` and `AnalyzeContextBase`. [#2625](https://github.com/microsoft/sarif-sdk/pull/2625)
* BUG: In `HDFConverter` if `code_desc` is empty, use `desc` as the SARIF `message`. [#2632](https://github.com/microsoft/sarif-sdk/pull/2632)
* BUG: Store `HDFConverter` `desc` in SARIF's `FullDescription`, not `ShortDescription`. [#2634](https://github.com/microsoft/sarif-sdk/pull/2634)
* BUG: Eliminate creation of extremely large context region snippets (now always restricted to 512 chars). https://github.com/microsoft/sarif-sdk/pull/2629
* BUG: Eliminate per-context allocations contributing to unnecessary memory use. [#2625](https://github.com/microsoft/sarif-sdk/pull/2625)
* NEW: Rewrite  `MultithreadedAnalyzeCommandBase` pipeline to allow for timeout, cancellation, and better API-driven use. [#2625](https://github.com/microsoft/sarif-sdk/pull/2625)
* NEW: Move large amounts of scan data to the context object, to streamline pipeline and allow for XML-driven configuration. [#2625](https://github.com/microsoft/sarif-sdk/pull/2625)
* NEW: Switch file processing to an `ArtifactProvider` model where enumerated artifacts consist of URI and optional content. [#2625](https://github.com/microsoft/sarif-sdk/pull/2625)
* NEW: Add new `FailureLevelSet` and `ResultKindSet` types that are compatible with XML-based configuration. [#2625](https://github.com/microsoft/sarif-sdk/pull/2625)
* NEW: Add `PeakWorkingSet` to `--trace` command to report maximum working set value during analysis. [#2619](https://github.com/microsoft/sarif-sdk/pull/2619)
* NEW: Add `ArtifactProvider` for simple artifact enumeration. Add single-threaded and thread-safe classes for enumerating zip archives. [#2630](hhttps://github.com/microsoft/sarif-sdk/pull/2630)

## **v4.0.0** [Sdk](https://www.nuget.org/packages/Sarif.Sdk/4.0.0) | [Driver](https://www.nuget.org/packages/Sarif.Driver/4.0.0) | [Converters](https://www.nuget.org/packages/Sarif.Converters/4.0.0) | [Multitool](https://www.nuget.org/packages/Sarif.Multitool/4.0.0) | [Multitool Library](https://www.nuget.org/packages/Sarif.Multitool.Library/4.0.0)
* BRK: `SarifLogger` no longer allows providing a `Tool` instance. Use the `run` parameter instead (and populate it with any custom `Tool` object). [#2614](https://github.com/microsoft/sarif-sdk/pull/2614)
* BRK: `SarifLogger` updates version details differently. [#2611](https://github.com/microsoft/sarif-sdk/pull/2611)
* BRK: Add `ToolComponent` argument to `IAnalysisLogger.Log(ReportingDescriptor, Result)` method. [#2611](https://github.com/microsoft/sarif-sdk/pull/2611)
* BRK: Rename `--normalize-for-github` argument to `--normalize-for-ghas` for `convert` command and mark `--normalize-for-github` as obsolete. [#2581](https://github.com/microsoft/sarif-sdk/pull/2581)
* BRK: Update `IAnalysisContext.LogToolNotification` method to add `ReportingDescriptor` parameter. This is required in order to populated `AssociatedRule` data in `Notification` instances. The new method has an option value of null for the `associatedRule` parameter to maximize build compatibility. [#2604](https://github.com/microsoft/sarif-sdk/pull/2604)
* BRK: Correct casing of `LogMissingreportingConfiguration` helper to `LogMissingReportingConfiguration`. [#2599](https://github.com/microsoft/sarif-sdk/pull/2599)
* BRK: Change type of `MaxFileSizeInKilobytes` from int to long in `IAnalysisContext` and other classes.  [#2599](https://github.com/microsoft/sarif-sdk/pull/2599)
* BRK: For `Guid` properties defined in SARIF spec, updated Json schema to use `uuid`, and updated C# object model to use `Guid?` instead of `string`. [#2555](https://github.com/microsoft/sarif-sdk/pull/2555)
* BRK: Mark `AnalyzeCommandBase` as obsolete. This type will be removed in the next significant update.  [#2599](https://github.com/microsoft/sarif-sdk/pull/2599)
* BRK: `LogUnhandledEngineException` no longer has a return value (and updates the `RuntimeErrors` context property directly as other helpers do).  [#2599](https://github.com/microsoft/sarif-sdk/pull/2599)
* BUG: Populate missing context region data for small, single-line scan targets. [#2616](https://github.com/microsoft/sarif-sdk/pull/2616)
* BUG: Increase parallelism in `MultithreadedAnalyzeCommandBase` by correcting task creation. []#2618](https://github.com/microsoft/sarif-sdk/pull/2618)
* BUG: Resolve hangs due to unhandled exceptions during multithreaded analysis file enumeration phase.  [#2599](https://github.com/microsoft/sarif-sdk/pull/2599)
* BUG: Resolve hangs due to unhandled exceptions during multithreaded analysis file hashing phase.  [#2600](https://github.com/microsoft/sarif-sdk/pull/2600)
* BUG: Another attempt to resolve 'InvalidOperationException' with message `Collection was modified; enumeration operation may not execute` in `MultithreadedAnalyzeCommandBase`, raised when analyzing with the `--hashes` switch. [#2459](https://github.com/microsoft/sarif-sdk/pull/2549). There was a previous attempt to fix this in [#2447](https://github.com/microsoft/sarif-sdk/pull/2447).
* BUG: Resolve issue where `match-results-forward` command fails to generate VersionControlDetails data. [#2487](https://github.com/microsoft/sarif-sdk/pull/2487)
* BUG: Remove duplicated rule definitions when executing `match-results-forward` commands for results with sub-rule ids. [#2486](https://github.com/microsoft/sarif-sdk/pull/2486)
* BUG: Update `merge` command to properly produce runs by tool and version when passed the `--merge-runs` argument. [#2488](https://github.com/microsoft/sarif-sdk/pull/2488)
* BUG: Eliminate `IOException` and `DirectoryNotFoundException` exceptions thrown by `merge` command when splitting by rule (due to invalid file characters in rule ids). [#2513](https://github.com/microsoft/sarif-sdk/pull/2513)
* BUG: Fix classes inside NotYetAutoGenerated folder missing `virtual` keyword for public methods and properties, by regenerate and manually sync the changes. [#2537](https://github.com/microsoft/sarif-sdk/pull/2537)
* BUG: MSBuild Converter now accepts case insensitive keywords and supports PackageValidator msbuild log output. [#2579](https://github.com/microsoft/sarif-sdk/pull/2579)
* BUG: Eliminate `NullReferenceException` when file hashing fails (due to file locked or other errors reading the file). [#2596](https://github.com/microsoft/sarif-sdk/pull/2596)
* NEW: Provide `PluginDriver` property (`AdditionalOptionsProvider`) that allows additional options to be exported (typically for command-line arguments).  [#2599](https://github.com/microsoft/sarif-sdk/pull/2599)
* NEW: Provide `LogFileSkippedDueToSize` that fires a warning notification if any file is skipped due to exceeding size threshold. [#2599](https://github.com/microsoft/sarif-sdk/pull/2599)
* NEW: Provide overridable `ShouldEnqueue` predicate method to filter files from driver processing.  [#2599](https://github.com/microsoft/sarif-sdk/pull/2599)
* NEW: Provide overridable `ShouldComputeHashes` predicate method to prevent files from hashing.  [#2601](https://github.com/microsoft/sarif-sdk/pull/2601)
* NEW: Allow external set of `MaxFileSizeInKilobytes`, which will allow SDK users to change the value. (Default value is 1024) [#2578](https://github.com/microsoft/sarif-sdk/pull/2578)
* NEW: Add a Github validation rule `GH1007`, which requires flattened result message so GHAS code scanning can ingest the log. [#2580](https://github.com/microsoft/sarif-sdk/issues/2580)
* NEW: Provide mechanism to populate `SarifLogger` with a `FileRegionsCache` instance.
* NEW: Allow initialization of file regions cache in `InsertOptionalDataVisitor` (previously initialized exclusively from `FileRegionsCache.Instance`).
* NEW: Provide 'RuleScanTime` trace and emitted timing data. Provide `ScanExecution` trace with no utilization.
* NEW: Populate associated rule data in `LogToolNotification` as called from `SarifLogger`. [#2604](https://github.com/microsoft/sarif-sdk/pull/2604)
* NEW: Add `--normalize-for-ghas` argument to the `rewrite` command to ensure rewritten SARIF is compatible with GitHub Advanced Security (GHAS) ingestion requirements. [#2581](https://github.com/microsoft/sarif-sdk/pull/2581)
* NEW: Allow per-line rolling (partial) hash computation for a file. [#2605](https://github.com/microsoft/sarif-sdk/pull/2605)
* NEW: `SarifLogger` now supports extensions rules data when logging (by providing a `ToolComponent` instance to the result logging method). [#2661](https://github.com/microsoft/sarif-sdk/pull/2611)
* NEW: `SarifLogger` provides a `ComputeHashData` callback to provide hash data for in-memory scan targets. [#2614](https://github.com/microsoft/sarif-sdk/pull/2614)
* NEW: Provide	`HashUtilities.ComputeHashes(Stream)` and `ComputeHashesForText(string) helpers. [#2614](https://github.com/microsoft/sarif-sdk/pull/2614)

## **v3.1.0** [Sdk](https://www.nuget.org/packages/Sarif.Sdk/3.1.0) | [Driver](https://www.nuget.org/packages/Sarif.Driver/3.1.0) | [Converters](https://www.nuget.org/packages/Sarif.Converters/3.1.0) | [Multitool](https://www.nuget.org/packages/Sarif.Multitool/3.1.0) | [Multitool Library](https://www.nuget.org/packages/Sarif.Multitool.Library/3.1.0)
* BUG: Loosen `System.Collections.Immutable` minimum version requirement to 1.5.0. [#2504](https://github.com/microsoft/sarif-sdk/pull/2533)

## **v3.0.0** [Sdk](https://www.nuget.org/packages/Sarif.Sdk/3.0.0) | [Driver](https://www.nuget.org/packages/Sarif.Driver/3.0.0) | [Converters](https://www.nuget.org/packages/Sarif.Converters/3.0.0) | [Multitool](https://www.nuget.org/packages/Sarif.Multitool/3.0.0) | [Multitool Library](https://www.nuget.org/packages/Sarif.Multitool.Library/3.0.0)
* BUG: Loosen Newtonsoft.JSON minimum version requirement to 6.0.8 (for .NET framework) or 9.0.1 (for all other compilations) for Sarif.Sdk. Sarif.Converts requires 8.0.1, minimally, for .NET framework compilations.
* BUG: Broaden set of supported .NET frameworks for compatibility reasons. Sarif.Sdk, Sarif.Driver and Sarif.WorkItems requires net461.

## **v2.4.16** [Sdk](https://www.nuget.org/packages/Sarif.Sdk/2.4.16) | [Driver](https://www.nuget.org/packages/Sarif.Driver/2.4.16) | [Converters](https://www.nuget.org/packages/Sarif.Converters/2.4.16) | [Multitool](https://www.nuget.org/packages/Sarif.Multitool/2.4.16) | [Multitool Library](https://www.nuget.org/packages/Sarif.Multitool.Library/2.4.16)
* BRK: SARIF now requires Newtonsoft.JSON 13.0.1. Updating [Newtonsoft.Json](https://www.nuget.org/packages/Newtonsoft.Json/13.0.1) to v13.0.1, [Microsoft.Json.Schema](https://www.nuget.org/packages/Microsoft.Json.Schema) to v1.1.5, [Microsoft.Json.Pointer](https://www.nuget.org/packages/Microsoft.Json.Pointer) to v1.1.5, [Microsoft.Azure.Kusto.Data](https://www.nuget.org/packages/Microsoft.Azure.Kusto.Data) to v10.0.3, [Microsoft.NET.Test.Sdk](https://www.nuget.org/packages/Microsoft.NET.Test.Sdk/17.4.0-preview-20220707-01) to v17.4.0-preview-20220707-01, [Microsoft.Extensions.Logging.ApplicationInsights](https://www.nuget.org/packages/Microsoft.Extensions.Logging.ApplicationInsights/2.20.0) to v.2.20.0, [Microsoft.TeamFoundationServer.Client](https://www.nuget.org/packages/Microsoft.TeamFoundationServer.Client/16.170.0) to v.16.170.0, [Microsoft.Coyote](https://www.nuget.org/packages/Microsoft.Coyote) to v.1.5.8 and [Microsoft.Coyote.Test](https://www.nuget.org/packages/Microsoft.Coyote.Test) to v.1.5.8 in response to [Advisory: Improper Handling of Exceptional Conditions in Newtonsoft.Json](https://github.com/advisories/GHSA-5crp-9r3c-p9vr). [#2504](https://github.com/microsoft/sarif-sdk/pull/2504)
* BUG: Fix false positive for `SARIF1002.UrisMustBeValid` for file URIs that omit the `authority`. [#2501](https://github.com/microsoft/sarif-sdk/pull/2501)
* NEW: Add `max-file-size-in-kb` argument that allows filtering scan targets by file size. [#2494](https://github.com/microsoft/sarif-sdk/pull/2494)

## **v2.4.15** [Sdk](https://www.nuget.org/packages/Sarif.Sdk/2.4.15) | [Driver](https://www.nuget.org/packages/Sarif.Driver/2.4.15) | [Converters](https://www.nuget.org/packages/Sarif.Converters/2.4.15) | [Multitool](https://www.nuget.org/packages/Sarif.Multitool/2.4.15) | [Multitool Library](https://www.nuget.org/packages/Sarif.Multitool.Library/2.4.15)
* BUG: Fix `ArgumentNullException` when `PropertiesDictionary` is instantiated with a null comparer. [#2482](https://github.com/microsoft/sarif-sdk/pull/2482)
* BUG: Fix `UnhandledEngineException` when target path does not exist for multithreaded application by validating directories as is done for singlethreaded analysis. [#2461](https://github.com/microsoft/sarif-sdk/pull/2461)

## **v2.4.14** [Sdk](https://www.nuget.org/packages/Sarif.Sdk/2.4.14) | [Driver](https://www.nuget.org/packages/Sarif.Driver/2.4.14) | [Converters](https://www.nuget.org/packages/Sarif.Converters/2.4.14) | [Multitool](https://www.nuget.org/packages/Sarif.Multitool/2.4.14) | [Multitool Library](https://www.nuget.org/packages/Sarif.Multitool.Library/2.4.14)
* BRK: `Id` property of `Location` changed from `int`(32bit) to `BigInteger`(unlimited) to fix `Newtonsoft.Json.JsonReaderException: JSON integer XXXXX is too large or small for an Int32.` [#2463](https://github.com/microsoft/sarif-sdk/pull/2463)
* BUG: Eliminate dispose of stream and `StreamWriter` arguments passed to `SarifLog.Save` helpers. This would result in `ObjectDisposedException` being raised on attempt to access streams after save.

## **v2.4.13** [Sdk](https://www.nuget.org/packages/Sarif.Sdk/2.4.13) | [Driver](https://www.nuget.org/packages/Sarif.Driver/2.4.13) | [Converters](https://www.nuget.org/packages/Sarif.Converters/2.4.13) | [Multitool](https://www.nuget.org/packages/Sarif.Multitool/2.4.13) | [Multitool Library](https://www.nuget.org/packages/Sarif.Multitool.Library/2.4.13)
* BRK: `AnalyzeCommandBase` previously persisted all scan target artifacts to SARIF logs rather than only persisting artifacts referenced by an analysis result, when an option to persist hashes, text file or binary information was set. `MultithreadedAnalyzeCommandBase` previously persisted all scan targets artifacts to SARIF logs in cases when hash insertion was eenabled rather than only persisting artifacts referenced by an analysis result. [#2433](https://github.com/microsoft/sarif-sdk/pull/2433)
* BRK: Fix `InvalidOperationException` when using PropertiesDictionary in a multithreaded application, and remove `[Serializable]` from it. Now use of BinaryFormatter on it will result in `SerializationException`: Type `PropertiesDictionary` is not marked as serializable. [#2415](https://github.com/microsoft/sarif-sdk/pull/2415)
* BRK: `SarifLogger` now emits an artifacts table entry if `artifactLocation` is not null for tool configuration and tool execution notifications. [#2437](https://github.com/microsoft/sarif-sdk/pull/2437)
* BUG: Adjust Json Serialization property order for ReportingDescriptor and skip emit empty AutomationDetails node. [#2420](https://github.com/microsoft/sarif-sdk/pull/2420)
* BUG: Fix `ArgumentException` when `--recurse` is enabled and two file target specifiers generates the same file path. [#2438](https://github.com/microsoft/sarif-sdk/pull/2438)
* BUG: Fix 'InvalidOperationException' with message `Collection was modified; enumeration operation may not execute` in `MultithreadedAnalyzeCommandBase`, which is raised when analyzing with the `--hashes` switch. [#2447](https://github.com/microsoft/sarif-sdk/pull/2447)
* BUG: Fix `Merge` command produces empty SARIF file in Linux when providing file name only without path. [#2408](https://github.com/microsoft/sarif-sdk/pull/2408)
* BUG: Fix `NullReferenceException` when filing work item with a SARIF file which has no filable results. [#2412](https://github.com/microsoft/sarif-sdk/pull/2412)
* BUG: Fix missing `endLine` and `endColumn` properties and remove vulnerable packages for ESLint SARIF formatter. [#2458](https://github.com/microsoft/sarif-sdk/pull/2458)
* NEW: Add `--sort-results` argument to the `rewrite` command to get sorted SARIF results. [#2422](https://github.com/microsoft/sarif-sdk/pull/2422)

## **v2.4.12** [Sdk](https://www.nuget.org/packages/Sarif.Sdk/2.4.12) | [Driver](https://www.nuget.org/packages/Sarif.Driver/2.4.12) | [Converters](https://www.nuget.org/packages/Sarif.Converters/2.4.12) | [Multitool](https://www.nuget.org/packages/Sarif.Multitool/2.4.12) | [Multitool Library](https://www.nuget.org/packages/Sarif.Multitool.Library/2.4.12)
* BUG: Fix number of results when filing work item. [#2391](https://github.com/microsoft/sarif-sdk/pull/2391)
* BUG: Fix `TryIsSuppressed` logic. [#2395](https://github.com/microsoft/sarif-sdk/pull/2395)
* NEW: Add `suppress` command to multitool. [#2394](https://github.com/microsoft/sarif-sdk/pull/2394)
* NEW: `MultithreadCommandBase` will use cache when hashing is enabled. [#2388](https://github.com/microsoft/sarif-sdk/pull/2388)
* NEW: Flow suppressions when baselining. [#2390](https://github.com/microsoft/sarif-sdk/pull/2390)

## **v2.4.11** [Sdk](https://www.nuget.org/packages/Sarif.Sdk/2.4.11) | [Driver](https://www.nuget.org/packages/Sarif.Driver/2.4.11) | [Converters](https://www.nuget.org/packages/Sarif.Converters/2.4.11) | [Multitool](https://www.nuget.org/packages/Sarif.Multitool/2.4.11) | [Multitool Library](https://www.nuget.org/packages/Sarif.Multitool.Library/2.4.11)
* BUG: Fix partitioning visitor log duplication. [#2369](https://github.com/microsoft/sarif-sdk/pull/2369)
* NEW: Add `baseline` argument in `AnalyzeCommandBase` classes. [#2371](https://github.com/microsoft/sarif-sdk/pull/2371)
* NEW: Clang-Tidy converter will also accept console output log. [#2373](https://github.com/microsoft/sarif-sdk/pull/2373)

## **v2.4.10** [Sdk](https://www.nuget.org/packages/Sarif.Sdk/2.4.10) | [Driver](https://www.nuget.org/packages/Sarif.Driver/2.4.10) | [Converters](https://www.nuget.org/packages/Sarif.Converters/2.4.10) | [Multitool](https://www.nuget.org/packages/Sarif.Multitool/2.4.10) | [Multitool Library](https://www.nuget.org/packages/Sarif.Multitool.Library/2.4.10)
* NEW: Add Clang-Tidy converter. [#2367](https://github.com/microsoft/sarif-sdk/pull/2367)

## **v2.4.9** [Sdk](https://www.nuget.org/packages/Sarif.Sdk/2.4.9) | [Driver](https://www.nuget.org/packages/Sarif.Driver/2.4.9) | [Converters](https://www.nuget.org/packages/Sarif.Converters/2.4.9) | [Multitool](https://www.nuget.org/packages/Sarif.Multitool/2.4.9) | [Multitool Library](https://www.nuget.org/packages/Sarif.Multitool.Library/2.4.9)

* NEW: Report inner exception details if available. [#2357](https://github.com/microsoft/sarif-sdk/pull/2357)
* NEW: Add support for git blame. [#2358](https://github.com/microsoft/sarif-sdk/pull/2358)

## **v2.4.8** [Sdk](https://www.nuget.org/packages/Sarif.Sdk/2.4.8) | [Driver](https://www.nuget.org/packages/Sarif.Driver/2.4.8) | [Converters](https://www.nuget.org/packages/Sarif.Converters/2.4.8) | [Multitool](https://www.nuget.org/packages/Sarif.Multitool/2.4.8) | [Multitool Library](https://www.nuget.org/packages/Sarif.Multitool.Library/2.4.8)

* BUG: Fix `file-work-item` baselining. [#2344](https://github.com/microsoft/sarif-sdk/pull/2344)
* BUG: Fix `FileRegionsCache` context region construction. [#2348](https://github.com/microsoft/sarif-sdk/pull/2348)

## **v2.4.7** [Sdk](https://www.nuget.org/packages/Sarif.Sdk/2.4.7) | [Driver](https://www.nuget.org/packages/Sarif.Driver/2.4.7) | [Converters](https://www.nuget.org/packages/Sarif.Converters/2.4.7) | [Multitool](https://www.nuget.org/packages/Sarif.Multitool/2.4.7) | [Multitool Library](https://www.nuget.org/packages/Sarif.Multitool.Library/2.4.7)

* BUG: Fix `SubId` handling in `CachingLogger`. [#2334](https://github.com/microsoft/sarif-sdk/pull/2334)
* NEW: Add Hdf converter. [#2340](https://github.com/microsoft/sarif-sdk/pull/2340)
* BUG: Fix max result ingestion from `GitHubIngestionVisitor`. [#2341](https://github.com/microsoft/sarif-sdk/pull/2341)

## **v2.4.6** [Sdk](https://www.nuget.org/packages/Sarif.Sdk/2.4.6) | [Driver](https://www.nuget.org/packages/Sarif.Driver/2.4.6) | [Converters](https://www.nuget.org/packages/Sarif.Converters/2.4.6) | [Multitool](https://www.nuget.org/packages/Sarif.Multitool/2.4.6) | [Multitool Library](https://www.nuget.org/packages/Sarif.Multitool.Library/2.4.6)

* NEW: Add CWE relationship in FlawFinder converter. [#2332](https://github.com/microsoft/sarif-sdk/pull/2332)
* NEW: Add `ResultLevelKind` which will handle `FailureLevel` and `ResultKind`. [#2331](https://github.com/microsoft/sarif-sdk/pull/2331)
* BUG: Fix `GitHelper` logic. [#2327](https://github.com/microsoft/sarif-sdk/pull/2327)

## **v2.4.5** [Sdk](https://www.nuget.org/packages/Sarif.Sdk/2.4.5) | [Driver](https://www.nuget.org/packages/Sarif.Driver/2.4.5) | [Converters](https://www.nuget.org/packages/Sarif.Converters/2.4.5) | [Multitool](https://www.nuget.org/packages/Sarif.Multitool/2.4.5) | [Multitool Library](https://www.nuget.org/packages/Sarif.Multitool.Library/2.4.5)

* BUG: Fix `FileRegionsCache` logic. [#2309](https://github.com/microsoft/sarif-sdk/pull/2309)

## **v2.4.4** [Sdk](https://www.nuget.org/packages/Sarif.Sdk/2.4.4) | [Driver](https://www.nuget.org/packages/Sarif.Driver/2.4.4) | [Converters](https://www.nuget.org/packages/Sarif.Converters/2.4.4) | [Multitool](https://www.nuget.org/packages/Sarif.Multitool/2.4.4) | [Multitool Library](https://www.nuget.org/packages/Sarif.Multitool.Library/2.4.4)

* BUG: Fix performance issue in `CachingLogger`. [#2301](https://github.com/microsoft/sarif-sdk/pull/2301)
* BUG: Fix context dispose while analyzing. [#2303](https://github.com/microsoft/sarif-sdk/pull/2303)
* BUG: Fix export json configuration. [#2305](https://github.com/microsoft/sarif-sdk/pull/2305)
* BUG: Fix thread issues while using `Cache`. [#2306](https://github.com/microsoft/sarif-sdk/pull/2306)

## **v2.4.3** [Sdk](https://www.nuget.org/packages/Sarif.Sdk/2.4.3) | [Driver](https://www.nuget.org/packages/Sarif.Driver/2.4.3) | [Converters](https://www.nuget.org/packages/Sarif.Converters/2.4.3) | [Multitool](https://www.nuget.org/packages/Sarif.Multitool/2.4.3) | [Multitool Library](https://www.nuget.org/packages/Sarif.Multitool.Library/2.4.3)

* BUG: Fix issue when executing sarif.multitool. [#2298](https://github.com/microsoft/sarif-sdk/pull/2298)

## **v2.4.2** [Sdk](https://www.nuget.org/packages/Sarif.Sdk/2.4.2) | [Driver](https://www.nuget.org/packages/Sarif.Driver/2.4.2) | [Converters](https://www.nuget.org/packages/Sarif.Converters/2.4.2) | [Multitool](https://www.nuget.org/packages/Sarif.Multitool/2.4.2) | [Multitool Library](https://www.nuget.org/packages/Sarif.Multitool.Library/2.4.2)

* NEW: `ConstructMultilineContextSnippet` will retrieve a few character after/before to prevent entire file when the file is one line only. [#2288](https://github.com/microsoft/sarif-sdk/pull/2288)
* NEW: `baseliner` will consider `locations`. [2290](https://github.com/microsoft/sarif-sdk/pull/2290)
* BUG: Fix AzureDevOps title maxLength. [#2292](https://github.com/microsoft/sarif-sdk/pull/2292)
* NEW: Add `PerFingerprint` and `PerPropertyBagProperty` splitting for `file-work-items` command. [#2293](https://github.com/microsoft/sarif-sdk/pull/2293)
* NEW: Add `kusto` command in Sarif.Multitool. [#2296](https://github.com/microsoft/sarif-sdk/pull/2296)

## **v2.4.1** [Sdk](https://www.nuget.org/packages/Sarif.Sdk/2.4.1) | [Driver](https://www.nuget.org/packages/Sarif.Driver/2.4.1) | [Converters](https://www.nuget.org/packages/Sarif.Converters/2.4.1) | [Multitool](https://www.nuget.org/packages/Sarif.Multitool/2.4.1) | [Multitool Library](https://www.nuget.org/packages/Sarif.Multitool.Library/2.4.1)

* BRK: Move `transform` functionality into `rewrite` and delete redundant `transform` command. [#2252](https://github.com/microsoft/sarif-sdk/pull/2252)
* NEW: kind, level, insert, and remove options can now be added to from environment variables. [#2273](https://github.com/microsoft/sarif-sdk/pull/2273)
* NEW: `Merge` command will de-duplicate results. [#2280](https://github.com/microsoft/sarif-sdk/pull/2280)
* NEW: `Merge` command will merge artifacts. [#2285](https://github.com/microsoft/sarif-sdk/pull/2285)

## **v2.4.0** [Sdk](https://www.nuget.org/packages/Sarif.Sdk/2.4.0) | [Driver](https://www.nuget.org/packages/Sarif.Driver/2.4.0) | [Converters](https://www.nuget.org/packages/Sarif.Converters/2.4.0) | [Multitool](https://www.nuget.org/packages/Sarif.Multitool/2.4.0) | [Multitool Library](https://www.nuget.org/packages/Sarif.Multitool.Library/2.4.0)

* BRK: Entirely remove `verbose` whose fuctionality has been replaced by `--level` and `--kind`. [#2241](https://github.com/microsoft/sarif-sdk/pull/2241)
* BRK: Rename `LoggingOptions` to `LogFilePersistenceOptions`. [#2241](https://github.com/microsoft/sarif-sdk/pull/2241)
* NEW: `--quiet` will now suppress all console messages except for errors. [#2241](https://github.com/microsoft/sarif-sdk/pull/2241)
* BUG: Fix NullReference in SARIF1012 rule validation [#2254]. (<https://github.com/microsoft/sarif-sdk/pull/2254>)
* BRK: Rename `--plug-in` to `--plugin`. [#2264](https://github.com/microsoft/sarif-sdk/pull/2264)
* NEW: Pass `--plugin` to load more binaries to analyze or export data. [#2264](https://github.com/microsoft/sarif-sdk/pull/2264)

## **v2.3.18** [Sdk](https://www.nuget.org/packages/Sarif.Sdk/2.3.18) | [Driver](https://www.nuget.org/packages/Sarif.Driver/2.3.18) | [Converters](https://www.nuget.org/packages/Sarif.Converters/2.3.18) | [Multitool](https://www.nuget.org/packages/Sarif.Multitool/2.3.18) | [Multitool Library](https://www.nuget.org/packages/Sarif.Multitool.Library/2.3.18)

* NEW: Relax GH1005. [#2248](https://github.com/microsoft/sarif-sdk/pull/2248)

## **v2.3.17** [Sdk](https://www.nuget.org/packages/Sarif.Sdk/2.3.17) | [Driver](https://www.nuget.org/packages/Sarif.Driver/2.3.17) | [Converters](https://www.nuget.org/packages/Sarif.Converters/2.3.17) | [Multitool](https://www.nuget.org/packages/Sarif.Multitool/2.3.17) | [Multitool Library](https://www.nuget.org/packages/Sarif.Multitool.Library/2.3.17)

* BRK: Move `CommandBase` class from `Multitool.Library` assembly to `Driver`. [#2238](https://github.com/microsoft/sarif-sdk/pull/2238)
* NEW: Argument `VersionControlDetails` for `OptionallyEmittedData` in a analysis command will fill `VersionControlProvenance`. [#2237](https://github.com/microsoft/sarif-sdk/pull/2237)

## **v2.3.16** [Sdk](https://www.nuget.org/packages/Sarif.Sdk/2.3.16) | [Driver](https://www.nuget.org/packages/Sarif.Driver/2.3.16) | [Converters](https://www.nuget.org/packages/Sarif.Converters/2.3.16) | [Multitool](https://www.nuget.org/packages/Sarif.Multitool/2.3.16) | [Multitool Library](https://www.nuget.org/packages/Sarif.Multitool.Library/2.3.16)

* BRK: Rename flag `VersionControlInformation` to `VersionControlDetails` from `OptionallyEmittedData`. [#2222](https://github.com/microsoft/sarif-sdk/pull/2222)
* BUG: Fix filtering when using the command `analyze` with custom configuration. [#2230](https://github.com/microsoft/sarif-sdk/pull/2230)
* NEW: If argument `computeFileHashes`, it will be converted to `OptionallyEmittedData.Hashes`. [#2231](https://github.com/microsoft/sarif-sdk/pull/2231)
* NEW: Ensure all command options argument properties are settable (useful for API-driven invocation). [#2234](https://github.com/microsoft/sarif-sdk/pull/2234)
* NEW: TargetUri from context can be relative. [#2235](https://github.com/microsoft/sarif-sdk/pull/2235)

## **v2.3.14** [Sdk](https://www.nuget.org/packages/Sarif.Sdk/2.3.14) | [Driver](https://www.nuget.org/packages/Sarif.Driver/2.3.14) | [Converters](https://www.nuget.org/packages/Sarif.Converters/2.3.14) | [Multitool](https://www.nuget.org/packages/Sarif.Multitool/2.3.14) | [Multitool Library](https://www.nuget.org/packages/Sarif.Multitool.Library/2.3.14)

* BUG: Fix concurrency issue in when using `Cache`. [#2215](https://github.com/microsoft/sarif-sdk/pull/2215)
* NEW: `ConsoleLogger` will print exception if that exists. [#2217](https://github.com/microsoft/sarif-sdk/pull/2217)
* BUG: Fix `WebRequest` parameters parse that resulted in regex hang [#2219](https://github.com/microsoft/sarif-sdk/pull/2219)

## **v2.3.11** [Sdk](https://www.nuget.org/packages/Sarif.Sdk/2.3.11) | [Driver](https://www.nuget.org/packages/Sarif.Driver/2.3.11) | [Converters]

* DEPENDENCY BRK: SARIF now requires Newtonsoft.JSON 12.0.3.
* Add `PerRun` splitting strategy for log file refactoring.

## **v2.3.10** [Sdk](https://www.nuget.org/packages/Sarif.Sdk/2.3.10) | [Driver](https://www.nuget.org/packages/Sarif.Driver/2.3.10) | [Converters](https://www.nuget.org/packages/Sarif.Converters/2.3.10) | [Multitool](https://www.nuget.org/packages/Sarif.Multitool/2.3.10) | [Multitool Library](https://www.nuget.org/packages/Sarif.Multitool.Library/2.3.10)

* BRK: Rename package `WorkItems` to `Microsoft.WorkItems`. [#2180](https://github.com/microsoft/sarif-sdk/pull/2180)
* BUG: Fix `export-validation-config` exception. [#2181](https://github.com/microsoft/sarif-sdk/pull/2181)

## **v2.3.9** [Sdk](https://www.nuget.org/packages/Sarif.Sdk/2.3.9) | [Driver](https://www.nuget.org/packages/Sarif.Driver/2.3.9) | [Converters](https://www.nuget.org/packages/Sarif.Converters/2.3.9) | [Multitool](https://www.nuget.org/packages/Sarif.Multitool/2.3.9) | [Multitool Library](https://www.nuget.org/packages/Sarif.Multitool.Library/2.3.9)

* NEW: Multitool SARIF rewrite accepts `remove` parameter. [#2160](https://github.com/microsoft/sarif-sdk/pull/2160)
* BRK: Remove command `export-validation-docs` and extend `export-validation-rules` command to export markdown file. [#2156](https://github.com/microsoft/sarif-sdk/pull/2156)
* DEPENDENCY BRK: SARIF now requires Newtonsoft.JSON 11.0.2 (rather than 10.0.3). [#2172](https://github.com/microsoft/sarif-sdk/pull/2172)
* BRK: Remove unused `run` argument from FileRegionsCache constructors. [#2173](https://github.com/microsoft/sarif-sdk/pull/2173)
* BRK: Rename various methods in `IFileSystem` and `FileSystem` classes (to consistently prefix all method names with their containing .NET static type, e.g. `Directory`. [#2173](https://github.com/microsoft/sarif-sdk/pull/2173)

## **v2.3.8** [Sdk](https://www.nuget.org/packages/Sarif.Sdk/2.3.8) | [Driver](https://www.nuget.org/packages/Sarif.Driver/2.3.8) | [Converters](https://www.nuget.org/packages/Sarif.Converters/2.3.8) | [Multitool](https://www.nuget.org/packages/Sarif.Multitool/2.3.8) | [Multitool Library](https://www.nuget.org/packages/Sarif.Multitool.Library/2.3.8)

* NEW: PACKAGE BRK: Upgrade from .NET Framework 4.5 to .NET Framework 4.5.2. [#2135](https://github.com/microsoft/sarif-sdk/pull/2135)
* NEW: Multitool SARIF merge accepts `threads` parameter. [#2026](https://github.com/microsoft/sarif-sdk/pull/2026)
* NEW: Enable GitHub SourceLink to all project [#2148](https://github.com/microsoft/sarif-sdk/pull/2148)

## **v2.3.7** [Sdk](https://www.nuget.org/packages/Sarif.Sdk/2.3.7) | [Driver](https://www.nuget.org/packages/Sarif.Driver/2.3.7) | [Converters](https://www.nuget.org/packages/Sarif.Converters/2.3.7) | [Multitool](https://www.nuget.org/packages/Sarif.Multitool/2.3.7) | [Multitool Library](https://www.nuget.org/packages/Sarif.Multitool.Library/2.3.7)

* DEPENDENCY BRK: SARIF now requires Newtonsoft.JSON 11.0.2 (rather than 10.0.3)
* DEPENDENCY: SARIF TypeScript package now requires minimist 1.2.3 or later (rather than >=1.2.0)
* BUG: Fix index out of range exception when baselining [#2102](https://github.com/microsoft/sarif-sdk/pull/2102)
* NEW: Add a setter to `GitHelper.GitExePath`. [#2110](https://github.com/microsoft/sarif-sdk/pull/2110)
* NEW: `GitHelper` will search in %PATH% variable for `git.exe` instead of its default install location. [#2107](https://github.com/microsoft/sarif-sdk/pull/2107)
* NEW: Add helper in `SarifLog` and `Run` to `ApplyPolicies`. [#2109](https://github.com/microsoft/sarif-sdk/pull/2109)
* NEW: Add a converter for FlawFinder's CSV output format. [#2092](https://github.com/microsoft/sarif-sdk/issues/2092)
* NEW: Multitool SARIF output is now pretty-printed by default. To remove white space, specify `--minify`. [#2098](https://github.com/microsoft/sarif-sdk/issues/2098)
* NEW: The Multitool `query` command can now evaluate properties in the result and rule property bags, for example `sarif query "properties.confidence:f > 0.95 AND rule.properties.category == 'security'"`
* NEW: The validation rule `SARIF1004.ExpressUriBaseIdsCorrectly` now verifies that if an `artifactLocation.uri` is a relative reference, it does not begin with a slash. [#2090](https://github.com/microsoft/sarif-sdk/issues/2090)
* BUG: GitHub policy should not turn off any note level rules. [#2089](https://github.com/microsoft/sarif-sdk/issues/2089)
* NEW: Add `apply-policy` command to Multitool. [#2118](https://github.com/microsoft/sarif-sdk/pull/2118)

## **v2.3.6** [Sdk](https://www.nuget.org/packages/Sarif.Sdk/2.3.6) | [Driver](https://www.nuget.org/packages/Sarif.Driver/2.3.6) | [Converters](https://www.nuget.org/packages/Sarif.Converters/2.3.6) | [Multitool](https://www.nuget.org/packages/Sarif.Multitool/2.3.6) | [Multitool Library](https://www.nuget.org/packages/Sarif.Multitool.Library/2.3.6)

* BUG: Restore multitool client app package build.
* BUG: Fix ESLint additional formatter corner cases that result in invalid SARIF.
* NEW: COMMAND-LINE BRK: The analysis rules that validate a SARIF file's compatibility with GitHub Advanced Security code scanning now have rule ids that begin with `GH` rather than `SARIF`.

## **v2.3.5** [Sdk](https://www.nuget.org/packages/Sarif.Sdk/2.3.5) | [Driver](https://www.nuget.org/packages/Sarif.Driver/2.3.5) | [Converters](https://www.nuget.org/packages/Sarif.Converters/2.3.5) | [Multitool](https://www.nuget.org/packages/Sarif.Multitool/2.3.5) | [Multitool Library](https://www.nuget.org/packages/Sarif.Multitool.Library/2.3.5)

* NEW: COMMAND-LINE BRK: Validation rule `SARIF2005.ProvideToolProperties` now requires `informationUri`, it allows `dottedQuadFileVersion` to satisfy the requirement that version information be present, and it is configurable.
* NEW: Extract the public APIs from Sarif.Multitool into a new dependency package Sarif.Multitool.Library. Sarif.Multitool remains as a dotnet tool package.
* NEW: Validation rule `SARIF2012` now checks for the presence of a friendly name in PascalCase in the `name` property, and is renamed from `ProvideHelpUris` to `ProvideRuleProperties`.
* NEW: The Multitool `rewrite` command now accepts `VersionControlInformation` as an argument to the `--insert` option. This argument populates `run.versionControlProvenance`, and it re-expresses all absolute URIs as relative references with respect to the nearest enclosing repository root, if any.

## **v2.3.4** [Sdk](https://www.nuget.org/packages/Sarif.Sdk/2.3.4) | [Driver](https://www.nuget.org/packages/Sarif.Driver/2.3.4) | [Converters](https://www.nuget.org/packages/Sarif.Converters/2.3.4) | [Multitool](https://www.nuget.org/packages/Sarif.Multitool/2.3.4)

* COMMAND-LINE BRK: Change `merge` command output directory argument name to `output-directory`.
* NEW: Add analysis rules appropriate for SARIF files that are to be uploaded to GitHub Advanced Security code scanning.
* BUG: Various Fortify FPR converter improvements (such as improve variable expansion in result messages).
* BUG: The validator no longer reports `SARIF2010.ProvideCodeSnippets` if embedded file content for the specified artifact is present. [#2003](https://github.com/microsoft/sarif-sdk/issues/2003)

## **v2.3.3** [Sdk](https://www.nuget.org/packages/Sarif.Sdk/2.3.3) | [Driver](https://www.nuget.org/packages/Sarif.Driver/2.3.3) | [Converters](https://www.nuget.org/packages/Sarif.Converters/2.3.3) | [Multitool](https://www.nuget.org/packages/Sarif.Multitool/2.3.3)

* NEW: Improve `SarifSdkSample` application: use `uriBaseIds`.
* NEW: Add additional checks to SARIF analysis rule `SARIF2004.OptimizeFileSize`.
* NEW: Introduce new SARIF analysis rule `SARIF2016.FileUrisShouldBeRelative`.
* BUG: If you created a URI from an absolute file path (for example, `C:\test\file.c`), then it would be serialized with that exact string, which is not a valid URI. This is now fixed. [#2001](https://github.com/microsoft/sarif-sdk/issues/2001)

## **v2.3.2** [Sdk](https://www.nuget.org/packages/Sarif.Sdk/2.3.2) | [Driver](https://www.nuget.org/packages/Sarif.Driver/2.3.2) | [Converters](https://www.nuget.org/packages/Sarif.Converters/2.3.2) | [Multitool](https://www.nuget.org/packages/Sarif.Multitool/2.3.2)

* NEW: The `Sarif.Multitool` command line verbs are now exposed programmatically. For example, the `validate` verb is exposed through the classes `ValidateCommand` and `ValidateOptions`.

## **v2.3.1** [Sdk](https://www.nuget.org/packages/Sarif.Sdk/2.3.1) | [Driver](https://www.nuget.org/packages/Sarif.Driver/2.3.1) | [Converters](https://www.nuget.org/packages/Sarif.Converters/2.3.1) | [Multitool](https://www.nuget.org/packages/Sarif.Multitool/2.3.1)

* NEW: Revised and improved validation rules in `Sarif.Multitool`.
* NEW: Properties serialization performance improved (~20% faster load when Results use Properties).
* NEW: Allow result messages to be truncated for display. [#1915](https://github.com/microsoft/sarif-sdk/issues/1915)
* BUG: Rebase URI command now honors `--insert` and `--remove` arguments for injecting or eliding optional data (such as region snippets).
* BUG: Ensure all DateTimes on object model are using DateTimeConverter consistently.
* BUG: Fix DateTime roundtripping in properties collections to follow normal DateTime output format.

## **v2.3.0** [Sdk](https://www.nuget.org/packages/Sarif.Sdk/2.3.0) | [Driver](https://www.nuget.org/packages/Sarif.Driver/2.3.0) | [Converters](https://www.nuget.org/packages/Sarif.Converters/2.3.0) | [Multitool](https://www.nuget.org/packages/Sarif.Multitool/2.3.0)

* BUG: `ResultLogJsonWriter` now creates an empty `results` array if there are no results, rather than leaving `results` as `null`. [#1821](https://github.com/microsoft/sarif-sdk/issues/1821)
* BUG: In validation rules, `shortDescription` is now calculated by `GetFirstSentence` method, fixing a bug in sentence breaking. [#1887](https://github.com/microsoft/sarif-sdk/issues/1887)
* BUG: `WorkItemFiler` now logs correctly the details for `LogMetricsForProcessedModel` method [#1896](https://github.com/microsoft/sarif-sdk/issues/1896)
* NEW: Add validation rule `SARIF1019`, which requires every result to have at least one of `result.ruleId` and `result.rule.id`. If both are present, they must be equal. [#1880](https://github.com/microsoft/sarif-sdk/issues/1880)
* NEW: Add validation rule `SARIF1020`, which requires that the $schema property should be present, and must refer to the final version of the SARIF 2.1.0 schema. [#1890](https://github.com/microsoft/sarif-sdk/issues/1890)
* NEW: Expose `Run.MergeResultsFrom(Run)` to merge Results from multiple Runs using code from result matching algorithm.
* BRK: Rename `RemapIndicesVisitor` to `RunMergingVisitor` and redesign to control how much merging occurs internally.

## **v2.2.5** [Sdk](https://www.nuget.org/packages/Sarif.Sdk/2.2.5) | [Driver](https://www.nuget.org/packages/Sarif.Driver/2.2.5) | [Converters](https://www.nuget.org/packages/Sarif.Converters/2.2.5) | [Multitool](https://www.nuget.org/packages/Sarif.Multitool/2.2.5)

* BUG: Fix SDK doubling Uris with certain escaped characters (ex: '-' and '_') on every Load/Save cycle (cause: <https://github.com/dotnet/runtime/issues/36288>)

## **v2.2.4** [Sdk](https://www.nuget.org/packages/Sarif.Sdk/2.2.4) | [Driver](https://www.nuget.org/packages/Sarif.Driver/2.2.4) | [Converters](https://www.nuget.org/packages/Sarif.Converters/2.2.4) | [Multitool](https://www.nuget.org/packages/Sarif.Multitool/2.2.4)

* BUG: Validation rule SARIF1018 was not checking for a trailing slash on `uri` properties in `originalUriBaseIds` if `uriBaseId` was present.
* BUG: Build Sarif.Multitool NPM package non-trimmed to avoid more assembly load problems.
* NEW: DeferredList will cache last item returned and won't throw if same instance written. (SarifRewritingVisitor + Deferred OM usable)

## **v2.2.3** [Sdk](https://www.nuget.org/packages/Sarif.Sdk/2.2.3) | [Driver](https://www.nuget.org/packages/Sarif.Driver/2.2.3) | [Converters](https://www.nuget.org/packages/Sarif.Converters/2.2.3) | [Multitool](https://www.nuget.org/packages/Sarif.Multitool/2.2.3)

* NEW: Introduce `SarifConstants.SarifFileExtension` with value `".sarif"`.
* NEW: In validation rule SARIF1018, require `uri` values in `originalUriBaseIds` to end with a slash, per the SARIF spec.
* BUG: Result.GetRule will look up by RuleId if RuleIndex not present.
* BUG: Baselining will properly persist Run.Tool.Driver.Rules if Results reference by RuleId.
* BUG: DeferredOM will properly load files with a BOM. (LineMappingStreamReader fix)
* BUG: Remove CsvHelper dependency to avoid assembly load problem in Sarif.Multitool NPM package.

## **v2.2.2** [Sdk](https://www.nuget.org/packages/Sarif.Sdk/2.2.2) | [Driver](https://www.nuget.org/packages/Sarif.Driver/2.2.2) | [Converters](https://www.nuget.org/packages/Sarif.Converters/2.2.2) | [Multitool](https://www.nuget.org/packages/Sarif.Multitool/2.2.2)

* BUG: `dotnet tool install` command for Multitool now produces a working installation rather than reporting missing `Sarif.Converters` binary.
* BUG: Result.GetRule will look up by RuleId if RuleIndex not present.
* BUG: Baselining will properly persist Run.Tool.Driver.Rules if Results reference by RuleId.
* BUG: DeferredOM will properly load files with a BOM. (LineMappingStreamReader fix)

## **v2.2.1** [Sdk](https://www.nuget.org/packages/Sarif.Sdk/2.2.1) | [Driver](https://www.nuget.org/packages/Sarif.Driver/2.2.1) | [Converters](https://www.nuget.org/packages/Sarif.Converters/2.2.1) | [Multitool](https://www.nuget.org/packages/Sarif.Multitool/2.2.1)

* NEW: Multitool `remove` option now supports `Guids` value to remove `Result.Guid`.
* NEW: Significant Baselining algorithm improvements: dynamic `partialFingerprint` trust, location-specific unique what property matching, 'nearby' matching, correct omitted `Region` property handling, correct `ReportingDescriptor.DeprecatedIds` handling.
* DEPENDENCY BRK: SARIF now requires Newtonsoft.JSON 10.0.3 (rather than 9.0.x).

## **v2.2.0** [Sdk](https://www.nuget.org/packages/Sarif.Sdk/2.2.0) | [Driver](https://www.nuget.org/packages/Sarif.Driver/2.2.0) | [Converters](https://www.nuget.org/packages/Sarif.Converters/2.2.0) | [Multitool](https://www.nuget.org/packages/Sarif.Multitool/2.2.0)

* PACKAGE BRK: Update tool directory to netstandard2.1, to reflect use of that version of .NET Core.
* NEW: Multitool `rewrite` command performance when populating regions and snippets is greatly improved.
* NEW: Multitool `insert` option now supports `Guids` value to populate `Result.Guid`.
* API + SCHEMA BRK: Fix typo in schema: suppression.state should be suppression.status according to the spec. [#1785](https://github.com/microsoft/sarif-sdk/issues/1785)
* BUG: Multitool `rewrite` no longer throws when it encounters an invalid value (such as -1) for a region property.
* BUG: ESLint SARIF formatter no longer produces invalid SARIF when given an ESLint message with no rule id. It is treated as a `toolConfigurationNotification`. [#1791](https://github.com/microsoft/sarif-sdk/issues/1791)
* BUG: Resolve crash on converting PREfast log files with non-null but empty help URLs.

## **v2.1.25** [Sdk](https://www.nuget.org/packages/Sarif.Sdk/2.1.25) | [Driver](https://www.nuget.org/packages/Sarif.Driver/2.1.25) | [Converters](https://www.nuget.org/packages/Sarif.Converters/2.1.25) | [Multitool](https://www.nuget.org/packages/Sarif.Multitool/2.1.25)

* NEW: The baseliner (available through the Multitool's `match-results-forward` command) now populates `result.provenance.firstDetectionTimeUtc` so you can now track the age of each issue. [#1737](https://github.com/microsoft/sarif-sdk/issues/1737)

## **v2.1.24** [Sdk](https://www.nuget.org/packages/Sarif.Sdk/2.1.24) | [Driver](https://www.nuget.org/packages/Sarif.Driver/2.1.24) | [Converters](https://www.nuget.org/packages/Sarif.Converters/2.1.24) | [Multitool](https://www.nuget.org/packages/Sarif.Multitool/2.1.24)

* NEW: Introduce API to partition log files by arbitrary criteria (method `SarifPartitioner.Partition` and class `PartitioningVisitor`).
* BUG: `Tool.CreateFromAssembly` now properly handles file versions that contain extra characters after the "dotted quad" string. [#1728](https://github.com/microsoft/sarif-sdk/issues/1728)

## **v2.1.23** [Sdk](https://www.nuget.org/packages/Sarif.Sdk/2.1.23) | [Driver](https://www.nuget.org/packages/Sarif.Driver/2.1.23) | [Converters](https://www.nuget.org/packages/Sarif.Converters/2.1.23) | [Multitool](https://www.nuget.org/packages/Sarif.Multitool/2.1.23)

* API BRK: Remove 'Errors.LogExceptionLoadingPdb' helper (as not relevant to core SDK).
* NEW: Allow emitting non-failure tool notifications as debug/informational messages.
* NEW: `SarifLogger` now populates `tool.driver`'s `organization` and `product` properties instead of adding `"Company"` and `"ProductName"` to `tool.driver'`s property bag. [#1716](https://github.com/microsoft/sarif-sdk/issues/1716)
* NEW: Add `closeWriterOnDispose` argument (with a default of 'true') that indicates whether SarifLogger writers are closed during its Dispose() method. Providing a value of `false` to this argument allows SarifLogger to work against a stream that can subsequently be reused (for example, to deserialize the logged content back to a `SarifLog` instance).
* NEW: Update PREfast converter to render optional suppression data.
* BUG: Update PREfast converter to handle paths with no trailing slash.
* BUG: Baselining now matches the first and last Result per URI as an additional pass.

## **v2.1.22** [Sdk](https://www.nuget.org/packages/Sarif.Sdk/2.1.22) | [Driver](https://www.nuget.org/packages/Sarif.Driver/2.1.22) | [Converters](https://www.nuget.org/packages/Sarif.Converters/2.1.22) | [Multitool](https://www.nuget.org/packages/Sarif.Multitool/2.1.22)

* BUG: Fix bug in validation rule `EndTimeMustNotBeBeforeStartTime`, which threw if `invocation.startTimeUtc` was present but `endTimeUtc` was absent.

## **v2.1.21** [Sdk](https://www.nuget.org/packages/Sarif.Sdk/2.1.21) | [Driver](https://www.nuget.org/packages/Sarif.Driver/2.1.21) | [Converters](https://www.nuget.org/packages/Sarif.Converters/2.1.21) | [Multitool](https://www.nuget.org/packages/Sarif.Multitool/2.1.21)

* NEW: Provide an API `SarifPartitioner.Filter` that selects results according to a predicate, and filters `run.artifacts` to only those artifacts used by the included results.

## **v2.1.20** [Sdk](https://www.nuget.org/packages/Sarif.Sdk/2.1.20) | [Driver](https://www.nuget.org/packages/Sarif.Driver/2.1.20) | [Converters](https://www.nuget.org/packages/Sarif.Converters/2.1.20) | [Multitool](https://www.nuget.org/packages/Sarif.Multitool/2.1.20)

* NEW: Added Stream-based SarifLog.Load and Save overloads
* NEW: Enhanced property bag serialization unit testing. [#1673](https://github.com/microsoft/sarif-sdk/issues/1673)
* BUG: Fix packaging warning NU5048 during build. [#1687](https://github.com/microsoft/sarif-sdk/issues/1687)
* BUG: SarifLogger.Optimized could not be set from the command line. [#1695](https://github.com/microsoft/sarif-sdk/issues/1695)
* BUG: Result Matching now omits previously Absent results.
* BUG: Result Matching properly compares results from the same RuleID when multiple Rules match the same source line.
* BUG: Result Matching works when a result moves and has the line number in the message.
* BUG: Result Matching always assigns Result.CorrelationGuid and Result.Guid.
* BUG: Null hardening in Result Matching
* BUG: Console logger now outputs file location, if available, when writing notifications.

## **v2.1.19** [Sdk](https://www.nuget.org/packages/Sarif.Sdk/2.1.19) | [Driver](https://www.nuget.org/packages/Sarif.Driver/2.1.19) | [Converters](https://www.nuget.org/packages/Sarif.Converters/2.1.19) | [Multitool](https://www.nuget.org/packages/Sarif.Multitool/2.1.19)

* Sort driver skimmers by rule id + name during analysis, in order to improve deterministic ordering of log file data.
* API BRK: Convert various public SARIF Driver framework API to prefer abstract ISet<string> type over HashSet<string>.
* API BRK: Remove helper method `SarifUtilities.DeserializeObject` introduced in 2.1.15 to fix. [#1577](https://github.com/microsoft/sarif-sdk/issues/1577)
Now that an underlying bug in `PropertyBagConverter` has been fixed, there is no need to work around it with this helper method. `JsonConvert.DeserializeObject` works fine.
* NEW: Expanding Sarif SDK query mode to support Result.Uri, string StartsWith/EndsWith/Contains.
* NEW: Adding Result.Run and a populating method, so that methods which need the Run context for a given Result have an integrated way to retrieve it.

## **v2.1.17** [Sdk](https://www.nuget.org/packages/Sarif.Sdk/2.1.17) | [Driver](https://www.nuget.org/packages/Sarif.Driver/2.1.17) | [Converters](https://www.nuget.org/packages/Sarif.Converters/2.1.17) | [Multitool](https://www.nuget.org/packages/Sarif.Multitool/2.1.17)

* API NON-BRK: emit all core object model members as 'virtual'.
* NEW: Introduce SarifConsolidator to shrink large log files. [#1675](https://github.com/microsoft/sarif-sdk/issues/1675)
* BUG: Analysis rule SARIF1017 incorrectly rejected index-valued properties that referred to taxonomies. [#1678](https://github.com/microsoft/sarif-sdk/issues/1678)
* BUG: `match-results-forward-command` dropped log contents and mishandled `rules` array. [#1684](https://github.com/microsoft/sarif-sdk/issues/1684)

## **v2.1.16** [Sdk](https://www.nuget.org/packages/Sarif.Sdk/2.1.16) | [Driver](https://www.nuget.org/packages/Sarif.Driver/2.1.16) | [Converters](https://www.nuget.org/packages/Sarif.Converters/2.1.16) | [Multitool](https://www.nuget.org/packages/Sarif.Multitool/2.1.16)

* BUGFIX, BRK: In the Multitool `page` command, the default for `--force` was `true` and it could not be changed. [#1630](https://github.com/microsoft/sarif-sdk/issues/1630)
* BUG: The Multitool `match-results-forward` command failed if results included logical locations. [#1656](https://github.com/microsoft/sarif-sdk/issues/1656)
* BUG: `SarifLogger(ReportingDescriptor rule, Result result)` failed if it tried to log a result whose `ruleId` was a sub-rule; for example, `rule.Id == "TEST0001"` but `result.ruleId == "TEST0001/1"`. [#1668](https://github.com/microsoft/sarif-sdk/issues/1668)
* NEW: Implement results and notifications caching when `--hashes` is specified on the SARIF driver command line.

## **v2.1.15** [Sdk](https://www.nuget.org/packages/Sarif.Sdk/2.1.15) | [Driver](https://www.nuget.org/packages/Sarif.Driver/2.1.15) | [Converters](https://www.nuget.org/packages/Sarif.Converters/2.1.15) | [Multitool](https://www.nuget.org/packages/Sarif.Multitool/2.1.15)

* BUG: Validation rule `SARIF1015` incorrectly required `originalUriBaseIds` to be contain URIs. [#1485](https://github.com/microsoft/sarif-sdk/issues/1485)
* BUG: Persist Fortify rule metadata properties. [#1490](https://github.com/microsoft/sarif-sdk/issues/1490)
* BUG: Multitool transform mishandled dottedQuadFileVersion. [#1532](https://github.com/microsoft/sarif-sdk/issues/1532)
* BUG: Restore missing FxCop converter unit test. [#1575](https://github.com/microsoft/sarif-sdk/issues/1575)
* BUG: Multitool transform mishandled date/time values in property bags. [#1577](https://github.com/microsoft/sarif-sdk/issues/1577)
* BUG: Multitool transform could not upgrade SARIF files from the sarif-2.1.0-rtm.1 schema. [#1584](https://github.com/microsoft/sarif-sdk/issues/1584)
* BUG: Multitool merge command produced invalid SARIF if there were 0 input files. [#1592](https://github.com/microsoft/sarif-sdk/issues/1592)
* BUG: FortifyFpr converter produced invalid SARIF. [#1593](https://github.com/microsoft/sarif-sdk/issues/1593)
* BUG: FxCop converter produced empty `result.message` objects. [#1594](https://github.com/microsoft/sarif-sdk/issues/1594)
* BUG: Some Multitool commands required --force even if --inline was specified. [#1642](https://github.com/microsoft/sarif-sdk/issues/1642)
* NEW: Add validation rule to ensure correctness of `originalUriBaseIds` entries. [#1485](https://github.com/microsoft/sarif-sdk/issues/1485)
* NEW: Improve presentation of option validation messages from the Multitool `page` command. [#1629](https://github.com/microsoft/sarif-sdk/issues/1629)

## **v2.1.14** [Sdk](https://www.nuget.org/packages/Sarif.Sdk/2.1.14) | [Driver](https://www.nuget.org/packages/Sarif.Driver/2.1.14) | [Converters](https://www.nuget.org/packages/Sarif.Converters/2.1.14) | [Multitool](https://www.nuget.org/packages/Sarif.Multitool/2.1.14)

* BUG: FxCop converter produced logicalLocation.index but did not produce the run.logicalLocations array. [#1571](https://github.com/microsoft/sarif-sdk/issues/1571)
* BUG: Include Sarif.WorkItemFiling.dll in the Sarif.Multitool NuGet package. [#1636](https://github.com/microsoft/sarif-sdk/issues/1636)
* NEW: Add validation rule to ensure that all array-index-valued properties are consistent with their respective arrays.

## **v2.1.13** [Sdk](https://www.nuget.org/packages/Sarif.Sdk/2.1.13) | [Driver](https://www.nuget.org/packages/Sarif.Driver/2.1.13) | [Converters](https://www.nuget.org/packages/Sarif.Converters/2.1.13) | [Multitool](https://www.nuget.org/packages/Sarif.Multitool/2.1.13)

* BUG: Respect the --force option in Sarif.Multitool rather than overwriting the output file. [#1340](https://github.com/microsoft/sarif-sdk/issues/1340)
* BUG: Accept URI-valued properties whose value is the empty string. [#1632](https://github.com/microsoft/sarif-sdk/issues/1632)

## **v2.1.12** [Sdk](https://www.nuget.org/packages/Sarif.Sdk/2.1.12) | [Driver](https://www.nuget.org/packages/Sarif.Driver/2.1.12) | [Converters](https://www.nuget.org/packages/Sarif.Converters/2.1.12) | [Multitool](https://www.nuget.org/packages/Sarif.Multitool/2.1.12)

* BUG: Improve handling of `null` values in property bags. [#1581](https://github.com/microsoft/sarif-sdk/issues/1581)

## **v2.1.11** [Sdk](https://www.nuget.org/packages/Sarif.Sdk/2.1.11) | [Driver](https://www.nuget.org/packages/Sarif.Driver/2.1.11) | [Converters](https://www.nuget.org/packages/Sarif.Converters/2.1.11) | [Multitool](https://www.nuget.org/packages/Sarif.Multitool/2.1.11)

* BUG: Result matching should prefer the suppression info from the current run. [#1600](https://github.com/microsoft/sarif-sdk/issues/1600)

## **v2.1.10** [Sdk](https://www.nuget.org/packages/Sarif.Sdk/2.1.10) | [Driver](https://www.nuget.org/packages/Sarif.Driver/2.1.10) | [Converters](https://www.nuget.org/packages/Sarif.Converters/2.1.10) | [Multitool](https://www.nuget.org/packages/Sarif.Multitool/2.1.10)

* BUG: Resolve a performance issue in web request parsing code. <https://github.com/microsoft/sarif-sdk/issues/1608>

## **v2.1.9** [Sdk](https://www.nuget.org/packages/Sarif.Sdk/2.1.9) | [Driver](https://www.nuget.org/packages/Sarif.Driver/2.1.9) | [Converters](https://www.nuget.org/packages/Sarif.Converters/2.1.9) | [Multitool](https://www.nuget.org/packages/Sarif.Multitool/2.1.9)

* NEW: add --remove switch to eliminate certain properties (currently timestamps only) from log file output.
* BUG: remove verbose 'Analyzing file..' reporting for drivers.

## **v2.1.8** [Sdk](https://www.nuget.org/packages/Sarif.Sdk/2.1.8) | [Driver](https://www.nuget.org/packages/Sarif.Driver/2.1.8) | [Converters](https://www.nuget.org/packages/Sarif.Converters/2.1.8) | [Multitool](https://www.nuget.org/packages/Sarif.Multitool/2.1.8)

* BUG: Add missing `"additionalProperties": false` constraints to schema; add missing object descriptions and improve other object descriptions in schema; update schema version to -rtm.4.

## **v2.1.7** [Sdk](https://www.nuget.org/packages/Sarif.Sdk/2.1.7) | [Driver](https://www.nuget.org/packages/Sarif.Driver/2.1.7) | [Converters](https://www.nuget.org/packages/Sarif.Converters/2.1.7) | [Multitool](https://www.nuget.org/packages/Sarif.Multitool/2.1.7)

* BUG: Multitool rewrite InsertOptionalData operations fail if a result object references `run.artifacts` using the `index` property.
* BUG: The `SarifCurrentToVersionOneVisitor` was not translating v2 `result.partialFingerprints` to v1 `result.toolFingerprintContribution`. [#1556](https://github.com/microsoft/sarif-sdk/issues/1556)
* BUG: The `SarifCurrentToVersionOneVisitor` was dropping `run.id` and emitting an empty `run.stableId`. [#1557](https://github.com/microsoft/sarif-sdk/issues/1557)

## **v2.1.6** [Sdk](https://www.nuget.org/packages/Sarif.Sdk/2.1.6) | [Driver](https://www.nuget.org/packages/Sarif.Driver/2.1.6) | [Converters](https://www.nuget.org/packages/Sarif.Converters/2.1.6) | [Multitool](https://www.nuget.org/packages/Sarif.Multitool/2.1.6)

* BUG: Fortify FPR converter does not populate originalUriBaseIds if the source is a drive letter (e.g. C:)
* BUG: Multitool rebaseUri command throws null reference exception if results reference run.artifacts using the index property.
* BUG: Pre-release transformer does not upgrade schema uri if input version is higher than rtm.1.

## **v2.1.5** [Sdk](https://www.nuget.org/packages/Sarif.Sdk/2.1.5) | [Driver](https://www.nuget.org/packages/Sarif.Driver/2.1.5) | [Converters](https://www.nuget.org/packages/Sarif.Converters/2.1.5) | [Multitool](https://www.nuget.org/packages/Sarif.Multitool/2.1.5)

* Change schemas back to draft-04 to reenable Intellisense in the Visual Studio JSON editor.

## **v2.1.4** [Sdk](https://www.nuget.org/packages/Sarif.Sdk/2.1.4) | [Driver](https://www.nuget.org/packages/Sarif.Driver/2.1.4) | [Converters](https://www.nuget.org/packages/Sarif.Converters/2.1.4) | [Multitool](https://www.nuget.org/packages/Sarif.Multitool/2.1.4)

* BUG: Fix bugs related to parsing the query portion of a URI, and to the parsing of header strings.
* API NON-BRK: Introduce `WebRequest.TryParse` and `WebResponse.TryParse` to accompany existing `Parse` methods.

## **v2.1.3** [Sdk](https://www.nuget.org/packages/Sarif.Sdk/2.1.3) | [Driver](https://www.nuget.org/packages/Sarif.Driver/2.1.3) | [Converters](https://www.nuget.org/packages/Sarif.Converters/2.1.3) | [Multitool](https://www.nuget.org/packages/Sarif.Multitool/2.1.3)

* Change schema uri to secure (https) instance.
* BUG: Fix tranformer bug where schema id would not be updated if no other transformation occurred.
* BUG: `ThreadFlowLocation.Kind` value is getting lost during pre-release transformation. [#1502](https://github.com/microsoft/sarif-sdk/issues/1502)
* BUG: `Location.LogicalLocation` convenience setter mishandles null. [#1514](https://github.com/microsoft/sarif-sdk/issues/1514)
* BUG: Upgrade schemas to latest version (remove `draft-04` from `$schema` property and change `id` to `$id`). This is necessary because the schemas use the `uri-reference` format, which was not defined in draft-04. [#1521](https://github.com/microsoft/sarif-sdk/issues/1521)
* API BRK: The `Init` methods in the Autogenerated SARIF object model classes are now `protected virtual`. This enables derived classes to add additional properties without having to copy the entire code of the `Init` method.
* BUG: Transformation from SARIF 1.0 to 2.x throws `ArgumentOutOfRangeException`, if `result.locations` is an empty array. [#1526](https://github.com/microsoft/sarif-sdk/issues/1526)
* BUG: Add `Result.Level` (and remove `Result.Rank`) for Fortify Converter based on MicroFocus feedback.
* BUG: Invocation constructor should set `executionSuccessful` to true by default.
* BUG: Contrast security converter now populates `ThreadFlowLocation.Location`. [#1530](https://github.com/microsoft/sarif-sdk/issues/1530)
* BUG: Contrast Security converter no longer emits incomplete `Artifact` objects. [#1529](https://github.com/microsoft/sarif-sdk/issues/1529)
* BUG: Fix crashing bugs and logic flaws in `ArtifactLocation.TryReconstructAbsoluteUri`.
* NEW: Provide a SARIF converter for Visual Studio log files.
* NEW: Extend the `PrereleaseCompatibilityTransformer` to handle SARIF v1 files.
* API NON-BRK: Introduce `WebRequest.Parse` and `WebResponse.Parse` to parse web traffic strings into SARIF `WebRequest` and `WebResponse` objects.
* API NON-BRK: Introduce `PropertyBagHolder.{Try}GetSerializedPropertyInfo`, a safe way of retrieving a property whose type is unknown.

## **v2.1.2** [Sdk](https://www.nuget.org/packages/Sarif.Sdk/2.1.2) | [Driver](https://www.nuget.org/packages/Sarif.Driver/2.1.2) | [Converters](https://www.nuget.org/packages/Sarif.Converters/2.1.2) | [Multitool](https://www.nuget.org/packages/Sarif.Multitool/2.1.2)

* API BRK: Change location.logicalLocation to logicalLocations array. [oasis-tcs/sarif-spec#414](https://github.com/oasis-tcs/sarif-spec/issues/414)

## **v2.1.1** [Sdk](https://www.nuget.org/packages/Sarif.Sdk/2.1.1) | [Driver](https://www.nuget.org/packages/Sarif.Driver/2.1.1) | [Converters](https://www.nuget.org/packages/Sarif.Converters/2.1.1) | [Multitool](https://www.nuget.org/packages/Sarif.Multitool/2.1.1)

* BUG: Multitool crashes on launch: Can't find CommandLine.dll. [#1487](https://github.com/microsoft/sarif-sdk/issues/1487)

## **v2.1.0** [Sdk](https://www.nuget.org/packages/Sarif.Sdk/2.1.0) | [Driver](https://www.nuget.org/packages/Sarif.Driver/2.1.0) | [Converters](https://www.nuget.org/packages/Sarif.Converters/2.1.0) | [Multitool](https://www.nuget.org/packages/Sarif.Multitool/2.1.0)

* API NON-BRK: `PhysicalLocation.id` property is getting lost during 2.1.0 pre-release transformation. [#1479](https://github.com/microsoft/sarif-sdk/issues/1479)
* Add support for converting TSLint logs to SARIF
* Add support for converting Pylint logs to SARIF

## **v2.1.0-rtm.0** [Sdk](https://www.nuget.org/packages/Sarif.Sdk/2.1.0-rtm.0) | [Driver](https://www.nuget.org/packages/Sarif.Driver/2.1.0-rtm.0) | [Converters](https://www.nuget.org/packages/Sarif.Converters/2.1.0-rtm.0)) | [Multitool](https://www.nuget.org/packages/Sarif.Multitool/2.1.0-rtm.0)

* API BRK: OneOf `graphTraversal.runGraphIndex` and `graphTraversal.resultGraphIndex` is required.
* API NON-BRK: Add address.kind well-known values "instruction" and "data". [oasis-tcs/sarif-spec#397](https://github.com/oasis-tcs/sarif-spec/issues/397)
* API BRK: Rename `invocation.toolExecutionSuccessful` to `invocation.executionSuccessful`. [oasis-tcs/sarif-spec#399](https://github.com/oasis-tcs/sarif-spec/issues/399)
* API BRK: Add regex patterns for guid and language in schema.
* API NON-BRK: Add `run.specialLocations` in schema. [oasis-tcs/sarif-spec#396](https://github.com/oasis-tcs/sarif-spec/issues/396)
* API BRK: Improve `address` object design. [oasis-tcs/sarif-spec#401](https://github.com/oasis-tcs/sarif-spec/issues/401)

## **v2.1.0-beta.2** [Sdk](https://www.nuget.org/packages/Sarif.Sdk/2.1.0-beta.2) | [Driver](https://www.nuget.org/packages/Sarif.Driver/2.1.0-beta.2) | [Converters](https://www.nuget.org/packages/Sarif.Converters/2.1.0-beta.2)) | [Multitool](https://www.nuget.org/packages/Sarif.Multitool/2.1.0-beta.2)

* API NON-BRK: Change `request.target` type to string. [oasis-tcs/sarif-spec#362](https://github.com/oasis-tcs/sarif-spec/issues/362)
* API BRK: anyOf `physicalLocation.artifactLocation` and `physicalLocation.address` is required. [oasis-tcs/sarif-spec#353](https://github.com/oasis-tcs/sarif-spec/issues/353)
* API BRK: Rename `run.defaultFileEncoding` to `run.defaultEncoding`.
* API NON-BRK: Add `threadFlowLocation.taxa`. [oasis-tcs/sarif-spec#381](https://github.com/oasis-tcs/sarif-spec/issues/381)
* API BRK: anyOf `message.id` and `message.text` is required.
* API NON-BRK: Add `request.noResponseReceived` and `request.failureReason`. [oasis-tcs/sarif-spec#378](https://github.com/oasis-tcs/sarif-spec/issues/378)
* API BRK: anyOf `externalPropertyFileReference.guid` and `externalPropertyFileReference.location` is required.
* API BRK: `artifact.length` should have `default: -1, minimum: -1` values.
* API BRK: Rename `fix.changes` to `fix.artifactChanges`.
* API BRK: Each redaction token in an originalUriBaseId represents a unique location. [oasis-tcs/sarif-spec#377](https://github.com/oasis-tcs/sarif-spec/issues/377)
* API BRK: Rename file related enums in `artifact.roles`.
* API BRK: anyOf `artifactLocation.uri` and `artifactLocation.index` is required.
* API BRK: `multiformatMessageString.text` is required.
* API BRK: `inlineExternalProperties` array must have unique items.
* API BRK: `run.externalPropertyFileReferences`, update unique flag and minItems on every item according to spec.
* API BRK: `run.markdownMessageMimeType` should be removed from schema.
* API BRK: `externalPropertyFileReference.itemCount` should have a minimum value of 1.
* API NON-BRK: Add `toolComponent.informationUri` property.
* API NON-BRK: `toolComponent.isComprehensive` default value should be false.
* API BRK: `artifact.offset` minimum value allowed should be 0.
* API NON-BRK: Add `directory` enum value in `artifact.roles`.
* API BRK: `result.suppressions` array items should be unique and default to null.
* API NON-BRK: Add `suppression.guid` in schema.
* API BRK: `graph.id` should be removed from schema.
* API BRK: `edgeTraversal.stepOverEdgeCount` minimum should be 0.
* API BRK: `threadFlowLocation.nestingLevel` minimum should be 0.
* API BRK: `threadFlowLocation.importance` should default to `important`.
* API BRK: `request.index` should have default: -1, minimum: -1.
* API BRK: `response.index` should have default: -1, minimum: -1.
* API NON-BRK: `externalProperties.version` is not a required property if it is not root element.
* API NON-BRK: Add artifact roles for configuration files. [oasis-tcs/sarif-spec#372](https://github.com/oasis-tcs/sarif-spec/issues/372)
* API NON-BRK: Add suppression.justification. [oasis-tcs/sarif-spec#373](https://github.com/oasis-tcs/sarif-spec/issues/373)
* API NON-BRK: Associate descriptor metadata with thread flow locations. [oasis-tcs/sarif-spec#381](https://github.com/oasis-tcs/sarif-spec/issues/381)
* API BRK: Move `location.physicalLocation.id` to `location.id`. [oasis-tcs/sarif-spec#375](https://github.com/oasis-tcs/sarif-spec/issues/375)
* API BRK: `result.stacks` array should have unique items.
* API BRK: `result.relatedLocations` array should have unique items.
* API BRK: Separate `suppression` `status` from `kind`. [oasis-tcs/sarif-spec#371](https://github.com/oasis-tcs/sarif-spec/issues/371)
* API BRK: `reportingDescriptorReference` requires anyOf (`index`, `guid`, `id`).
* API BRK: Rename `request` object and related properties to `webRequest`.
* API BRK: Rename `response` object and related properties to `webResponse`.
* API NON-BRK: Add `locationRelationship` object. [oasis-tcs/sarif-spec#375](https://github.com/oasis-tcs/sarif-spec/issues/375)
* API BRK: `externalPropertyFileReference.itemCount` can be 0 and defaults to minimum: -1, default: -1.
* API BRK: `threadFlowLocation.executionOrder` can be 0 and defaults to -1, so minimum: -1, default: -1
* API BRK: Rename artifact role `traceFile` to `tracedFile`.
* API NON-BRK: Add artifact role `debugOutputFile`.
* API NON-BRK: Add `value` to `threadFlowLocation.kinds`.
* API NON-BRK: Add a new value to `result.kind`: `informational`.
* API NON-BRK: add `address.kind`values `function` and `page`.
* API NON-BRK: `run.columnKind` has no default value.
* API NON-BRK: In the `reportingDescriptorRelationship` object, add a property `description` of type `message`, optional.
* API NON-BRK: In the `locationRelationship` object, add a property `description` of type `message`, optional.
* API BRK: `region.byteOffset` should have default: -1, minimum: -1.
* API BRK: Change `notification.physicalLocation` of type `physicalLocation` to `notification.locations` of type `locations`.

## **v2.1.0-beta.1** [Sdk](https://www.nuget.org/packages/Sarif.Sdk/2.1.0-beta.1) | [Driver](https://www.nuget.org/packages/Sarif.Driver/2.1.0-beta.1) | [Converters](https://www.nuget.org/packages/Sarif.Converters/2.1.0-beta.1)) | [Multitool](https://www.nuget.org/packages/Sarif.Multitool/2.1.0-beta.1))

* API BRK: Change `request.uri` to `request.target`. [oasis-tcs/sarif-spec#362](https://github.com/oasis-tcs/sarif-spec/issues/362)

## **v2.1.0-beta.0** [Sdk](https://www.nuget.org/packages/Sarif.Sdk/2.1.0-beta.0) | [Driver](https://www.nuget.org/packages/Sarif.Driver/2.1.0-beta.0) | [Converters](https://www.nuget.org/packages/Sarif.Converters/2.1.0-beta.0)) | [Multitool](https://www.nuget.org/packages/Sarif.Multitool/2.1.0-beta.0))

* API BRK: All SARIF state dictionaries now contains multiformat strings as values. [oasis-tcs/sarif-spec#361](https://github.com/oasis-tcs/sarif-spec/issues/361)
* API NON-BRK: Define `request` and `response` objects. [oasis-tcs/sarif-spec#362](https://github.com/oasis-tcs/sarif-spec/issues/362)

## **v2.0.0-csd.2.beta.2019.04-03.3** [Sdk](https://www.nuget.org/packages/Sarif.Sdk/2.0.0-csd.2.beta.2019.04-03.3) | [Driver](https://www.nuget.org/packages/Sarif.Driver/2.0.0-csd.2.beta.2019.04-03.3) | [Converters](https://www.nuget.org/packages/Sarif.Converters/2.0.0-csd.2.beta.2019.04-03.3)) | [Multitool](https://www.nuget.org/packages/Sarif.Multitool/2.0.0-csd.2.beta.2019.04-03.3))

* API BRK: Rename `reportingDescriptor.descriptor` to `reportingDescriptor.target`. [oasis-tcs/sarif-spec#356](https://github.com/oasis-tcs/sarif-spec/issues/356)
* API NON-BRK: Remove `canPrecedeOrFollow` from relationship kind list. [oasis-tcs/sarif-spec#356](https://github.com/oasis-tcs/sarif-spec/issues/356)

## **v2.0.0-csd.2.beta.2019.04-03.2** [Sdk](https://www.nuget.org/packages/Sarif.Sdk/2.0.0-csd.2.beta.2019.04-03.2) | [Driver](https://www.nuget.org/packages/Sarif.Driver/2.0.0-csd.2.beta.2019.04-03.2) | [Converters](https://www.nuget.org/packages/Sarif.Converters/2.0.0-csd.2.beta.2019.04-03.2)) | [Multitool](https://www.nuget.org/packages/Sarif.Multitool/2.0.0-csd.2.beta.2019.04-03.2))

* API NON-BRK: Add `module` to `address.kind`. [oasis-tcs/sarif-spec#353](https://github.com/oasis-tcs/sarif-spec/issues/353)
* API BRK: `address.baseAddress` & `address.offset` to int. [oasis-tcs/sarif-spec#353](https://github.com/oasis-tcs/sarif-spec/issues/353)
* API BRK: Update how reporting descriptors describe their taxonomic relationships. [oasis-tcs/sarif-spec#356](https://github.com/oasis-tcs/sarif-spec/issues/356)
* API NON-BRK: Add `initialState` and `immutableState` properties to thread flow object. Add `immutableState` to `graphTraversal` object. [oasis-tcs/sarif-spec#168](https://github.com/oasis-tcs/sarif-spec/issues/168)

## **v2.0.0-csd.2.beta.2019.04-03.1** [Sdk](https://www.nuget.org/packages/Sarif.Sdk/2.0.0-csd.2.beta.2019.04-03.1) | [Driver](https://www.nuget.org/packages/Sarif.Driver/2.0.0-csd.2.beta.2019.04-03.1) | [Converters](https://www.nuget.org/packages/Sarif.Converters/2.0.0-csd.2.beta.2019.04-03.1)) | [Multitool](https://www.nuget.org/packages/Sarif.Multitool/2.0.0-csd.2.beta.2019.04-03.1))

* API BRK: Rename `message.messageId` property to `message.id`. <https://github.com/oasis-tcs/sarif-spec/issues/352>

## **v2.0.0-csd.2.beta.2019.04-03.0** [Sdk](https://www.nuget.org/packages/Sarif.Sdk/2.0.0-csd.2.beta.2019.04-03.0) | [Driver](https://www.nuget.org/packages/Sarif.Driver/2.0.0-csd.2.beta.2019.04-03.0) | [Converters](https://www.nuget.org/packages/Sarif.Converters/2.0.0-csd.2.beta.2019.04-03.0)) | [Multitool](https://www.nuget.org/packages/Sarif.Multitool/2.0.0-csd.2.beta.2019.04-03.0))

* API NON-BRK: Introduce new localization mechanism (post ballot changes). [oasis-tcs/sarif-spec#338](https://github.com/oasis-tcs/sarif-spec/issues/338)
* API BRK: Add `address` property to a `location` object (post ballot changes). [oasis-tcs/sarif-spec#302](https://github.com/oasis-tcs/sarif-spec/issues/302)
* API NON-BRK: Define result `taxonomies`. [oasis-tcs/sarif-spec#314](https://github.com/oasis-tcs/sarif-spec/issues/314)
* API NON-BRK: Define a `reportingDescriptorReference` object. [oasis-tcs/sarif-spec#324](https://github.com/oasis-tcs/sarif-spec/issues/324)
* API BRK: Change `run.graphs` and `result.graphs` from objects to arrays. [oasis-tcs/sarif-spec#326](https://github.com/oasis-tcs/sarif-spec/issues/326)
* API BRK: External property file related renames (post ballot changes). [oasis-tcs/sarif-spec#335](https://github.com/oasis-tcs/sarif-spec/issues/335)
* API NON-BRK: Allow toolComponents to be externalized. [oasis-tcs/sarif-spec#337](https://github.com/oasis-tcs/sarif-spec/issues/337)
* API BRK: Rename all `instanceGuid` properties to `guid`. [oasis-tcs/sarif-spec#341](https://github.com/oasis-tcs/sarif-spec/issues/341)
* API NON-BRK: Add `reportingDescriptor.deprecatedNames` and `deprecatedGuids` to match `deprecatedIds` property. [oasis-tcs/sarif-spec#346](https://github.com/oasis-tcs/sarif-spec/issues/346)
* API NON-BRK: Add `referencedOnCommandLine` as a role. [oasis-tcs/sarif-spec#347](https://github.com/oasis-tcs/sarif-spec/issues/347)
* API NON-BRK: Rename `reportingConfigurationOverride` to `configurationOverride`. [oasis-tcs/sarif-spec#350](https://github.com/oasis-tcs/sarif-spec/issues/350)

## **v2.0.0-csd.2.beta.2019.02-20** [Sdk](https://www.nuget.org/packages/Sarif.Sdk/2.0.0-csd.2.beta.2019.02-20) | [Driver](https://www.nuget.org/packages/Sarif.Driver/2.0.0-csd.2.beta.2019.02-20) | [Converters](https://www.nuget.org/packages/Sarif.Converters/2.0.0-csd.2.beta.2019.02-20)) | [Multitool](https://www.nuget.org/packages/Sarif.Multitool/2.0.0-csd.2.beta.2019.02-20))

* COMMAND-LINE BRK: Rename `--sarif-version` to `--sarif-output-version`. Remove duplicative tranform `--target-version` command-line argument.
* COMMAND-LINE NON-BRK: add `--inline` option to multitool `rebaseuri` verb, to write output directly into input files.
* API NON-BRK: Add additional properties to `toolComponent`. [oasis-tcs/sarif-spec#336](https://github.com/oasis-tcs/sarif-spec/issues/336)
* API NON-BRK: Provide a caching mechanism for duplicated code flow data. [oasis-tcs/sarif-spec#320](https://github.com/oasis-tcs/sarif-spec/issues/320)
* API NON-BRK: Add `inlineExternalPropertyFiles` at the log level. [oasis-tcs/sarif-spec#321](https://github.com/oasis-tcs/sarif-spec/issues/321)
* API NON-BRK: Update logical location kinds to accommodate XML and JSON paths. [oasis-tcs/sarif-spec#291](https://github.com/oasis-tcs/sarif-spec/issues/291)
* API NON-BRK: Define result taxonomies. [oasis-tcs/sarif-spec#314](https://github.com/oasis-tcs/sarif-spec/issues/314)
* API BRK: Remove `invocation.attachments`, now replaced by `run.tool.extensions`. [oasis-tcs/sarif-spec#327](https://github.com/oasis-tcs/sarif-spec/issues/327)
* API NON-BRK: Introduce new localization mechanism. [oasis-tcs/sarif-spec#338](https://github.com/oasis-tcs/sarif-spec/issues/338)
* API BRK: Remove `tool.language` and localization support. [oasis-tcs/sarif-spec#325](https://github.com/oasis-tcs/sarif-spec/issues/325)
* API NON-BRK: Add additional properties to toolComponent. [oasis-tcs/sarif-spec#336](https://github.com/oasis-tcs/sarif-spec/issues/336)
* API BRK: Rename `invocation.toolNotifications` and `invocation.configurationNotifications` to `toolExecutionNotifications` and `toolConfigurationNotifications`. [oasis-tcs/sarif-spec#330](https://github.com/oasis-tcs/sarif-spec/issues/330)
* API BRK: Add address property to a location object (and other nodes). [oasis-tcs/sarif-spec#302](https://github.com/oasis-tcs/sarif-spec/issues/302)
* API BRK: External property file related renames. [oasis-tcs/sarif-spec#335](https://github.com/oasis-tcs/sarif-spec/issues/335)

## **v2.0.0-csd.2.beta.2019.01-24.1** [Sdk](https://www.nuget.org/packages/Sarif.Sdk/2.0.0-csd.2.beta.2019.01-24.1) | [Driver](https://www.nuget.org/packages/Sarif.Driver/2.0.0-csd.2.beta.2019.01-24.1) | [Converters](https://www.nuget.org/packages/Sarif.Converters/2.0.0-csd.2.beta.2019.01-24.1)) | [Multitool](https://www.nuget.org/packages/Sarif.Multitool/2.0.0-csd.2.beta.2019.01-24.1))

* BUG: `region.charOffset` default value should be -1 (invalid value) rather than 0. Fixes an issue where `region.charLength` is > 0 but `region.charOffset` is absent (because its value of 0 was incorrectly elided due to being the default value).

## **v2.0.0-csd.2.beta.2019.01-24** [Sdk](https://www.nuget.org/packages/Sarif.Sdk/2.0.0-csd.2.beta.2019.01-24) | [Driver](https://www.nuget.org/packages/Sarif.Driver/2.0.0-csd.2.beta.2019.01-24) | [Converters](https://www.nuget.org/packages/Sarif.Converters/2.0.0-csd.2.beta.2019.01-24)) | [Multitool](https://www.nuget.org/packages/Sarif.Multitool/2.0.0-csd.2.beta.2019.01-24))

* BUG: SDK compatibility update for sample apps.
* BUG: Add Sarif.Multitool.exe.config file to multitool package to resolve "Could not load file or assembly `Newtonsoft.Json, Version=9.0.0.0`" exception on using validate command.
* API BRK: rename baselineState `existing` value to `unchanged`. Add new baselineState value `updated`. [oasis-tcs/sarif-spec#312](https://github.com/oasis-tcs/sarif-spec/issues/312)
* API BRK: unify result and notification failure levels (`note`, `warning`, `error`). Break out result evaluation state into `result.kind` property with values `pass`, `fail`, `open`, `review`, `notApplicable`. [oasis-tcs/sarif-spec#317](https://github.com/oasis-tcs/sarif-spec/issues/317)
* API BRK: remove IRule entirely, in favor of utilizing ReportingDescriptor base class.
* API BRK: define `toolComponent` object to persist tool data. The `tool.driver` component documents the standard driver metadata. `tool.extensions` is an array of `toolComponent` instances that describe extensions to the core analyzer. This change also deletes `tool.sarifLoggerVersion` (from the newly created `toolComponent` object) due to its lack of utility. Adds `result.extensionIndex` to allow results to be associated with a plug-in. `toolComponent` also added as a new file role. [oasis-tcs/sarif-spec#179](https://github.com/oasis-tcs/sarif-spec/issues/179)
* API BRK: Remove `run.resources` object. Rename `rule` object to `reportingDescriptor`. Move rule and notification reportingDescriptor objects to `tool.notificationDescriptors` and `tool.ruleDescriptors`. `resources.messageStrings` now located at `toolComponent.globalMessageStrings`. `rule.configuration` property now named `reportingDescriptor.defaultConfiguration`. `reportingConfiguration.defaultLevel` and `reportingConfiguration.defaultRank` simplified to `reportingConfiguration.level` and `reportingConfiguration.rank`. Actual runtime reportingConfiguration persisted to new array of reportingConfiguration objects at `invocation.reportingConfiguration`. [oasis-tcs/sarif-spec#311](https://github.com/oasis-tcs/sarif-spec/issues/311)
* API BRK: `run.richTextMessageMimeType` renamed to `run.markdownMessageMimeType`. `message.richText` renamed to `message.markdown`. `message.richMessageId` deleted. Create `multiformatMessageString` object, that holds plain text and markdown message format strings. `reportingDescriptor.messageStrings` is now a dictionary of these objects, keyed by message id. `reporting.Descriptor.richMessageStrings` dictionary is deleted. [oasis-tcs/sarif-spec#319](https://github.com/oasis-tcs/sarif-spec/issues/319)
* API BRK: `threadflowLocation.kind` is now `threadflowLocation.kinds`, an array of strings that categorize the thread flow location. [oasis-tcs/sarif-spec#202](https://github.com/oasis-tcs/sarif-spec/issues/202)
* API BRK: `file` renamed to `artifact`. `fileLocation` renamed to `artifactLocation`. `run.files` renamed to `run.artifacts`. [oasis-tcs/sarif-spec#309](https://github.com/oasis-tcs/sarif-spec/issues/309)

## **v2.0.0-csd.2.beta.2019-01-09** [Sdk](https://www.nuget.org/packages/Sarif.Sdk/2.0.0-csd.2.beta.2019-01-09) | [Driver](https://www.nuget.org/packages/Sarif.Driver/2.0.0-csd.2.beta.2019-01-09) | [Converters](https://www.nuget.org/packages/Sarif.Converters/2.0.0-csd.2.beta.2019-01-09) | [Multitool](https://www.nuget.org/packages/Sarif.Multitool/2.0.0-csd.2.beta.2019-01-09)

* BUG: Result matching improvements in properties persistence.
* NEW: Fortify FPR converter improvements.
* API NON-BRK: Remove uniqueness requirement from `result.locations`.
* API NON-BRK: Add `run.newlineSequences` to schema. [oasis-tcs/sarif-spec#169](https://github.com/oasis-tcs/sarif-spec/issues/169)
* API NON-BRK: Add `rule.deprecatedIds` to schema. [oasis-tcs/sarif-spec#293](https://github.com/oasis-tcs/sarif-spec/issues/293)
* API NON-BRK: Add `versionControlDetails.mappedTo`. [oasis-tcs/sarif-spec#248](https://github.com/oasis-tcs/sarif-spec/issues/248)
* API NON-BRK: Add result.rank`. Add`ruleConfiguration.defaultRank`.
* API NON-BRK: Add `file.sourceLocation` and `region.sourceLanguage` to guide in snippet colorization. `run.defaultSourceLanguage` provides a default value. [oasis-tcs/sarif-spec#286](https://github.com/oasis-tcs/sarif-spec/issues/286)
* API NON-BRK: default values for `result.rank` and `ruleConfiguration.defaultRank` is now -1.0 (from 0.0). [oasis-tcs/sarif-spec#303](https://github.com/oasis-tcs/sarif-spec/issues/303)
* API BRK: Remove `run.architecture` [oasis-tcs/sarif-spec#262](https://github.com/oasis-tcs/sarif-spec/issues/262)
* API BRK: `result.message` is now a required property [oasis-tcs/sarif-spec#283](https://github.com/oasis-tcs/sarif-spec/issues/283)
* API BRK: Rename `tool.fileVersion` to `tool.dottedQuadFileVersion` [oasis-tcs/sarif-spec#274](https://github.com/oasis-tcs/sarif-spec/issues/274)
* API BRK: Remove `open` from valid rule default configuration levels. The transformer remaps this value to `note`. [oasis-tcs/sarif-spec#288](https://github.com/oasis-tcs/sarif-spec/issues/288)
* API BRK: `run.columnKind` default value is now `unicodeCodePoints`. The transformer will inject `utf16CodeUnits`, however, when this property is absent, as this value is a more appropriate default for the Windows platform. [#1160](https://github.com/Microsoft/sarif-sdk/pull/1160)
* API BRK: Make `run.logicalLocations` an array, not a dictionary. Add result.logicalLocationIndex to point to associated logical location.
* API BRK: `run.externalFiles` renamed to `run.externalPropertyFiles`, which is not a bundle of external property file objects. NOTE: no transformation will be provided for legacy versions of the external property files API.
* API BRK: rework `result.provenance` object, including moving result.conversionProvenance to `result.provenance.conversionSources`. NOTE: no transformation currently exists for this update.
* API BRK: Make `run.files` an array, not a dictionary. Add fileLocation.fileIndex to point to a file object associated with the location within `run.files`.
* API BRK: Make `resources.rules` an array, not a dictionary. Add result.ruleIndex to point to a rule object associated with the result within `resources.rules`.
* API BRK: `run.logicalLocations` now requires unique array elements. [oasis-tcs/sarif-spec#304](https://github.com/oasis-tcs/sarif-spec/issues/304)

## **v2.0.0-csd.2.beta.2018-10-10.2** [Sdk](https://www.nuget.org/packages/Sarif.Sdk/2.0.0-csd.2.beta.2018-10-10.2) | [Driver](https://www.nuget.org/packages/Sarif.Driver/2.0.0-csd.2.beta.2018-10-10.2) | [Converters](https://www.nuget.org/packages/Sarif.Converters/2.0.0-csd.2.beta.2018-10-10.2) | [Multitool](https://www.nuget.org/packages/Sarif.Multitool/2.0.0-csd.2.beta.2018-10-10.2)

* BUG: Don`t emit v2 analysisTarget if there is no v1 resultFile.
* BUILD: Bring NuGet publishing scripts into conformance with new Microsoft requirements.

## **v2.0.0-csd.2.beta.2018-10-10.1** [Sdk](https://www.nuget.org/packages/Sarif.Sdk/2.0.0-csd.2.beta.2018-10-10.1) | [Driver](https://www.nuget.org/packages/Sarif.Driver/2.0.0-csd.2.beta.2018-10-10.1) | [Converters](https://www.nuget.org/packages/Sarif.Converters/2.0.0-csd.2.beta.2018-10-10.1) | [Multitool](https://www.nuget.org/packages/Sarif.Multitool/2.0.0-csd.2.beta.2018-10-10.1)

* BUG: Persist region information associated with analysis target

## **v2.0.0-csd.2.beta.2018-10-10** [Sdk](https://www.nuget.org/packages/Sarif.Sdk/2.0.0-csd.2.beta.2018-10-10) | [Driver](https://www.nuget.org/packages/Sarif.Driver/2.0.0-csd.2.beta.2018-10-10) | [Converters](https://www.nuget.org/packages/Sarif.Converters/2.0.0-csd.2.beta.2018-10-10) | [Multitool](https://www.nuget.org/packages/Sarif.Multitool/2.0.0-csd.2.beta.2018-10-10)

* NEW:Add --sarif-version command to driver (to transform SARIF output to v1 format)
* BUG: Drop erroneous persistence of redaction tokens as files objects.
* API NON-BRK: Add `result.occurrenceCount` (denotes # of occurrences of an identical results within an analysisRun)
* API NON-BRK: Add `run.externalFiles` object to schema. Sync generally to OASIS TC schema.
* API BRK: `originalUriBaseIds` is now a dictionary of file locations, not strings.
* API BRK: Suffix `invocation.startTime`, `invocation.endTime`, `file.lastModifiedTime` and `notification.time` with Utc (`startTimeUtc`, `endTimeUtc`, etc.).
* API BRK: `threadflowLocation.timestamp` renamed to `executionTimeUtc`.
* API BRK: `versionControlDetails.timestamp` renamed to `asOfTimeUtc`.
* API BRK: `versionControlDetails.uri` renamed to `repositoryUri`.
* API BRK: `versionControlDetails.tag` renamed to `revisionTag`
* API BRK: `exception.message` type converted from string to message object.
* API BRK: `file.hashes` is now a string/string dictionary, not an array of `hash` objects (the type for which is deleted)
* API BRK: `run.instanceGuid`, `run.correlationGuid`, `run.logicalId`, `run.description` combined into new `runAutomationDetails` object instance defined at `run.id`.
* API BRK: `run.automationLogicalId` subsumed by `run.aggregateIds`, an array of `runAutomationDetails` objects.
* API BRK: Remove `threadFlowLocation.step`
* API BRK: `invocation.workingDirectory` is now a FileLocation object (and not a URI expressed as a string)

## **v2.0.0-csd.1.0.2** [Sdk](https://www.nuget.org/packages/Sarif.Sdk/2.0.0-csd.1.0.2) | [Driver](https://www.nuget.org/packages/Sarif.Driver/2.0.0-csd.1.0.2) | [Converters](https://www.nuget.org/packages/Sarif.Converters/2.0.0-csd.1.0.2) | [Multitool](https://www.nuget.org/packages/Sarif.Multitool/2.0.0-csd.1.0.2)

* BUG: In result matching algorithm, an empty or null previous log no longer causes a NullReferenceException.
* BUG: In result matching algorithm, duplicate data is no longer incorrectly detected across files. Also: changed a "NotImplementedException" to the correct "InvalidOperationException".

## **v2.0.0-csd.1.0.1** [Sdk](https://www.nuget.org/packages/Sarif.Sdk/2.0.0-csd.1.0.1) | [Driver](https://www.nuget.org/packages/Sarif.Driver/2.0.0-csd.1.0.1) | [Converters](https://www.nuget.org/packages/Sarif.Converters/2.0.0-csd.1.0.1) | [Multitool](https://www.nuget.org/packages/Sarif.Multitool/2.0.0-csd.1.0.1)

* API BREAKING CHANGE: Fix weakly typed CreateNotification calls and make API more strongly typed
* API BREAKING CHANGE: Rename OptionallyEmittedData.ContextCodeSnippets to ContextRegionSnippets
* API BREAKING CHANGE: Eliminate result.ruleMessageId (in favor of result.message.messageId)

## **v2.0.0-csd.1** [Sdk](https://www.nuget.org/packages/Sarif.Sdk/2.0.0-csd.1) | [Driver](https://www.nuget.org/packages/Sarif.Driver/2.0.0-csd.1) | [Converters](https://www.nuget.org/packages/Sarif.Converters/2.0.0-csd.1) | [Multitool](https://www.nuget.org/packages/Sarif.Multitool/2.0.0-csd.1)

* Convert object model to conform to SARIF v2 CSD.1 draft specification
* Distinguish textual vs. binary file persistence in rewrite option (and allow for both in multitool rewrite verb)
* NOTE: the change above introduces a command-line breaking change. --persist-file-contents is now renamed to --insert
* Add ComprehensiveRegionProperties, RegionSnippets and ContextCodeSnippets as possible qualifier to --insert option
* Provide SARIF v1.0 object model and v1 <-> v2 transformation API

## **v1.7.5** [Sdk](https://www.nuget.org/packages/Sarif.Sdk/1.7.5) | [Driver](https://www.nuget.org/packages/Sarif.Driver/1.7.5) | [Converters](https://www.nuget.org/packages/Sarif.Converters/1.7.5) | [Multitool](https://www.nuget.org/packages/Sarif.Multitool/1.7.5)

* Disabling skimmers text fix
* Fix a serialization bug with strings in a PropertyBag (not correctly escaped after a reserializing the data structure).
* Multitool improvements--added "rebaseUri" and "absoluteUri" tasks, which will either make the URIs in a SARIF log relative to some base URI, or take base URIs stored in SARIF and make the URIs absolute again.
* Added a "processing pipeline" model to the SARIF SDK in order to allow easy chaining of operations on SARIF logs (like making all URIs relative/absolute).

## **v1.7.4** [Sdk](https://www.nuget.org/packages/Sarif.Sdk/1.7.4) | [Driver](https://www.nuget.org/packages/Sarif.Driver/1.7.4) | [Converters](https://www.nuget.org/packages/Sarif.Converters/1.7.4) | [Multitool](https://www.nuget.org/packages/Sarif.Multitool/1.7.4)

* Platform Specific Tooling Text Fix
* Skimmers can now be disabled via the configuration file
* The Driver will now pull configuration from a default location to allow for easier re-packaging of tools with custom configurations

## **v1.7.3** [Sdk](https://www.nuget.org/packages/Sarif.Sdk/1.7.3) | [Driver](https://www.nuget.org/packages/Sarif.Driver/1.7.3) | [Converters](https://www.nuget.org/packages/Sarif.Converters/1.7.3) | [Multitool](https://www.nuget.org/packages/Sarif.Multitool/1.7.3)

* Make SupportedPlatform a first class concept for skimmers
* Rename --pretty argument to --pretty-print

## **v1.7.2** [Sdk](https://www.nuget.org/packages/Sarif.Sdk/1.7.2) | [Driver](https://www.nuget.org/packages/Sarif.Driver/1.7.2) | [Converters](https://www.nuget.org/packages/Sarif.Converters/1.7.2) | [Multitool](https://www.nuget.org/packages/Sarif.Multitool/1.7.2)

* Update Multitool nuget package build
* Enable "pretty print" .sarif formatting via --pretty argument
* Code sign 3rd party dependency assemblies (CommandLineParser, CsvHelper, Newtonsoft.Json)
* Remove -beta flag from Driver and Multitool packages

## **v1.7.1** [Sdk](https://www.nuget.org/packages/Sarif.Sdk/1.7.1) | [Driver](https://www.nuget.org/packages/Sarif.Driver/1.7.1) | [Converters](https://www.nuget.org/packages/Sarif.Converters/1.7.1) | [Multitool](https://www.nuget.org/packages/Sarif.Multitool/1.7.1)

* Update nuget package build

## **v1.7.0** [Sdk](https://www.nuget.org/packages/Sarif.Sdk/1.7.0) | [Driver](https://www.nuget.org/packages/Sarif.Driver/1.7.0) | [Converters](https://www.nuget.org/packages/Sarif.Converters/1.7.0) | [Multitool](https://www.nuget.org/packages/Sarif.Multitool/1.7.0)

* Security and accessibility clean-up
* TSLint converter fixes
* Provide .NET core version
* VSIX improvements (including auto-expansion of file contents persisted to SARIF logs)

## **v1.6.0** [Driver](https://www.nuget.org/packages/Sarif.Driver/1.6.0) | [SDK](https://www.nuget.org/packages/Sarif.Sdk/1.6.0)

* Enable persistence of base64-encoded file contents via SarifLogger.
* Rename AnalyzeOptions.ComputeTargetsHash to ComputeFileHashes
* Fix bug in Semmle conversion (crash on embedded file:// scheme links)

## **v1.5.47** [Driver](https://www.nuget.org/packages/Sarif.Driver/1.5.47) | [SDK](https://www.nuget.org/packages/Sarif.Sdk/1.5.47)

* Enable converter plugins
* Adjust RuntimeConditions enum so that `command line parse` error is 0x1.

## **v1.5.46** [Driver](https://www.nuget.org/packages/Sarif.Driver/1.5.46) | [SDK](https://www.nuget.org/packages/Sarif.Sdk/1.5.46)

* Resolved crash deserializing empty property bags

## **v1.5.45** [Driver](https://www.nuget.org/packages/Sarif.Driver/1.5.45) | [SDK](https://www.nuget.org/packages/Sarif.Sdk/1.5.45)

* Track RuntimeConditions.OneOrMoreWarnings|ErrorsFired in RuleUtilities.BuildResult

## **v1.5.44** [Driver](https://www.nuget.org/packages/Sarif.Driver/1.5.44) | [SDK](https://www.nuget.org/packages/Sarif.Sdk/1.5.44)

* Update default AnalyzeCommandBase behavior to utilize rich return code, if specified.

## **v1.5.43** [Driver](https://www.nuget.org/packages/Sarif.Driver/1.5.43) | [SDK](https://www.nuget.org/packages/Sarif.Sdk/1.5.43)

* Expose EntryPointUtilities helpers as public

## **v1.5.42** [Driver](https://www.nuget.org/packages/Sarif.Driver/1.5.42) | [SDK](https://www.nuget.org/packages/Sarif.Sdk/1.5.42)

* Add EntryPointUtilities class that provides response file injection assistance
* Rich return code support

## **v1.5.41** [Driver](https://www.nuget.org/packages/Sarif.Driver/1.5.41) | [SDK](https://www.nuget.org/packages/Sarif.Sdk/1.5.41)

* Control invocation property logging

## **v1.5.40** [Driver](https://www.nuget.org/packages/Sarif.Driver/1.5.40) | [SDK](https://www.nuget.org/packages/Sarif.Sdk/1.5.40)

* Add JSON settings persistence
* Populate context objects from configuration file argument

## **v1.5.39** [Driver](https://www.nuget.org/packages/Sarif.Driver/1.5.39) | [SDK](https://www.nuget.org/packages/Sarif.Sdk/1.5.39)

* Loosen requirement to explicitly provide --config argument for default configuration
* Convert Semmle embedded links to related locations
* Add File/Open of Semmle CSV to VS add-ing
* Eliminate redundant output of notifications
* Update FileSpecifier to resolve patternts such as File* properly

## **v1.5.38** [Driver](https://www.nuget.org/packages/Sarif.Driver/1.5.38) | [SDK](https://www.nuget.org/packages/Sarif.Sdk/1.5.38)

* Preliminary Semmle converter

## **v1.5.37** [Driver](https://www.nuget.org/packages/Sarif.Driver/1.5.37) | [SDK](https://www.nuget.org/packages/Sarif.Sdk/1.5.37)

* Further refinements to output on analysis completion.

## **v1.5.36** [Driver](https://www.nuget.org/packages/Sarif.Driver/1.5.36) | [SDK](https://www.nuget.org/packages/Sarif.Sdk/1.5.36)

* Provide better reporting for non-fatal messages.

## **v1.5.35** [Driver](https://www.nuget.org/packages/Sarif.Driver/1.5.35) | [SDK](https://www.nuget.org/packages/Sarif.Sdk/1.5.35)

* Add `configuration` member to rule objects

## **v1.5.34** [Driver](https://www.nuget.org/packages/Sarif.Driver/1.5.34) | [SDK](https://www.nuget.org/packages/Sarif.Sdk/1.5.34)

* Update schema for `annotations` object required properties

## **v1.5.33** [Driver](https://www.nuget.org/packages/Sarif.Driver/1.5.33) | [SDK](https://www.nuget.org/packages/Sarif.Sdk/1.5.33)

* Resolve crash generating `not applicable` messages

## **v1.5.32** [Driver](https://www.nuget.org/packages/Sarif.Driver/1.5.32) | [SDK](https://www.nuget.org/packages/Sarif.Sdk/1.5.32)

* Add `annotations` member to annotatedCodeLocation object.
* Rename annotatedCodeLocation `variables` member to `state`
* Rename annotatedCodeLocation `parameters` member to `values`

## **v1.5.31** [Driver](https://www.nuget.org/packages/Sarif.Driver/1.5.31) | [SDK](https://www.nuget.org/packages/Sarif.Sdk/1.5.31)

* API BREAKING CHANGE: RuleUtilities.BuildResult no longer automatically prepends the target file path to the list of FormattedRuleMessage.Arguments array in the Result object being built.

## **v1.5.30** [Driver](https://www.nuget.org/packages/Sarif.Driver/1.5.30) | [SDK](https://www.nuget.org/packages/Sarif.Sdk/1.5.30)

* Add static helper method `AnalyzeCommandBase.LogToolNotification`.

## **v1.5.29** [Driver](https://www.nuget.org/packages/Sarif.Driver/1.5.29) | [SDK](https://www.nuget.org/packages/Sarif.Sdk/1.5.29)

* Add `--quiet` option to suppress console output.

## **v1.5.28** [Driver](https://www.nuget.org/packages/Sarif.Driver/1.5.28) | [SDK](https://www.nuget.org/packages/Sarif.Sdk/1.5.28)

* API BREAKING change: rename PropertyBagDictionary to PropertiesDictionary
* Add `functionReturn` to annotatedCodeLocation.kind
* Remove `source`, `sink` and `sanitizer` from annotatedCodeLocation.kind
* Add `taint` enum to annotatedCodeLocation with values `source`, `sink` and `sanitizer`
* Add `parameters` and `variables` members to annotatedCodeLocation
* Rename annotatedCodeLocation.callee member to `target`
* Rename annotatedCodeLocation.calleeKey member to `targetKey`

## **v1.5.27** [Driver](https://www.nuget.org/packages/Sarif.Driver/1.5.27) | [SDK](https://www.nuget.org/packages/Sarif.Sdk/1.5.27)

* Ship checked in CommandLine.dll in order to allow this `beta` NuGet component to ship in Driver non-beta release

## **v1.5.26** [Driver](https://www.nuget.org/packages/Sarif.Driver/1.5.26) | [SDK](https://www.nuget.org/packages/Sarif.Sdk/1.5.26)  

* API BREAKING change on SarifLogger to explicitly specify hash computation for all files  
* SarifLogger now automatically persists file data for all URIs through format  
* Add run.stableId, a consistent run-over-run log identifier  
* Add annotatedCodeLocation.callee and annotatedCodeLocation.calleeKey for annotation call sites  
* Add invocation.responseFiles to capture response file contents
* Drop .NET framework dependency to 4.5 (from 4.5.1)

## **v1.5.25** [Driver](https://www.nuget.org/packages/Sarif.Driver/1.5.25) | [SDK](https://www.nuget.org/packages/Sarif.Sdk/1.5.25)

* NOTE: NON-BETA RELEASE
* Add a converter for Static Driver Verifier trace files
* Add SuppressedExternally to SuppressionStates enum

## **v1.5.24-beta** [Driver](https://www.nuget.org/packages/Sarif.Driver/1.5.24-beta) | [SDK](https://www.nuget.org/packages/Sarif.Sdk/1.5.24-beta)

* Permit annotatedCodeLocation.id to be a numeric value (in addition to a string)

## **v1.5.23-beta** [Driver](https://www.nuget.org/packages/Sarif.Driver/1.5.23-beta) | [SDK](https://www.nuget.org/packages/Sarif.Sdk/1.5.23-beta)

* Rename `codeSnippet` to `snippet`
* Remove requirement to specify `description` on code fixes
* Add `architecture` back to `run` object

## **v1.5.22-beta** [Driver](https://www.nuget.org/packages/Sarif.Driver/1.5.22-beta) | [SDK](https://www.nuget.org/packages/Sarif.Sdk/1.5.22-beta)

* Add suppressionStates enum (with a single current value, indicating `suppressedInSource`)
* Add `id` and `correlationId` as arguments to ResultLogJsonWriter.Initialize. Log `id` is populated with a generated guid by default.
* Add `sarifLoggerVersion` that identifies the SDK logger version used to produce a log file.
* Provide serialization of arbitrary JSON content to `properties` members.
* Move `tags` into properties (but provide top-level Tags member for setting/retrieving this data)
* Add annotatedCodeLocation.kind enum (with values such as `branch`, `declaration`, et al.)
* Update all converters to Sarif beta.5
* Add optional `id` to each result, to allow correlation with external data, annotations, work items, etc.
* Add flag to configure file hash computation to FileData.Create helper
* Add `uriBaseId` conceptual base URI to all format URI properties (to allow all URIs to be relative)
* Add `analysisTargetUri` to run object, for cases where a single target is associated with a run
* Add `threadId` to notification, annotatedCodeLocation and stackFrame.
* Rework files and logicalLocations dictionary to store discrete items (with parent keys), not arrays
* Add logicalLocationKey and fullyQualifiedLogicalLocationName to annotatedCodeLocation
* Add `id` and `essential` properties to annotatedCodeLocation
* Rename `toolFingerprint` to `toolFingerprintContribution`
* Add baselineId. Rename `correlationId` to `automationId`
* Add `physicalLocation` property to notification

## **v1.5.21-beta** [Driver](https://www.nuget.org/packages/Sarif.Driver/1.5.21-beta) | [SDK](https://www.nuget.org/packages/Sarif.Sdk/1.5.21-beta)

* Persist mime-type for files in SarifLogger
* Remove stack persistence for configuration notification exceptions
* Reclassify `could not parse target` as a configuration notification
* Fix diffing visitor to diff using value type semantics rather than by reference equality

## **v1.5.20-beta** [Driver](https://www.nuget.org/packages/Sarif.Driver/1.5.20-beta) | [SDK](https://www.nuget.org/packages/Sarif.Sdk/1.5.20-beta)

* Rename Microsoft.CodeAnalysis.Sarif.Sdk namespace to Microsoft.CodeAnalysis.Sarif
* Rename Microsoft.CodeAnalysis.Sarif.Driver namespace to Microsoft.CodeAnalysis.Driver
* Eliminate some tool version details. Add SarifLogger version as tool property

## **v1.5.19-beta** [Driver](https://www.nuget.org/packages/Sarif.Driver/1.5.19-beta) | [SDK](https://www.nuget.org/packages/Sarif.Sdk/1.5.19-beta)

* Moved SarifLogger and its dependencies from driver to SDK package
* Include this file and JSON schema in packages<|MERGE_RESOLUTION|>--- conflicted
+++ resolved
@@ -10,11 +10,8 @@
 * NEW: Add `IsBinary` property to `IEnumeratedArtifact` and implement the property in `ZipArchiveArtifact`.
 * PRF: Change default `max-file-size-in-kb` parameter to 10 megabytes.
 * PRF: Add support for efficiently peeking into non-seekable streams for binary/text categorization.
-<<<<<<< HEAD
 * NEW: Add a new `--timeout-in-seconds` parameter to `AnalyzeOptionsBase`, which will override the `TimeoutInMilliseconds` property in `AnalyzeContextBase`.
-=======
 * NEW: `--post-uri` will skip sending the SARIF log to the configured endpoint if the file contains no results or fatal execution errors.
->>>>>>> f867a67c
 
 ## **v4.4.1 UNRELEASED
 * DEP: Update reference to `System.Collections.Immutable` 5.0.0 for `Sarif` and `Sarif.Converters`.
